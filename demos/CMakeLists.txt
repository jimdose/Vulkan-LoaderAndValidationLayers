--- conflicted
+++ resolved
@@ -55,17 +55,6 @@
    file(COPY vulkaninfo.vcxproj.user DESTINATION ${CMAKE_BINARY_DIR}/demos)
 else()
     if (${CMAKE_SYSTEM_PROCESSOR} STREQUAL ${CMAKE_HOST_SYSTEM_PROCESSOR})
-<<<<<<< HEAD
-        add_custom_command(OUTPUT ${CMAKE_BINARY_DIR}/demos/tri-vert.spv
-            COMMAND ${GLSLANG_VALIDATOR} -s -V -o tri-vert.spv ${PROJECT_SOURCE_DIR}/demos/tri.vert 
-            DEPENDS tri.vert ${GLSLANG_VALIDATOR}
-            )
-        add_custom_command(OUTPUT ${CMAKE_BINARY_DIR}/demos/tri-frag.spv
-            COMMAND ${GLSLANG_VALIDATOR} -s -V -o tri-frag.spv ${PROJECT_SOURCE_DIR}/demos/tri.frag
-            DEPENDS tri.frag ${GLSLANG_VALIDATOR}
-            )
-=======
->>>>>>> 9dee5292
         add_custom_command(OUTPUT ${CMAKE_BINARY_DIR}/demos/cube-vert.spv
             COMMAND ${GLSLANG_VALIDATOR} -s -V -o cube-vert.spv ${PROJECT_SOURCE_DIR}/demos/cube.vert
             DEPENDS cube.vert ${GLSLANG_VALIDATOR}
@@ -106,16 +95,10 @@
 add_executable(vulkaninfo vulkaninfo.c)
 target_link_libraries(vulkaninfo ${LIBRARIES})
 
-<<<<<<< HEAD
-if(UNIX)
-    if (${CMAKE_SYSTEM_PROCESSOR} STREQUAL ${CMAKE_HOST_SYSTEM_PROCESSOR})
-        add_executable(tri tri.c ${CMAKE_BINARY_DIR}/demos/tri-vert.spv ${CMAKE_BINARY_DIR}/demos/tri-frag.spv)
-=======
 if(NOT WIN32)
     if (${CMAKE_SYSTEM_PROCESSOR} STREQUAL ${CMAKE_HOST_SYSTEM_PROCESSOR})
         add_executable(cube cube.c ${CMAKE_BINARY_DIR}/demos/cube-vert.spv ${CMAKE_BINARY_DIR}/demos/cube-frag.spv)
         target_link_libraries(cube ${LIBRARIES})
->>>>>>> 9dee5292
     endif()
 else()
     if (CMAKE_CL_64)
@@ -127,22 +110,11 @@
     add_executable(cube WIN32 cube.c ${CMAKE_BINARY_DIR}/demos/cube-vert.spv ${CMAKE_BINARY_DIR}/demos/cube-frag.spv)
     target_link_libraries(cube ${LIBRARIES})
 endif()
-<<<<<<< HEAD
-if (${CMAKE_SYSTEM_PROCESSOR} STREQUAL ${CMAKE_HOST_SYSTEM_PROCESSOR})
-    target_link_libraries(tri ${LIBRARIES})
-endif()
-
-if(NOT WIN32)
-    if (${CMAKE_SYSTEM_PROCESSOR} STREQUAL ${CMAKE_HOST_SYSTEM_PROCESSOR})
-        add_executable(cube cube.c ${CMAKE_BINARY_DIR}/demos/cube-vert.spv ${CMAKE_BINARY_DIR}/demos/cube-frag.spv)
-        target_link_libraries(cube ${LIBRARIES})
-=======
 
 if(NOT WIN32)
     if (${CMAKE_SYSTEM_PROCESSOR} STREQUAL ${CMAKE_HOST_SYSTEM_PROCESSOR})
         add_executable(cubepp cube.cpp ${CMAKE_BINARY_DIR}/demos/cube-vert.spv ${CMAKE_BINARY_DIR}/demos/cube-frag.spv)
         target_link_libraries(cubepp ${LIBRARIES})
->>>>>>> 9dee5292
     endif()
 else()
     if (CMAKE_CL_64)
@@ -157,11 +129,8 @@
 
 if (${CMAKE_SYSTEM_PROCESSOR} STREQUAL ${CMAKE_HOST_SYSTEM_PROCESSOR})
     add_subdirectory(smoke)
-<<<<<<< HEAD
-=======
 endif()
 
 if(UNIX)
     install(TARGETS vulkaninfo DESTINATION bin)
->>>>>>> 9dee5292
 endif()