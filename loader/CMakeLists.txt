--- conflicted
+++ resolved
@@ -83,11 +83,7 @@
     set(CMAKE_C_FLAGS "${CMAKE_C_FLAGS} -Wpointer-arith")
 
     add_library(vulkan SHARED ${LOADER_SRCS})
-<<<<<<< HEAD
-    set_target_properties(vulkan PROPERTIES SOVERSION "1" VERSION "1.0.26")
-=======
     set_target_properties(vulkan PROPERTIES SOVERSION "1" VERSION "1.0.31")
->>>>>>> 9dee5292
     target_link_libraries(vulkan -ldl -lpthread -lm)
     install(TARGETS vulkan LIBRARY DESTINATION lib)
 endif()