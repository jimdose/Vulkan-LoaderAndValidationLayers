--- conflicted
+++ resolved
@@ -369,29 +369,17 @@
                 VK_SYSTEM_ALLOCATION_SCOPE_OBJECT);
     }
     if (!pNewDbgFuncNode) {
-<<<<<<< HEAD
-        return VK_ERROR_OUT_OF_HOST_MEMORY;
-    }
-    memset(pNewDbgFuncNode, 0, sizeof(VkLayerDbgFunctionNode));
-
-    pNewDbgFuncNode->msgCallback = *pCallback;
-=======
         res = VK_ERROR_OUT_OF_HOST_MEMORY;
         goto out;
     }
     memset(pNewDbgFuncNode, 0, sizeof(VkLayerDbgFunctionNode));
 
->>>>>>> 9dee5292
     pNewDbgFuncNode->pfnMsgCallback = pCreateInfo->pfnCallback;
     pNewDbgFuncNode->msgFlags = pCreateInfo->flags;
     pNewDbgFuncNode->pUserData = pCreateInfo->pUserData;
     pNewDbgFuncNode->pNext = inst->DbgFunctionHead;
     inst->DbgFunctionHead = pNewDbgFuncNode;
 
-<<<<<<< HEAD
-    /* roll back on errors */
-    if (icd) {
-=======
     *(VkDebugReportCallbackEXT **)pCallback = icd_info;
     pNewDbgFuncNode->msgCallback = *pCallback;
 
@@ -399,7 +387,6 @@
 
     // Roll back on errors
     if (VK_SUCCESS != res) {
->>>>>>> 9dee5292
         storage_idx = 0;
         for (icd = inst->icds; icd; icd = icd->next) {
             if (NULL == icd->DestroyDebugReportCallbackEXT) {
