--- conflicted
+++ resolved
@@ -158,32 +158,6 @@
         self.objects = objects
         self.protos = protos
         self.ifdef = ifdef
-<<<<<<< HEAD
-
-    def __repr__(self):
-        lines = []
-        lines.append("Extension(")
-        lines.append("    name=\"%s\"," % self.name)
-        lines.append("    headers=[\"%s\"]," %
-                "\", \"".join(self.headers))
-
-        lines.append("    objects=[")
-        for obj in self.objects:
-            lines.append("        \"%s\"," % obj)
-        lines.append("    ],")
-
-        lines.append("    protos=[")
-        for proto in self.protos:
-            param_lines = str(proto).splitlines()
-            param_lines[-1] += ",\n" if proto != self.protos[-1] else ","
-            for p in param_lines:
-                lines.append("        " + p)
-        lines.append("    ],")
-        lines.append(")")
-
-        return "\n".join(lines)
-=======
->>>>>>> 9dee5292
 
 # VK core API
 core = Extension(
@@ -1016,11 +990,7 @@
     ],
 )
 
-<<<<<<< HEAD
-ext_amd_extension_draw_indirect_count = Extension(
-=======
 ext_amd_draw_indirect_count = Extension(
->>>>>>> 9dee5292
     name="VK_AMD_draw_indirect_count",
     headers=["vulkan/vulkan.h"],
     objects=[],
@@ -1375,11 +1345,7 @@
                          ext_khr_android_surface, ext_khr_display_swapchain]
     extensions_all = [core, ext_khr_surface, ext_khr_device_swapchain, ext_khr_win32_surface,
                              ext_khr_xcb_surface, ext_khr_xlib_surface, ext_khr_wayland_surface, ext_khr_mir_surface,
-<<<<<<< HEAD
-                             ext_khr_display, ext_khr_android_surface, ext_amd_extension_draw_indirect_count,
-=======
                              ext_khr_display, ext_khr_android_surface, ext_amd_draw_indirect_count,
->>>>>>> 9dee5292
                              ext_nv_external_memory_capabilities, ext_nv_external_memory_win32,
                              ext_khr_display_swapchain, ext_debug_report, ext_debug_marker]
 else :
@@ -1388,11 +1354,7 @@
             extensions = [core, ext_khr_surface, ext_khr_device_swapchain, ext_khr_win32_surface,
                                  ext_khr_display, ext_khr_display_swapchain]
             extensions_all = [core, ext_khr_surface, ext_khr_device_swapchain, ext_khr_win32_surface,
-<<<<<<< HEAD
-                                      ext_khr_display, ext_amd_extension_draw_indirect_count,
-=======
                                       ext_khr_display, ext_amd_draw_indirect_count,
->>>>>>> 9dee5292
                                       ext_nv_external_memory_capabilities, ext_nv_external_memory_win32,
                                       ext_khr_display_swapchain, ext_debug_report, ext_debug_marker]
         elif sys.platform.startswith('linux') and sys.argv[1] != 'Android':
@@ -1401,44 +1363,28 @@
                                  ext_khr_display_swapchain]
             extensions_all = [core, ext_khr_surface, ext_khr_device_swapchain, ext_khr_xcb_surface,
                                       ext_khr_xlib_surface, ext_khr_wayland_surface, ext_khr_mir_surface,
-<<<<<<< HEAD
-                                      ext_khr_display, ext_amd_extension_draw_indirect_count,
-=======
                                       ext_khr_display, ext_amd_draw_indirect_count,
->>>>>>> 9dee5292
                                       ext_nv_external_memory_capabilities, ext_khr_display_swapchain,
                                       ext_debug_report, ext_debug_marker]
         else: # android
             extensions = [core, ext_khr_surface, ext_khr_device_swapchain, ext_khr_android_surface,
                                  ext_khr_display_swapchain]
             extensions_all = [core, ext_khr_surface, ext_khr_device_swapchain, ext_khr_android_surface,
-<<<<<<< HEAD
-                                      ext_amd_extension_draw_indirect_count, ext_nv_external_memory_capabilities,
-=======
                                       ext_amd_draw_indirect_count, ext_nv_external_memory_capabilities,
->>>>>>> 9dee5292
                                       ext_khr_display_swapchain, ext_debug_report, ext_debug_marker]
     else :
         if sys.argv[1] == 'Win32' or sys.argv[1] == 'msys':
             extensions = [core, ext_khr_surface, ext_khr_device_swapchain, ext_khr_win32_surface,
                                  ext_khr_display, ext_khr_display_swapchain]
             extensions_all = [core, ext_khr_surface, ext_khr_device_swapchain, ext_khr_win32_surface,
-<<<<<<< HEAD
-                                      ext_khr_display, ext_amd_extension_draw_indirect_count,
-=======
                                       ext_khr_display, ext_amd_draw_indirect_count,
->>>>>>> 9dee5292
                                       ext_nv_external_memory_capabilities, ext_nv_external_memory_win32,
                                       ext_khr_display_swapchain, ext_debug_report, ext_debug_marker]
         elif sys.argv[1] == 'Android':
             extensions = [core, ext_khr_surface, ext_khr_device_swapchain, ext_khr_android_surface,
                                  ext_khr_display_swapchain]
             extensions_all = [core, ext_khr_surface, ext_khr_device_swapchain, ext_khr_android_surface,
-<<<<<<< HEAD
-                                      ext_amd_extension_draw_indirect_count, ext_nv_external_memory_capabilities,
-=======
                                       ext_amd_draw_indirect_count, ext_nv_external_memory_capabilities,
->>>>>>> 9dee5292
                                       ext_khr_display_swapchain, ext_debug_report, ext_debug_marker]
         elif sys.argv[1] == 'Xcb' or sys.argv[1] == 'Xlib' or sys.argv[1] == 'Wayland' or sys.argv[1] == 'Mir' or sys.argv[1] == 'Display':
             extensions = [core, ext_khr_surface, ext_khr_device_swapchain, ext_khr_xcb_surface,
@@ -1446,11 +1392,7 @@
                                  ext_khr_display, ext_khr_display_swapchain]
             extensions_all = [core, ext_khr_surface, ext_khr_device_swapchain, ext_khr_xcb_surface,
                                       ext_khr_xlib_surface, ext_khr_wayland_surface, ext_khr_mir_surface,
-<<<<<<< HEAD
-                                      ext_khr_display, ext_amd_extension_draw_indirect_count,
-=======
                                       ext_khr_display, ext_amd_draw_indirect_count,
->>>>>>> 9dee5292
                                       ext_nv_external_memory_capabilities, ext_khr_display_swapchain,
                                       ext_debug_report, ext_debug_marker]
         else:
