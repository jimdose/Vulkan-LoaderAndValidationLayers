--- conflicted
+++ resolved
@@ -1144,15 +1144,6 @@
             }
             pSurface->swapchains.clear();
         }
-<<<<<<< HEAD
-        if ((pAllocator != NULL) != pSurface->usedAllocatorToCreate) {
-            skip_call |=
-                log_msg(my_data->report_data, VK_DEBUG_REPORT_ERROR_BIT_EXT, VK_DEBUG_REPORT_OBJECT_TYPE_INSTANCE_EXT,
-                        reinterpret_cast<uint64_t>(instance), __LINE__, SWAPCHAIN_INCOMPATIBLE_ALLOCATOR, swapchain_layer_name,
-                        "vkDestroySurfaceKHR() called with incompatible pAllocator from when the object was created.");
-        }
-=======
->>>>>>> 9dee5292
         my_data->surfaceMap.erase(surface);
     }
     lock.unlock();
@@ -1846,32 +1837,6 @@
                              pCreateInfo->clipped);
     }
 
-<<<<<<< HEAD
-    // Validate pCreateInfo->oldSwapchain:
-    if (pCreateInfo && pCreateInfo->oldSwapchain) {
-        SwpSwapchain *pOldSwapchain = NULL;
-        {
-            auto it = my_data->swapchainMap.find(pCreateInfo->oldSwapchain);
-            pOldSwapchain = (it == my_data->swapchainMap.end()) ? NULL : &it->second;
-        }
-        if (pOldSwapchain) {
-            if (device != pOldSwapchain->pDevice->device) {
-                skip_call |=
-                    log_msg(my_data->report_data, VK_DEBUG_REPORT_ERROR_BIT_EXT, VK_DEBUG_REPORT_OBJECT_TYPE_DEVICE_EXT,
-                            reinterpret_cast<uint64_t>(device), __LINE__, SWAPCHAIN_DESTROY_SWAP_DIFF_DEVICE, swapchain_layer_name,
-                            "vkCreateSwapchainKHR() called with a different VkDevice than the VkSwapchainKHR was created with.");
-            }
-            if (pCreateInfo->surface != pOldSwapchain->pSurface->surface) {
-                skip_call |=
-                    log_msg(my_data->report_data, VK_DEBUG_REPORT_ERROR_BIT_EXT, VK_DEBUG_REPORT_OBJECT_TYPE_DEVICE_EXT,
-                            reinterpret_cast<uint64_t>(device), __LINE__, SWAPCHAIN_CREATE_SWAP_DIFF_SURFACE, swapchain_layer_name,
-                            "vkCreateSwapchainKHR() called with pCreateInfo->oldSwapchain pCreateInfo->surface.");
-            }
-        }
-    }
-
-=======
->>>>>>> 9dee5292
     return skip_call;
 }
 
@@ -1953,15 +1918,6 @@
         // Delete the SwpSwapchain associated with this swapchain:
         if (pSwapchain->pDevice) {
             pSwapchain->pDevice->swapchains.erase(swapchain);
-<<<<<<< HEAD
-            if (device != pSwapchain->pDevice->device) {
-                skip_call |=
-                    log_msg(my_data->report_data, VK_DEBUG_REPORT_ERROR_BIT_EXT, VK_DEBUG_REPORT_OBJECT_TYPE_DEVICE_EXT,
-                            reinterpret_cast<uint64_t>(device), __LINE__, SWAPCHAIN_DESTROY_SWAP_DIFF_DEVICE, swapchain_layer_name,
-                            "vkDestroySwapchainKHR() called with a different VkDevice than the VkSwapchainKHR was created with.");
-            }
-=======
->>>>>>> 9dee5292
         }
         if (pSwapchain->pSurface) {
             pSwapchain->pSurface->swapchains.erase(swapchain);
@@ -1969,15 +1925,6 @@
         if (pSwapchain->imageCount) {
             pSwapchain->images.clear();
         }
-<<<<<<< HEAD
-        if ((pAllocator != NULL) != pSwapchain->usedAllocatorToCreate) {
-            skip_call |=
-                log_msg(my_data->report_data, VK_DEBUG_REPORT_ERROR_BIT_EXT, VK_DEBUG_REPORT_OBJECT_TYPE_DEVICE_EXT,
-                        reinterpret_cast<uint64_t>(device), __LINE__, SWAPCHAIN_INCOMPATIBLE_ALLOCATOR, swapchain_layer_name,
-                        "vkDestroySwapchainKHR() called with incompatible pAllocator from when the object was created.");
-        }
-=======
->>>>>>> 9dee5292
         my_data->swapchainMap.erase(swapchain);
     }
     lock.unlock();
@@ -2092,16 +2039,6 @@
                              reinterpret_cast<uint64_t>(device), __LINE__, SWAPCHAIN_EXT_NOT_ENABLED_BUT_USED, swapchain_layer_name,
                              "vkAcquireNextImageKHR() called even though the %s extension was not enabled for this VkDevice.",
                              VK_KHR_SWAPCHAIN_EXTENSION_NAME);
-<<<<<<< HEAD
-    }
-    if ((semaphore == VK_NULL_HANDLE) && (fence == VK_NULL_HANDLE)) {
-        skip_call |=
-            log_msg(my_data->report_data, VK_DEBUG_REPORT_ERROR_BIT_EXT, VK_DEBUG_REPORT_OBJECT_TYPE_DEVICE_EXT,
-                    reinterpret_cast<uint64_t>(device), __LINE__, SWAPCHAIN_NO_SYNC_FOR_ACQUIRE, swapchain_layer_name,
-                    "vkAcquireNextImageKHR() called with both the semaphore and fence parameters set to VK_NULL_HANDLE (at "
-                    "least one should be used).");
-=======
->>>>>>> 9dee5292
     }
     SwpSwapchain *pSwapchain = NULL;
     {
@@ -2184,27 +2121,6 @@
                                      SWAPCHAIN_EXT_NOT_ENABLED_BUT_USED, swapchain_layer_name,
                                      "vkQueuePresentKHR() called even though the %s extension was not enabled for this VkDevice.",
                                      VK_KHR_SWAPCHAIN_EXTENSION_NAME);
-<<<<<<< HEAD
-            }
-            if (index >= pSwapchain->imageCount) {
-                skip_call |=
-                    log_msg(my_data->report_data, VK_DEBUG_REPORT_ERROR_BIT_EXT, VK_DEBUG_REPORT_OBJECT_TYPE_SWAPCHAIN_KHR_EXT,
-                            reinterpret_cast<const uint64_t &>(pPresentInfo->pSwapchains[i]), __LINE__, SWAPCHAIN_INDEX_TOO_LARGE,
-                            swapchain_layer_name,
-                            "vkQueuePresentKHR() called for an index that is too large (i.e. %d).  There are only %d images in "
-                            "this VkSwapchainKHR.",
-                            index, pSwapchain->imageCount);
-            } else {
-                if (!pSwapchain->images[index].acquiredByApp) {
-                    skip_call |= log_msg(
-                        my_data->report_data, VK_DEBUG_REPORT_ERROR_BIT_EXT, VK_DEBUG_REPORT_OBJECT_TYPE_SWAPCHAIN_KHR_EXT,
-                        reinterpret_cast<const uint64_t &>(pPresentInfo->pSwapchains[i]), __LINE__, SWAPCHAIN_INDEX_NOT_IN_USE,
-                        swapchain_layer_name,
-                        "vkQueuePresentKHR() returned an index (i.e. %d) for an image that is not acquired by the application.",
-                        index);
-                }
-=======
->>>>>>> 9dee5292
             }
             SwpQueue *pQueue = NULL;
             {
