/* Copyright (c) 2015-2016 The Khronos Group Inc.
 * Copyright (c) 2015-2016 Valve Corporation
 * Copyright (c) 2015-2016 LunarG, Inc.
 *
 * Licensed under the Apache License, Version 2.0 (the "License");
 * you may not use this file except in compliance with the License.
 * You may obtain a copy of the License at
 *
 *     http://www.apache.org/licenses/LICENSE-2.0
 *
 * Unless required by applicable law or agreed to in writing, software
 * distributed under the License is distributed on an "AS IS" BASIS,
 * WITHOUT WARRANTIES OR CONDITIONS OF ANY KIND, either express or implied.
 * See the License for the specific language governing permissions and
 * limitations under the License.
 *
 * Author: Mark Lobodzinski <mark@lunarg.com>
 *
 */

#include <string.h>
#include <string>
#include <vector>
#include <map>
#include "vulkan/vulkan.h"
#include "vk_layer_config.h"
#include "vk_layer_utils.h"

struct VULKAN_FORMAT_INFO {
    size_t size;
    uint32_t channel_count;
    VkFormatCompatibilityClass format_class;
};

// Set up data structure with number of bytes and number of channels for each Vulkan format
const std::map<VkFormat, VULKAN_FORMAT_INFO> vk_format_table = {
    {VK_FORMAT_UNDEFINED,                   {0, 0, VK_FORMAT_COMPATIBILITY_CLASS_NONE_BIT }},
    {VK_FORMAT_R4G4_UNORM_PACK8,            {1, 2, VK_FORMAT_COMPATIBILITY_CLASS_8_BIT}},
    {VK_FORMAT_R4G4B4A4_UNORM_PACK16,       {2, 4, VK_FORMAT_COMPATIBILITY_CLASS_16_BIT}},
    {VK_FORMAT_B4G4R4A4_UNORM_PACK16,       {2, 4, VK_FORMAT_COMPATIBILITY_CLASS_16_BIT}},
    {VK_FORMAT_R5G6B5_UNORM_PACK16,         {2, 3, VK_FORMAT_COMPATIBILITY_CLASS_16_BIT}},
    {VK_FORMAT_B5G6R5_UNORM_PACK16,         {2, 3, VK_FORMAT_COMPATIBILITY_CLASS_16_BIT}},
    {VK_FORMAT_R5G5B5A1_UNORM_PACK16,       {2, 4, VK_FORMAT_COMPATIBILITY_CLASS_16_BIT}},
    {VK_FORMAT_B5G5R5A1_UNORM_PACK16,       {2, 4, VK_FORMAT_COMPATIBILITY_CLASS_16_BIT}},
    {VK_FORMAT_A1R5G5B5_UNORM_PACK16,       {2, 4, VK_FORMAT_COMPATIBILITY_CLASS_16_BIT}},
    {VK_FORMAT_R8_UNORM,                    {1, 1, VK_FORMAT_COMPATIBILITY_CLASS_8_BIT}},
    {VK_FORMAT_R8_SNORM,                    {1, 1, VK_FORMAT_COMPATIBILITY_CLASS_8_BIT}},
    {VK_FORMAT_R8_USCALED,                  {1, 1, VK_FORMAT_COMPATIBILITY_CLASS_8_BIT}},
    {VK_FORMAT_R8_SSCALED,                  {1, 1, VK_FORMAT_COMPATIBILITY_CLASS_8_BIT}},
    {VK_FORMAT_R8_UINT,                     {1, 1, VK_FORMAT_COMPATIBILITY_CLASS_8_BIT}},
    {VK_FORMAT_R8_SINT,                     {1, 1, VK_FORMAT_COMPATIBILITY_CLASS_8_BIT}},
    {VK_FORMAT_R8_SRGB,                     {1, 1, VK_FORMAT_COMPATIBILITY_CLASS_8_BIT}},
    {VK_FORMAT_R8G8_UNORM,                  {2, 2, VK_FORMAT_COMPATIBILITY_CLASS_16_BIT}},
    {VK_FORMAT_R8G8_SNORM,                  {2, 2, VK_FORMAT_COMPATIBILITY_CLASS_16_BIT}},
    {VK_FORMAT_R8G8_USCALED,                {2, 2, VK_FORMAT_COMPATIBILITY_CLASS_16_BIT}},
    {VK_FORMAT_R8G8_SSCALED,                {2, 2, VK_FORMAT_COMPATIBILITY_CLASS_16_BIT}},
    {VK_FORMAT_R8G8_UINT,                   {2, 2, VK_FORMAT_COMPATIBILITY_CLASS_16_BIT}},
    {VK_FORMAT_R8G8_SINT,                   {2, 2, VK_FORMAT_COMPATIBILITY_CLASS_16_BIT}},
    {VK_FORMAT_R8G8_SRGB,                   {2, 2, VK_FORMAT_COMPATIBILITY_CLASS_16_BIT}},
    {VK_FORMAT_R8G8B8_UNORM,                {3, 3, VK_FORMAT_COMPATIBILITY_CLASS_24_BIT}},
    {VK_FORMAT_R8G8B8_SNORM,                {3, 3, VK_FORMAT_COMPATIBILITY_CLASS_24_BIT}},
    {VK_FORMAT_R8G8B8_USCALED,              {3, 3, VK_FORMAT_COMPATIBILITY_CLASS_24_BIT}},
    {VK_FORMAT_R8G8B8_SSCALED,              {3, 3, VK_FORMAT_COMPATIBILITY_CLASS_24_BIT}},
    {VK_FORMAT_R8G8B8_UINT,                 {3, 3, VK_FORMAT_COMPATIBILITY_CLASS_24_BIT}},
    {VK_FORMAT_R8G8B8_SINT,                 {3, 3, VK_FORMAT_COMPATIBILITY_CLASS_24_BIT}},
    {VK_FORMAT_R8G8B8_SRGB,                 {3, 3, VK_FORMAT_COMPATIBILITY_CLASS_24_BIT}},
    {VK_FORMAT_B8G8R8_UNORM,                {3, 3, VK_FORMAT_COMPATIBILITY_CLASS_24_BIT}},
    {VK_FORMAT_B8G8R8_SNORM,                {3, 3, VK_FORMAT_COMPATIBILITY_CLASS_24_BIT}},
    {VK_FORMAT_B8G8R8_USCALED,              {3, 3, VK_FORMAT_COMPATIBILITY_CLASS_24_BIT}},
    {VK_FORMAT_B8G8R8_SSCALED,              {3, 3, VK_FORMAT_COMPATIBILITY_CLASS_24_BIT}},
    {VK_FORMAT_B8G8R8_UINT,                 {3, 3, VK_FORMAT_COMPATIBILITY_CLASS_24_BIT}},
    {VK_FORMAT_B8G8R8_SINT,                 {3, 3, VK_FORMAT_COMPATIBILITY_CLASS_24_BIT}},
    {VK_FORMAT_B8G8R8_SRGB,                 {3, 3, VK_FORMAT_COMPATIBILITY_CLASS_24_BIT}},
    {VK_FORMAT_R8G8B8A8_UNORM,              {4, 4, VK_FORMAT_COMPATIBILITY_CLASS_32_BIT}},
    {VK_FORMAT_R8G8B8A8_SNORM,              {4, 4, VK_FORMAT_COMPATIBILITY_CLASS_32_BIT}},
    {VK_FORMAT_R8G8B8A8_USCALED,            {4, 4, VK_FORMAT_COMPATIBILITY_CLASS_32_BIT}},
    {VK_FORMAT_R8G8B8A8_SSCALED,            {4, 4, VK_FORMAT_COMPATIBILITY_CLASS_32_BIT}},
    {VK_FORMAT_R8G8B8A8_UINT,               {4, 4, VK_FORMAT_COMPATIBILITY_CLASS_32_BIT}},
    {VK_FORMAT_R8G8B8A8_SINT,               {4, 4, VK_FORMAT_COMPATIBILITY_CLASS_32_BIT}},
    {VK_FORMAT_R8G8B8A8_SRGB,               {4, 4, VK_FORMAT_COMPATIBILITY_CLASS_32_BIT}},
    {VK_FORMAT_B8G8R8A8_UNORM,              {4, 4, VK_FORMAT_COMPATIBILITY_CLASS_32_BIT}},
    {VK_FORMAT_B8G8R8A8_SNORM,              {4, 4, VK_FORMAT_COMPATIBILITY_CLASS_32_BIT}},
    {VK_FORMAT_B8G8R8A8_USCALED,            {4, 4, VK_FORMAT_COMPATIBILITY_CLASS_32_BIT}},
    {VK_FORMAT_B8G8R8A8_SSCALED,            {4, 4, VK_FORMAT_COMPATIBILITY_CLASS_32_BIT}},
    {VK_FORMAT_B8G8R8A8_UINT,               {4, 4, VK_FORMAT_COMPATIBILITY_CLASS_32_BIT}},
    {VK_FORMAT_B8G8R8A8_SINT,               {4, 4, VK_FORMAT_COMPATIBILITY_CLASS_32_BIT}},
    {VK_FORMAT_B8G8R8A8_SRGB,               {4, 4, VK_FORMAT_COMPATIBILITY_CLASS_32_BIT}},
    {VK_FORMAT_A8B8G8R8_UNORM_PACK32,       {4, 4, VK_FORMAT_COMPATIBILITY_CLASS_32_BIT}},
    {VK_FORMAT_A8B8G8R8_SNORM_PACK32,       {4, 4, VK_FORMAT_COMPATIBILITY_CLASS_32_BIT}},
    {VK_FORMAT_A8B8G8R8_USCALED_PACK32,     {4, 4, VK_FORMAT_COMPATIBILITY_CLASS_32_BIT}},
    {VK_FORMAT_A8B8G8R8_SSCALED_PACK32,     {4, 4, VK_FORMAT_COMPATIBILITY_CLASS_32_BIT}},
    {VK_FORMAT_A8B8G8R8_UINT_PACK32,        {4, 4, VK_FORMAT_COMPATIBILITY_CLASS_32_BIT}},
    {VK_FORMAT_A8B8G8R8_SINT_PACK32,        {4, 4, VK_FORMAT_COMPATIBILITY_CLASS_32_BIT}},
    {VK_FORMAT_A8B8G8R8_SRGB_PACK32,        {4, 4, VK_FORMAT_COMPATIBILITY_CLASS_32_BIT}},
    {VK_FORMAT_A2R10G10B10_UNORM_PACK32,    {4, 4, VK_FORMAT_COMPATIBILITY_CLASS_32_BIT}},
    {VK_FORMAT_A2R10G10B10_SNORM_PACK32,    {4, 4, VK_FORMAT_COMPATIBILITY_CLASS_32_BIT}},
    {VK_FORMAT_A2R10G10B10_USCALED_PACK32,  {4, 4, VK_FORMAT_COMPATIBILITY_CLASS_32_BIT}},
    {VK_FORMAT_A2R10G10B10_SSCALED_PACK32,  {4, 4, VK_FORMAT_COMPATIBILITY_CLASS_32_BIT}},
    {VK_FORMAT_A2R10G10B10_UINT_PACK32,     {4, 4, VK_FORMAT_COMPATIBILITY_CLASS_32_BIT}},
    {VK_FORMAT_A2R10G10B10_SINT_PACK32,     {4, 4, VK_FORMAT_COMPATIBILITY_CLASS_32_BIT}},
    {VK_FORMAT_A2B10G10R10_UNORM_PACK32,    {4, 4, VK_FORMAT_COMPATIBILITY_CLASS_32_BIT}},
    {VK_FORMAT_A2B10G10R10_SNORM_PACK32,    {4, 4, VK_FORMAT_COMPATIBILITY_CLASS_32_BIT}},
    {VK_FORMAT_A2B10G10R10_USCALED_PACK32,  {4, 4, VK_FORMAT_COMPATIBILITY_CLASS_32_BIT}},
    {VK_FORMAT_A2B10G10R10_SSCALED_PACK32,  {4, 4, VK_FORMAT_COMPATIBILITY_CLASS_32_BIT}},
    {VK_FORMAT_A2B10G10R10_UINT_PACK32,     {4, 4, VK_FORMAT_COMPATIBILITY_CLASS_32_BIT}},
    {VK_FORMAT_A2B10G10R10_SINT_PACK32,     {4, 4, VK_FORMAT_COMPATIBILITY_CLASS_32_BIT}},
    {VK_FORMAT_R16_UNORM,                   {2, 1, VK_FORMAT_COMPATIBILITY_CLASS_16_BIT}},
    {VK_FORMAT_R16_SNORM,                   {2, 1, VK_FORMAT_COMPATIBILITY_CLASS_16_BIT}},
    {VK_FORMAT_R16_USCALED,                 {2, 1, VK_FORMAT_COMPATIBILITY_CLASS_16_BIT}},
    {VK_FORMAT_R16_SSCALED,                 {2, 1, VK_FORMAT_COMPATIBILITY_CLASS_16_BIT}},
    {VK_FORMAT_R16_UINT,                    {2, 1, VK_FORMAT_COMPATIBILITY_CLASS_16_BIT}},
    {VK_FORMAT_R16_SINT,                    {2, 1, VK_FORMAT_COMPATIBILITY_CLASS_16_BIT}},
    {VK_FORMAT_R16_SFLOAT,                  {2, 1, VK_FORMAT_COMPATIBILITY_CLASS_16_BIT}},
    {VK_FORMAT_R16G16_UNORM,                {4, 2, VK_FORMAT_COMPATIBILITY_CLASS_32_BIT}},
    {VK_FORMAT_R16G16_SNORM,                {4, 2, VK_FORMAT_COMPATIBILITY_CLASS_32_BIT}},
    {VK_FORMAT_R16G16_USCALED,              {4, 2, VK_FORMAT_COMPATIBILITY_CLASS_32_BIT}},
    {VK_FORMAT_R16G16_SSCALED,              {4, 2, VK_FORMAT_COMPATIBILITY_CLASS_32_BIT}},
    {VK_FORMAT_R16G16_UINT,                 {4, 2, VK_FORMAT_COMPATIBILITY_CLASS_32_BIT}},
    {VK_FORMAT_R16G16_SINT,                 {4, 2, VK_FORMAT_COMPATIBILITY_CLASS_32_BIT}},
    {VK_FORMAT_R16G16_SFLOAT,               {4, 2, VK_FORMAT_COMPATIBILITY_CLASS_32_BIT}},
    {VK_FORMAT_R16G16B16_UNORM,             {6, 3, VK_FORMAT_COMPATIBILITY_CLASS_48_BIT}},
    {VK_FORMAT_R16G16B16_SNORM,             {6, 3, VK_FORMAT_COMPATIBILITY_CLASS_48_BIT}},
    {VK_FORMAT_R16G16B16_USCALED,           {6, 3, VK_FORMAT_COMPATIBILITY_CLASS_48_BIT}},
    {VK_FORMAT_R16G16B16_SSCALED,           {6, 3, VK_FORMAT_COMPATIBILITY_CLASS_48_BIT}},
    {VK_FORMAT_R16G16B16_UINT,              {6, 3, VK_FORMAT_COMPATIBILITY_CLASS_48_BIT}},
    {VK_FORMAT_R16G16B16_SINT,              {6, 3, VK_FORMAT_COMPATIBILITY_CLASS_48_BIT}},
    {VK_FORMAT_R16G16B16_SFLOAT,            {6, 3, VK_FORMAT_COMPATIBILITY_CLASS_48_BIT}},
    {VK_FORMAT_R16G16B16A16_UNORM,          {8, 4, VK_FORMAT_COMPATIBILITY_CLASS_64_BIT}},
    {VK_FORMAT_R16G16B16A16_SNORM,          {8, 4, VK_FORMAT_COMPATIBILITY_CLASS_64_BIT}},
    {VK_FORMAT_R16G16B16A16_USCALED,        {8, 4, VK_FORMAT_COMPATIBILITY_CLASS_64_BIT}},
    {VK_FORMAT_R16G16B16A16_SSCALED,        {8, 4, VK_FORMAT_COMPATIBILITY_CLASS_64_BIT}},
    {VK_FORMAT_R16G16B16A16_UINT,           {8, 4, VK_FORMAT_COMPATIBILITY_CLASS_64_BIT}},
    {VK_FORMAT_R16G16B16A16_SINT,           {8, 4, VK_FORMAT_COMPATIBILITY_CLASS_64_BIT}},
    {VK_FORMAT_R16G16B16A16_SFLOAT,         {8, 4, VK_FORMAT_COMPATIBILITY_CLASS_64_BIT}},
    {VK_FORMAT_R32_UINT,                    {4, 1, VK_FORMAT_COMPATIBILITY_CLASS_32_BIT}},
    {VK_FORMAT_R32_SINT,                    {4, 1, VK_FORMAT_COMPATIBILITY_CLASS_32_BIT}},
    {VK_FORMAT_R32_SFLOAT,                  {4, 1, VK_FORMAT_COMPATIBILITY_CLASS_32_BIT}},
    {VK_FORMAT_R32G32_UINT,                 {8, 2, VK_FORMAT_COMPATIBILITY_CLASS_64_BIT}},
    {VK_FORMAT_R32G32_SINT,                 {8, 2, VK_FORMAT_COMPATIBILITY_CLASS_64_BIT}},
    {VK_FORMAT_R32G32_SFLOAT,               {8, 2, VK_FORMAT_COMPATIBILITY_CLASS_64_BIT}},
    {VK_FORMAT_R32G32B32_UINT,              {12, 3, VK_FORMAT_COMPATIBILITY_CLASS_96_BIT}},
    {VK_FORMAT_R32G32B32_SINT,              {12, 3, VK_FORMAT_COMPATIBILITY_CLASS_96_BIT}},
    {VK_FORMAT_R32G32B32_SFLOAT,            {12, 3, VK_FORMAT_COMPATIBILITY_CLASS_96_BIT}},
    {VK_FORMAT_R32G32B32A32_UINT,           {16, 4, VK_FORMAT_COMPATIBILITY_CLASS_128_BIT}},
    {VK_FORMAT_R32G32B32A32_SINT,           {16, 4, VK_FORMAT_COMPATIBILITY_CLASS_128_BIT}},
    {VK_FORMAT_R32G32B32A32_SFLOAT,         {16, 4, VK_FORMAT_COMPATIBILITY_CLASS_128_BIT}},
    {VK_FORMAT_R64_UINT,                    {8, 1, VK_FORMAT_COMPATIBILITY_CLASS_64_BIT}},
    {VK_FORMAT_R64_SINT,                    {8, 1, VK_FORMAT_COMPATIBILITY_CLASS_64_BIT}},
    {VK_FORMAT_R64_SFLOAT,                  {8, 1, VK_FORMAT_COMPATIBILITY_CLASS_64_BIT}},
    {VK_FORMAT_R64G64_UINT,                 {16, 2, VK_FORMAT_COMPATIBILITY_CLASS_128_BIT}},
    {VK_FORMAT_R64G64_SINT,                 {16, 2, VK_FORMAT_COMPATIBILITY_CLASS_128_BIT}},
    {VK_FORMAT_R64G64_SFLOAT,               {16, 2, VK_FORMAT_COMPATIBILITY_CLASS_128_BIT}},
    {VK_FORMAT_R64G64B64_UINT,              {24, 3, VK_FORMAT_COMPATIBILITY_CLASS_192_BIT}},
    {VK_FORMAT_R64G64B64_SINT,              {24, 3, VK_FORMAT_COMPATIBILITY_CLASS_192_BIT}},
    {VK_FORMAT_R64G64B64_SFLOAT,            {24, 3, VK_FORMAT_COMPATIBILITY_CLASS_192_BIT}},
    {VK_FORMAT_R64G64B64A64_UINT,           {32, 4, VK_FORMAT_COMPATIBILITY_CLASS_256_BIT}},
    {VK_FORMAT_R64G64B64A64_SINT,           {32, 4, VK_FORMAT_COMPATIBILITY_CLASS_256_BIT}},
    {VK_FORMAT_R64G64B64A64_SFLOAT,         {32, 4, VK_FORMAT_COMPATIBILITY_CLASS_256_BIT}},
    {VK_FORMAT_B10G11R11_UFLOAT_PACK32,     {4, 3, VK_FORMAT_COMPATIBILITY_CLASS_32_BIT}},
    {VK_FORMAT_E5B9G9R9_UFLOAT_PACK32,      {4, 3, VK_FORMAT_COMPATIBILITY_CLASS_32_BIT}},
    {VK_FORMAT_D16_UNORM,                   {2, 1, VK_FORMAT_COMPATIBILITY_CLASS_NONE_BIT}},
    {VK_FORMAT_X8_D24_UNORM_PACK32,         {3, 1, VK_FORMAT_COMPATIBILITY_CLASS_NONE_BIT}},
    {VK_FORMAT_D32_SFLOAT,                  {4, 1, VK_FORMAT_COMPATIBILITY_CLASS_NONE_BIT}},
    {VK_FORMAT_S8_UINT,                     {1, 1, VK_FORMAT_COMPATIBILITY_CLASS_NONE_BIT}},
    {VK_FORMAT_D16_UNORM_S8_UINT,           {3, 2, VK_FORMAT_COMPATIBILITY_CLASS_NONE_BIT}},
    {VK_FORMAT_D24_UNORM_S8_UINT,           {4, 2, VK_FORMAT_COMPATIBILITY_CLASS_NONE_BIT}},
    {VK_FORMAT_D32_SFLOAT_S8_UINT,          {4, 2, VK_FORMAT_COMPATIBILITY_CLASS_NONE_BIT}},
    {VK_FORMAT_BC1_RGB_UNORM_BLOCK,         {8, 4, VK_FORMAT_COMPATIBILITY_CLASS_BC1_RGB_BIT}},
    {VK_FORMAT_BC1_RGB_SRGB_BLOCK,          {8, 4, VK_FORMAT_COMPATIBILITY_CLASS_BC1_RGB_BIT}},
    {VK_FORMAT_BC1_RGBA_UNORM_BLOCK,        {8, 4, VK_FORMAT_COMPATIBILITY_CLASS_BC1_RGBA_BIT}},
    {VK_FORMAT_BC1_RGBA_SRGB_BLOCK,         {8, 4, VK_FORMAT_COMPATIBILITY_CLASS_BC1_RGBA_BIT}},
    {VK_FORMAT_BC2_UNORM_BLOCK,             {16, 4, VK_FORMAT_COMPATIBILITY_CLASS_BC2_BIT}},
    {VK_FORMAT_BC2_SRGB_BLOCK,              {16, 4, VK_FORMAT_COMPATIBILITY_CLASS_BC2_BIT}},
    {VK_FORMAT_BC3_UNORM_BLOCK,             {16, 4, VK_FORMAT_COMPATIBILITY_CLASS_BC3_BIT}},
    {VK_FORMAT_BC3_SRGB_BLOCK,              {16, 4, VK_FORMAT_COMPATIBILITY_CLASS_BC3_BIT}},
    {VK_FORMAT_BC4_UNORM_BLOCK,             {8, 4, VK_FORMAT_COMPATIBILITY_CLASS_BC4_BIT}},
    {VK_FORMAT_BC4_SNORM_BLOCK,             {8, 4, VK_FORMAT_COMPATIBILITY_CLASS_BC4_BIT}},
    {VK_FORMAT_BC5_UNORM_BLOCK,             {16, 4, VK_FORMAT_COMPATIBILITY_CLASS_BC5_BIT}},
    {VK_FORMAT_BC5_SNORM_BLOCK,             {16, 4, VK_FORMAT_COMPATIBILITY_CLASS_BC5_BIT}},
    {VK_FORMAT_BC6H_UFLOAT_BLOCK,           {16, 4, VK_FORMAT_COMPATIBILITY_CLASS_BC6H_BIT}},
    {VK_FORMAT_BC6H_SFLOAT_BLOCK,           {16, 4, VK_FORMAT_COMPATIBILITY_CLASS_BC6H_BIT}},
    {VK_FORMAT_BC7_UNORM_BLOCK,             {16, 4, VK_FORMAT_COMPATIBILITY_CLASS_BC7_BIT}},
    {VK_FORMAT_BC7_SRGB_BLOCK,              {16, 4, VK_FORMAT_COMPATIBILITY_CLASS_BC7_BIT}},
    {VK_FORMAT_ETC2_R8G8B8_UNORM_BLOCK,     {8, 3, VK_FORMAT_COMPATIBILITY_CLASS_ETC2_RGB_BIT}},
    {VK_FORMAT_ETC2_R8G8B8_SRGB_BLOCK,      {8, 3, VK_FORMAT_COMPATIBILITY_CLASS_ETC2_RGB_BIT}},
    {VK_FORMAT_ETC2_R8G8B8A1_UNORM_BLOCK,   {8, 4, VK_FORMAT_COMPATIBILITY_CLASS_ETC2_RGBA_BIT}},
    {VK_FORMAT_ETC2_R8G8B8A1_SRGB_BLOCK,    {8, 4, VK_FORMAT_COMPATIBILITY_CLASS_ETC2_RGBA_BIT}},
    {VK_FORMAT_ETC2_R8G8B8A8_UNORM_BLOCK,   {16, 4, VK_FORMAT_COMPATIBILITY_CLASS_ETC2_EAC_RGBA_BIT}},
    {VK_FORMAT_ETC2_R8G8B8A8_SRGB_BLOCK,    {16, 4, VK_FORMAT_COMPATIBILITY_CLASS_ETC2_EAC_RGBA_BIT}},
    {VK_FORMAT_EAC_R11_UNORM_BLOCK,         {8, 1, VK_FORMAT_COMPATIBILITY_CLASS_EAC_R_BIT}},
    {VK_FORMAT_EAC_R11_SNORM_BLOCK,         {8, 1, VK_FORMAT_COMPATIBILITY_CLASS_EAC_R_BIT}},
    {VK_FORMAT_EAC_R11G11_UNORM_BLOCK,      {16, 2, VK_FORMAT_COMPATIBILITY_CLASS_EAC_RG_BIT}},
    {VK_FORMAT_EAC_R11G11_SNORM_BLOCK,      {16, 2, VK_FORMAT_COMPATIBILITY_CLASS_EAC_RG_BIT}},
    {VK_FORMAT_ASTC_4x4_UNORM_BLOCK,        {16, 4, VK_FORMAT_COMPATIBILITY_CLASS_ASTC_4X4_BIT}},
    {VK_FORMAT_ASTC_4x4_SRGB_BLOCK,         {16, 4, VK_FORMAT_COMPATIBILITY_CLASS_ASTC_4X4_BIT}},
    {VK_FORMAT_ASTC_5x4_UNORM_BLOCK,        {16, 4, VK_FORMAT_COMPATIBILITY_CLASS_ASTC_5X4_BIT}},
    {VK_FORMAT_ASTC_5x4_SRGB_BLOCK,         {16, 4, VK_FORMAT_COMPATIBILITY_CLASS_ASTC_5X4_BIT}},
    {VK_FORMAT_ASTC_5x5_UNORM_BLOCK,        {16, 4, VK_FORMAT_COMPATIBILITY_CLASS_ASTC_5X5_BIT}},
    {VK_FORMAT_ASTC_5x5_SRGB_BLOCK,         {16, 4, VK_FORMAT_COMPATIBILITY_CLASS_ASTC_5X5_BIT}},
    {VK_FORMAT_ASTC_6x5_UNORM_BLOCK,        {16, 4, VK_FORMAT_COMPATIBILITY_CLASS_ASTC_6X5_BIT}},
    {VK_FORMAT_ASTC_6x5_SRGB_BLOCK,         {16, 4, VK_FORMAT_COMPATIBILITY_CLASS_ASTC_6X5_BIT}},
    {VK_FORMAT_ASTC_6x6_UNORM_BLOCK,        {16, 4, VK_FORMAT_COMPATIBILITY_CLASS_ASTC_6X6_BIT}},
    {VK_FORMAT_ASTC_6x6_SRGB_BLOCK,         {16, 4, VK_FORMAT_COMPATIBILITY_CLASS_ASTC_6X6_BIT}},
    {VK_FORMAT_ASTC_8x5_UNORM_BLOCK,        {16, 4, VK_FORMAT_COMPATIBILITY_CLASS_ASTC_8X5_BIT}},
    {VK_FORMAT_ASTC_8x5_SRGB_BLOCK,         {16, 4, VK_FORMAT_COMPATIBILITY_CLASS_ASTC_8X5_BIT}},
    {VK_FORMAT_ASTC_8x6_UNORM_BLOCK,        {16, 4, VK_FORMAT_COMPATIBILITY_CLASS_ASTC_8X6_BIT}},
    {VK_FORMAT_ASTC_8x6_SRGB_BLOCK,         {16, 4, VK_FORMAT_COMPATIBILITY_CLASS_ASTC_8X6_BIT}},
    {VK_FORMAT_ASTC_8x8_UNORM_BLOCK,        {16, 4, VK_FORMAT_COMPATIBILITY_CLASS_ASTC_8X8_BIT}},
    {VK_FORMAT_ASTC_8x8_SRGB_BLOCK,         {16, 4, VK_FORMAT_COMPATIBILITY_CLASS_ASTC_8X8_BIT}},
    {VK_FORMAT_ASTC_10x5_UNORM_BLOCK,       {16, 4, VK_FORMAT_COMPATIBILITY_CLASS_ASTC_10X5_BIT}},
    {VK_FORMAT_ASTC_10x5_SRGB_BLOCK,        {16, 4, VK_FORMAT_COMPATIBILITY_CLASS_ASTC_10X5_BIT}},
    {VK_FORMAT_ASTC_10x6_UNORM_BLOCK,       {16, 4, VK_FORMAT_COMPATIBILITY_CLASS_ASTC_10X6_BIT}},
    {VK_FORMAT_ASTC_10x6_SRGB_BLOCK,        {16, 4, VK_FORMAT_COMPATIBILITY_CLASS_ASTC_10X6_BIT}},
    {VK_FORMAT_ASTC_10x8_UNORM_BLOCK,       {16, 4, VK_FORMAT_COMPATIBILITY_CLASS_ASTC_10X8_BIT}},
    {VK_FORMAT_ASTC_10x8_SRGB_BLOCK,        {16, 4, VK_FORMAT_COMPATIBILITY_CLASS_ASTC_10X8_BIT}},
    {VK_FORMAT_ASTC_10x10_UNORM_BLOCK,      {16, 4, VK_FORMAT_COMPATIBILITY_CLASS_ASTC_10X10_BIT}},
    {VK_FORMAT_ASTC_10x10_SRGB_BLOCK,       {16, 4, VK_FORMAT_COMPATIBILITY_CLASS_ASTC_10X10_BIT}},
    {VK_FORMAT_ASTC_12x10_UNORM_BLOCK,      {16, 4, VK_FORMAT_COMPATIBILITY_CLASS_ASTC_12X10_BIT}},
    {VK_FORMAT_ASTC_12x10_SRGB_BLOCK,       {16, 4, VK_FORMAT_COMPATIBILITY_CLASS_ASTC_12X10_BIT}},
    {VK_FORMAT_ASTC_12x12_UNORM_BLOCK,      {16, 4, VK_FORMAT_COMPATIBILITY_CLASS_ASTC_12X12_BIT}},
    {VK_FORMAT_ASTC_12x12_SRGB_BLOCK,       {16, 4, VK_FORMAT_COMPATIBILITY_CLASS_ASTC_12X12_BIT}},
    {VK_FORMAT_PVRTC1_2BPP_UNORM_BLOCK_IMG, {8, 4, VK_FORMAT_COMPATIBILITY_CLASS_ASTC_10X6_BIT }},
    {VK_FORMAT_PVRTC1_4BPP_UNORM_BLOCK_IMG, {8, 4, VK_FORMAT_COMPATIBILITY_CLASS_ASTC_10X6_BIT}},
    {VK_FORMAT_PVRTC2_2BPP_UNORM_BLOCK_IMG, {8, 4, VK_FORMAT_COMPATIBILITY_CLASS_ASTC_10X8_BIT}},
    {VK_FORMAT_PVRTC2_4BPP_UNORM_BLOCK_IMG, {8, 4, VK_FORMAT_COMPATIBILITY_CLASS_ASTC_10X8_BIT}},
    {VK_FORMAT_PVRTC1_2BPP_SRGB_BLOCK_IMG,  {8, 4, VK_FORMAT_COMPATIBILITY_CLASS_ASTC_10X10_BIT}},
    {VK_FORMAT_PVRTC1_4BPP_SRGB_BLOCK_IMG,  {8, 4, VK_FORMAT_COMPATIBILITY_CLASS_ASTC_10X10_BIT}},
    {VK_FORMAT_PVRTC2_2BPP_SRGB_BLOCK_IMG,  {8, 4, VK_FORMAT_COMPATIBILITY_CLASS_ASTC_12X10_BIT}},
    {VK_FORMAT_PVRTC2_4BPP_SRGB_BLOCK_IMG,  {8, 4, VK_FORMAT_COMPATIBILITY_CLASS_ASTC_12X10_BIT}},
};

// Return true if format is a depth or stencil format
VK_LAYER_EXPORT bool vk_format_is_depth_or_stencil(VkFormat format) {
    return (vk_format_is_depth_and_stencil(format) || vk_format_is_depth_only(format) || vk_format_is_stencil_only(format));
}

// Return true if format contains depth and stencil information
VK_LAYER_EXPORT bool vk_format_is_depth_and_stencil(VkFormat format) {
    bool is_ds = false;

    switch (format) {
    case VK_FORMAT_D16_UNORM_S8_UINT:
    case VK_FORMAT_D24_UNORM_S8_UINT:
    case VK_FORMAT_D32_SFLOAT_S8_UINT:
        is_ds = true;
        break;
    default:
        break;
    }
    return is_ds;
}

// Return true if format is a stencil-only format
VK_LAYER_EXPORT bool vk_format_is_stencil_only(VkFormat format) { return (format == VK_FORMAT_S8_UINT); }

// Return true if format is a depth-only format
VK_LAYER_EXPORT bool vk_format_is_depth_only(VkFormat format) {
    bool is_depth = false;

    switch (format) {
    case VK_FORMAT_D16_UNORM:
    case VK_FORMAT_X8_D24_UNORM_PACK32:
    case VK_FORMAT_D32_SFLOAT:
        is_depth = true;
        break;
    default:
        break;
    }

    return is_depth;
}

// Return true if format is of time UNORM
VK_LAYER_EXPORT bool vk_format_is_norm(VkFormat format) {
    bool is_norm = false;

    switch (format) {
    case VK_FORMAT_R4G4_UNORM_PACK8:
    case VK_FORMAT_R4G4B4A4_UNORM_PACK16:
    case VK_FORMAT_R5G6B5_UNORM_PACK16:
    case VK_FORMAT_R5G5B5A1_UNORM_PACK16:
    case VK_FORMAT_A1R5G5B5_UNORM_PACK16:
    case VK_FORMAT_R8_UNORM:
    case VK_FORMAT_R8_SNORM:
    case VK_FORMAT_R8G8_UNORM:
    case VK_FORMAT_R8G8_SNORM:
    case VK_FORMAT_R8G8B8_UNORM:
    case VK_FORMAT_R8G8B8_SNORM:
    case VK_FORMAT_R8G8B8A8_UNORM:
    case VK_FORMAT_R8G8B8A8_SNORM:
    case VK_FORMAT_A8B8G8R8_UNORM_PACK32:
    case VK_FORMAT_A8B8G8R8_SNORM_PACK32:
    case VK_FORMAT_A2B10G10R10_UNORM_PACK32:
    case VK_FORMAT_A2B10G10R10_SNORM_PACK32:
    case VK_FORMAT_R16_UNORM:
    case VK_FORMAT_R16_SNORM:
    case VK_FORMAT_R16G16_UNORM:
    case VK_FORMAT_R16G16_SNORM:
    case VK_FORMAT_R16G16B16_UNORM:
    case VK_FORMAT_R16G16B16_SNORM:
    case VK_FORMAT_R16G16B16A16_UNORM:
    case VK_FORMAT_R16G16B16A16_SNORM:
    case VK_FORMAT_BC1_RGB_UNORM_BLOCK:
    case VK_FORMAT_BC2_UNORM_BLOCK:
    case VK_FORMAT_BC3_UNORM_BLOCK:
    case VK_FORMAT_BC4_UNORM_BLOCK:
    case VK_FORMAT_BC4_SNORM_BLOCK:
    case VK_FORMAT_BC5_UNORM_BLOCK:
    case VK_FORMAT_BC5_SNORM_BLOCK:
    case VK_FORMAT_BC7_UNORM_BLOCK:
    case VK_FORMAT_ETC2_R8G8B8_UNORM_BLOCK:
    case VK_FORMAT_ETC2_R8G8B8A1_UNORM_BLOCK:
    case VK_FORMAT_ETC2_R8G8B8A8_UNORM_BLOCK:
    case VK_FORMAT_EAC_R11_UNORM_BLOCK:
    case VK_FORMAT_EAC_R11_SNORM_BLOCK:
    case VK_FORMAT_EAC_R11G11_UNORM_BLOCK:
    case VK_FORMAT_EAC_R11G11_SNORM_BLOCK:
    case VK_FORMAT_ASTC_4x4_UNORM_BLOCK:
    case VK_FORMAT_ASTC_5x4_UNORM_BLOCK:
    case VK_FORMAT_ASTC_5x5_UNORM_BLOCK:
    case VK_FORMAT_ASTC_6x5_UNORM_BLOCK:
    case VK_FORMAT_ASTC_6x6_UNORM_BLOCK:
    case VK_FORMAT_ASTC_8x5_UNORM_BLOCK:
    case VK_FORMAT_ASTC_8x6_UNORM_BLOCK:
    case VK_FORMAT_ASTC_8x8_UNORM_BLOCK:
    case VK_FORMAT_ASTC_10x5_UNORM_BLOCK:
    case VK_FORMAT_ASTC_10x6_UNORM_BLOCK:
    case VK_FORMAT_ASTC_10x8_UNORM_BLOCK:
    case VK_FORMAT_ASTC_10x10_UNORM_BLOCK:
    case VK_FORMAT_ASTC_12x10_UNORM_BLOCK:
    case VK_FORMAT_ASTC_12x12_UNORM_BLOCK:
    case VK_FORMAT_B5G6R5_UNORM_PACK16:
    case VK_FORMAT_B8G8R8_UNORM:
    case VK_FORMAT_B8G8R8_SNORM:
    case VK_FORMAT_B8G8R8A8_UNORM:
    case VK_FORMAT_B8G8R8A8_SNORM:
    case VK_FORMAT_A2R10G10B10_UNORM_PACK32:
    case VK_FORMAT_A2R10G10B10_SNORM_PACK32:
        is_norm = true;
        break;
    default:
        break;
    }

    return is_norm;
};

// Return true if format is an integer format
VK_LAYER_EXPORT bool vk_format_is_int(VkFormat format) { return (vk_format_is_sint(format) || vk_format_is_uint(format)); }

// Return true if format is an unsigned integer format
VK_LAYER_EXPORT bool vk_format_is_uint(VkFormat format) {
    bool is_uint = false;

    switch (format) {
    case VK_FORMAT_R8_UINT:
    case VK_FORMAT_R8G8_UINT:
    case VK_FORMAT_R8G8B8_UINT:
    case VK_FORMAT_R8G8B8A8_UINT:
    case VK_FORMAT_A8B8G8R8_UINT_PACK32:
    case VK_FORMAT_A2B10G10R10_UINT_PACK32:
    case VK_FORMAT_R16_UINT:
    case VK_FORMAT_R16G16_UINT:
    case VK_FORMAT_R16G16B16_UINT:
    case VK_FORMAT_R16G16B16A16_UINT:
    case VK_FORMAT_R32_UINT:
    case VK_FORMAT_R32G32_UINT:
    case VK_FORMAT_R32G32B32_UINT:
    case VK_FORMAT_R32G32B32A32_UINT:
    case VK_FORMAT_R64_UINT:
    case VK_FORMAT_R64G64_UINT:
    case VK_FORMAT_R64G64B64_UINT:
    case VK_FORMAT_R64G64B64A64_UINT:
    case VK_FORMAT_B8G8R8_UINT:
    case VK_FORMAT_B8G8R8A8_UINT:
    case VK_FORMAT_A2R10G10B10_UINT_PACK32:
        is_uint = true;
        break;
    default:
        break;
    }

    return is_uint;
}

// Return true if format is a signed integer format
VK_LAYER_EXPORT bool vk_format_is_sint(VkFormat format) {
    bool is_sint = false;

    switch (format) {
    case VK_FORMAT_R8_SINT:
    case VK_FORMAT_R8G8_SINT:
    case VK_FORMAT_R8G8B8_SINT:
    case VK_FORMAT_R8G8B8A8_SINT:
    case VK_FORMAT_A8B8G8R8_SINT_PACK32:
    case VK_FORMAT_A2B10G10R10_SINT_PACK32:
    case VK_FORMAT_R16_SINT:
    case VK_FORMAT_R16G16_SINT:
    case VK_FORMAT_R16G16B16_SINT:
    case VK_FORMAT_R16G16B16A16_SINT:
    case VK_FORMAT_R32_SINT:
    case VK_FORMAT_R32G32_SINT:
    case VK_FORMAT_R32G32B32_SINT:
    case VK_FORMAT_R32G32B32A32_SINT:
    case VK_FORMAT_R64_SINT:
    case VK_FORMAT_R64G64_SINT:
    case VK_FORMAT_R64G64B64_SINT:
    case VK_FORMAT_R64G64B64A64_SINT:
    case VK_FORMAT_B8G8R8_SINT:
    case VK_FORMAT_B8G8R8A8_SINT:
    case VK_FORMAT_A2R10G10B10_SINT_PACK32:
        is_sint = true;
        break;
    default:
        break;
    }

    return is_sint;
}

// Return true if format is a floating-point format
VK_LAYER_EXPORT bool vk_format_is_float(VkFormat format) {
    bool is_float = false;

    switch (format) {
    case VK_FORMAT_R16_SFLOAT:
    case VK_FORMAT_R16G16_SFLOAT:
    case VK_FORMAT_R16G16B16_SFLOAT:
    case VK_FORMAT_R16G16B16A16_SFLOAT:
    case VK_FORMAT_R32_SFLOAT:
    case VK_FORMAT_R32G32_SFLOAT:
    case VK_FORMAT_R32G32B32_SFLOAT:
    case VK_FORMAT_R32G32B32A32_SFLOAT:
    case VK_FORMAT_R64_SFLOAT:
    case VK_FORMAT_R64G64_SFLOAT:
    case VK_FORMAT_R64G64B64_SFLOAT:
    case VK_FORMAT_R64G64B64A64_SFLOAT:
    case VK_FORMAT_B10G11R11_UFLOAT_PACK32:
    case VK_FORMAT_E5B9G9R9_UFLOAT_PACK32:
    case VK_FORMAT_BC6H_UFLOAT_BLOCK:
    case VK_FORMAT_BC6H_SFLOAT_BLOCK:
        is_float = true;
        break;
    default:
        break;
    }

    return is_float;
}

// Return true if format is in the SRGB colorspace
VK_LAYER_EXPORT bool vk_format_is_srgb(VkFormat format) {
    bool is_srgb = false;

    switch (format) {
    case VK_FORMAT_R8_SRGB:
    case VK_FORMAT_R8G8_SRGB:
    case VK_FORMAT_R8G8B8_SRGB:
    case VK_FORMAT_R8G8B8A8_SRGB:
    case VK_FORMAT_A8B8G8R8_SRGB_PACK32:
    case VK_FORMAT_BC1_RGB_SRGB_BLOCK:
    case VK_FORMAT_BC2_SRGB_BLOCK:
    case VK_FORMAT_BC3_SRGB_BLOCK:
    case VK_FORMAT_BC7_SRGB_BLOCK:
    case VK_FORMAT_ETC2_R8G8B8_SRGB_BLOCK:
    case VK_FORMAT_ETC2_R8G8B8A1_SRGB_BLOCK:
    case VK_FORMAT_ETC2_R8G8B8A8_SRGB_BLOCK:
    case VK_FORMAT_ASTC_4x4_SRGB_BLOCK:
    case VK_FORMAT_ASTC_5x4_SRGB_BLOCK:
    case VK_FORMAT_ASTC_5x5_SRGB_BLOCK:
    case VK_FORMAT_ASTC_6x5_SRGB_BLOCK:
    case VK_FORMAT_ASTC_6x6_SRGB_BLOCK:
    case VK_FORMAT_ASTC_8x5_SRGB_BLOCK:
    case VK_FORMAT_ASTC_8x6_SRGB_BLOCK:
    case VK_FORMAT_ASTC_8x8_SRGB_BLOCK:
    case VK_FORMAT_ASTC_10x5_SRGB_BLOCK:
    case VK_FORMAT_ASTC_10x6_SRGB_BLOCK:
    case VK_FORMAT_ASTC_10x8_SRGB_BLOCK:
    case VK_FORMAT_ASTC_10x10_SRGB_BLOCK:
    case VK_FORMAT_ASTC_12x10_SRGB_BLOCK:
    case VK_FORMAT_ASTC_12x12_SRGB_BLOCK:
    case VK_FORMAT_B8G8R8_SRGB:
    case VK_FORMAT_B8G8R8A8_SRGB:
        is_srgb = true;
        break;
    default:
        break;
    }

    return is_srgb;
}

// Return true if format is compressed
VK_LAYER_EXPORT bool vk_format_is_compressed(VkFormat format) {
    switch (format) {
    case VK_FORMAT_BC1_RGB_UNORM_BLOCK:
    case VK_FORMAT_BC1_RGB_SRGB_BLOCK:
    case VK_FORMAT_BC1_RGBA_UNORM_BLOCK:
    case VK_FORMAT_BC1_RGBA_SRGB_BLOCK:
    case VK_FORMAT_BC2_UNORM_BLOCK:
    case VK_FORMAT_BC2_SRGB_BLOCK:
    case VK_FORMAT_BC3_UNORM_BLOCK:
    case VK_FORMAT_BC3_SRGB_BLOCK:
    case VK_FORMAT_BC4_UNORM_BLOCK:
    case VK_FORMAT_BC4_SNORM_BLOCK:
    case VK_FORMAT_BC5_UNORM_BLOCK:
    case VK_FORMAT_BC5_SNORM_BLOCK:
    case VK_FORMAT_BC6H_UFLOAT_BLOCK:
    case VK_FORMAT_BC6H_SFLOAT_BLOCK:
    case VK_FORMAT_BC7_UNORM_BLOCK:
    case VK_FORMAT_BC7_SRGB_BLOCK:
    case VK_FORMAT_ETC2_R8G8B8_UNORM_BLOCK:
    case VK_FORMAT_ETC2_R8G8B8_SRGB_BLOCK:
    case VK_FORMAT_ETC2_R8G8B8A1_UNORM_BLOCK:
    case VK_FORMAT_ETC2_R8G8B8A1_SRGB_BLOCK:
    case VK_FORMAT_ETC2_R8G8B8A8_UNORM_BLOCK:
    case VK_FORMAT_ETC2_R8G8B8A8_SRGB_BLOCK:
    case VK_FORMAT_EAC_R11_UNORM_BLOCK:
    case VK_FORMAT_EAC_R11_SNORM_BLOCK:
    case VK_FORMAT_EAC_R11G11_UNORM_BLOCK:
    case VK_FORMAT_EAC_R11G11_SNORM_BLOCK:
    case VK_FORMAT_ASTC_4x4_UNORM_BLOCK:
    case VK_FORMAT_ASTC_4x4_SRGB_BLOCK:
    case VK_FORMAT_ASTC_5x4_UNORM_BLOCK:
    case VK_FORMAT_ASTC_5x4_SRGB_BLOCK:
    case VK_FORMAT_ASTC_5x5_UNORM_BLOCK:
    case VK_FORMAT_ASTC_5x5_SRGB_BLOCK:
    case VK_FORMAT_ASTC_6x5_UNORM_BLOCK:
    case VK_FORMAT_ASTC_6x5_SRGB_BLOCK:
    case VK_FORMAT_ASTC_6x6_UNORM_BLOCK:
    case VK_FORMAT_ASTC_6x6_SRGB_BLOCK:
    case VK_FORMAT_ASTC_8x5_UNORM_BLOCK:
    case VK_FORMAT_ASTC_8x5_SRGB_BLOCK:
    case VK_FORMAT_ASTC_8x6_UNORM_BLOCK:
    case VK_FORMAT_ASTC_8x6_SRGB_BLOCK:
    case VK_FORMAT_ASTC_8x8_UNORM_BLOCK:
    case VK_FORMAT_ASTC_8x8_SRGB_BLOCK:
    case VK_FORMAT_ASTC_10x5_UNORM_BLOCK:
    case VK_FORMAT_ASTC_10x5_SRGB_BLOCK:
    case VK_FORMAT_ASTC_10x6_UNORM_BLOCK:
    case VK_FORMAT_ASTC_10x6_SRGB_BLOCK:
    case VK_FORMAT_ASTC_10x8_UNORM_BLOCK:
    case VK_FORMAT_ASTC_10x8_SRGB_BLOCK:
    case VK_FORMAT_ASTC_10x10_UNORM_BLOCK:
    case VK_FORMAT_ASTC_10x10_SRGB_BLOCK:
    case VK_FORMAT_ASTC_12x10_UNORM_BLOCK:
    case VK_FORMAT_ASTC_12x10_SRGB_BLOCK:
    case VK_FORMAT_ASTC_12x12_UNORM_BLOCK:
    case VK_FORMAT_ASTC_12x12_SRGB_BLOCK:
        return true;
    default:
        return false;
    }
}
<<<<<<< HEAD
// Return format class of the specified format
VkFormatCompatibilityClass vk_format_get_compatibility_class(VkFormat format) {
=======

// Return compressed block sizes for block compressed formats
VK_LAYER_EXPORT VkExtent2D vk_format_compressed_block_size(VkFormat format) {
    VkExtent2D block_size = { 1, 1 };
    switch (format) {
    case VK_FORMAT_BC1_RGB_UNORM_BLOCK:
    case VK_FORMAT_BC1_RGB_SRGB_BLOCK:
    case VK_FORMAT_BC1_RGBA_UNORM_BLOCK:
    case VK_FORMAT_BC1_RGBA_SRGB_BLOCK:
    case VK_FORMAT_BC2_UNORM_BLOCK:
    case VK_FORMAT_BC2_SRGB_BLOCK:
    case VK_FORMAT_BC3_UNORM_BLOCK:
    case VK_FORMAT_BC3_SRGB_BLOCK:
    case VK_FORMAT_BC4_UNORM_BLOCK:
    case VK_FORMAT_BC4_SNORM_BLOCK:
    case VK_FORMAT_BC5_UNORM_BLOCK:
    case VK_FORMAT_BC5_SNORM_BLOCK:
    case VK_FORMAT_BC6H_UFLOAT_BLOCK:
    case VK_FORMAT_BC6H_SFLOAT_BLOCK:
    case VK_FORMAT_BC7_UNORM_BLOCK:
    case VK_FORMAT_BC7_SRGB_BLOCK:
    case VK_FORMAT_ETC2_R8G8B8_UNORM_BLOCK:
    case VK_FORMAT_ETC2_R8G8B8_SRGB_BLOCK:
    case VK_FORMAT_ETC2_R8G8B8A1_UNORM_BLOCK:
    case VK_FORMAT_ETC2_R8G8B8A1_SRGB_BLOCK:
    case VK_FORMAT_ETC2_R8G8B8A8_UNORM_BLOCK:
    case VK_FORMAT_ETC2_R8G8B8A8_SRGB_BLOCK:
    case VK_FORMAT_EAC_R11_UNORM_BLOCK:
    case VK_FORMAT_EAC_R11_SNORM_BLOCK:
    case VK_FORMAT_EAC_R11G11_UNORM_BLOCK:
    case VK_FORMAT_EAC_R11G11_SNORM_BLOCK:
    case VK_FORMAT_ASTC_4x4_UNORM_BLOCK:
    case VK_FORMAT_ASTC_4x4_SRGB_BLOCK:
        block_size = { 4, 4 };
        break;
    case VK_FORMAT_ASTC_5x4_UNORM_BLOCK:
    case VK_FORMAT_ASTC_5x4_SRGB_BLOCK:
        block_size = { 5, 4 };
        break;
    case VK_FORMAT_ASTC_5x5_UNORM_BLOCK:
    case VK_FORMAT_ASTC_5x5_SRGB_BLOCK:
        block_size = { 5, 5 };
        break;
    case VK_FORMAT_ASTC_6x5_UNORM_BLOCK:
    case VK_FORMAT_ASTC_6x5_SRGB_BLOCK:
        block_size = { 6, 5 };
        break;
    case VK_FORMAT_ASTC_6x6_UNORM_BLOCK:
    case VK_FORMAT_ASTC_6x6_SRGB_BLOCK:
        block_size = { 6, 6 };
        break;
    case VK_FORMAT_ASTC_8x5_UNORM_BLOCK:
    case VK_FORMAT_ASTC_8x5_SRGB_BLOCK:
        block_size = { 8, 5 };
        break;
    case VK_FORMAT_ASTC_8x6_UNORM_BLOCK:
    case VK_FORMAT_ASTC_8x6_SRGB_BLOCK:
        block_size = { 8, 6 };
        break;
    case VK_FORMAT_ASTC_8x8_UNORM_BLOCK:
    case VK_FORMAT_ASTC_8x8_SRGB_BLOCK:
        block_size = { 8, 8 };
        break;
    case VK_FORMAT_ASTC_10x5_UNORM_BLOCK:
    case VK_FORMAT_ASTC_10x5_SRGB_BLOCK:
        block_size = { 10, 5 };
        break;
    case VK_FORMAT_ASTC_10x6_UNORM_BLOCK:
    case VK_FORMAT_ASTC_10x6_SRGB_BLOCK:
        block_size = { 10, 6 };
        break;
    case VK_FORMAT_ASTC_10x8_UNORM_BLOCK:
    case VK_FORMAT_ASTC_10x8_SRGB_BLOCK:
        block_size = { 10, 8 };
        break;
    case VK_FORMAT_ASTC_10x10_UNORM_BLOCK:
    case VK_FORMAT_ASTC_10x10_SRGB_BLOCK:
        block_size = { 10, 10 };
        break;
    case VK_FORMAT_ASTC_12x10_UNORM_BLOCK:
    case VK_FORMAT_ASTC_12x10_SRGB_BLOCK:
        block_size = { 12, 10 };
        break;
    case VK_FORMAT_ASTC_12x12_UNORM_BLOCK:
    case VK_FORMAT_ASTC_12x12_SRGB_BLOCK:
        block_size = { 12, 12 };
        break;
    default:
        break;
    }
    return block_size;
}

// Return format class of the specified format
VK_LAYER_EXPORT VkFormatCompatibilityClass vk_format_get_compatibility_class(VkFormat format) {
>>>>>>> 9dee5292
    auto item = vk_format_table.find(format);
    if (item != vk_format_table.end()) {
        return item->second.format_class;
    }
    return VK_FORMAT_COMPATIBILITY_CLASS_NONE_BIT;
}

// Return size, in bytes, of a pixel of the specified format
<<<<<<< HEAD
size_t vk_format_get_size(VkFormat format) {
=======
VK_LAYER_EXPORT size_t vk_format_get_size(VkFormat format) {
>>>>>>> 9dee5292
    auto item = vk_format_table.find(format);
    if (item != vk_format_table.end()) {
        return item->second.size;
    }
    return 0;
}

// Return the number of channels for a given format
unsigned int vk_format_get_channel_count(VkFormat format) {
    auto item = vk_format_table.find(format);
    if (item != vk_format_table.end()) {
        return item->second.channel_count;
    }
    return 0;
}

// Perform a zero-tolerant modulo operation
VK_LAYER_EXPORT VkDeviceSize vk_safe_modulo(VkDeviceSize dividend, VkDeviceSize divisor) {
    VkDeviceSize result = 0;
    if (divisor != 0) {
        result = dividend % divisor;
    }
    return result;
}

static const uint8_t UTF8_ONE_BYTE_CODE = 0xC0;
static const uint8_t UTF8_ONE_BYTE_MASK = 0xE0;
static const uint8_t UTF8_TWO_BYTE_CODE = 0xE0;
static const uint8_t UTF8_TWO_BYTE_MASK = 0xF0;
static const uint8_t UTF8_THREE_BYTE_CODE = 0xF0;
static const uint8_t UTF8_THREE_BYTE_MASK = 0xF8;
static const uint8_t UTF8_DATA_BYTE_CODE = 0x80;
static const uint8_t UTF8_DATA_BYTE_MASK = 0xC0;

VK_LAYER_EXPORT VkStringErrorFlags vk_string_validate(const int max_length, const char *utf8) {
    VkStringErrorFlags result = VK_STRING_ERROR_NONE;
    int num_char_bytes = 0;
    int i, j;

    for (i = 0; i < max_length; i++) {
        if (utf8[i] == 0) {
            break;
        } else if ((utf8[i] >= 0xa) && (utf8[i] < 0x7f)) {
            num_char_bytes = 0;
        } else if ((utf8[i] & UTF8_ONE_BYTE_MASK) == UTF8_ONE_BYTE_CODE) {
            num_char_bytes = 1;
        } else if ((utf8[i] & UTF8_TWO_BYTE_MASK) == UTF8_TWO_BYTE_CODE) {
            num_char_bytes = 2;
        } else if ((utf8[i] & UTF8_THREE_BYTE_MASK) == UTF8_THREE_BYTE_CODE) {
            num_char_bytes = 3;
        } else {
            result = VK_STRING_ERROR_BAD_DATA;
        }

        // Validate the following num_char_bytes of data
        for (j = 0; (j < num_char_bytes) && (i < max_length); j++) {
            if (++i == max_length) {
                result |= VK_STRING_ERROR_LENGTH;
                break;
            }
            if ((utf8[i] & UTF8_DATA_BYTE_MASK) != UTF8_DATA_BYTE_CODE) {
                result |= VK_STRING_ERROR_BAD_DATA;
            }
        }
    }
    return result;
}

// Utility function for finding a text string in another string
<<<<<<< HEAD
bool white_list(const char *item, const char *list) {
=======
VK_LAYER_EXPORT bool white_list(const char *item, const char *list) {
>>>>>>> 9dee5292
    std::string candidate(item);
    std::string white_list(list);
    return (white_list.find(candidate) != std::string::npos);
}

// Debug callbacks get created in three ways:
//   o  Application-defined debug callbacks
//   o  Through settings in a vk_layer_settings.txt file
//   o  By default, if neither an app-defined debug callback nor a vk_layer_settings.txt file is present
//
// At layer initialization time, default logging callbacks are created to output layer error messages.
// If a vk_layer_settings.txt file is present its settings will override any default settings.
//
// If a vk_layer_settings.txt file is present and an application defines a debug callback, both callbacks
// will be active.  If no vk_layer_settings.txt file is present, creating an application-defined debug
// callback will cause the default callbacks to be unregisterd and removed.
VK_LAYER_EXPORT void layer_debug_actions(debug_report_data *report_data, std::vector<VkDebugReportCallbackEXT> &logging_callback,
                                         const VkAllocationCallbacks *pAllocator, const char *layer_identifier) {

    VkDebugReportCallbackEXT callback = VK_NULL_HANDLE;

    std::string report_flags_key = layer_identifier;
    std::string debug_action_key = layer_identifier;
    std::string log_filename_key = layer_identifier;
    report_flags_key.append(".report_flags");
    debug_action_key.append(".debug_action");
    log_filename_key.append(".log_filename");

    // Initialize layer options
    VkDebugReportFlagsEXT report_flags = GetLayerOptionFlags(report_flags_key, report_flags_option_definitions, 0);
    VkLayerDbgActionFlags debug_action = GetLayerOptionFlags(debug_action_key, debug_actions_option_definitions, 0);
    // Flag as default if these settings are not from a vk_layer_settings.txt file
    bool default_layer_callback = (debug_action & VK_DBG_LAYER_ACTION_DEFAULT) ? true : false;

    if (debug_action & VK_DBG_LAYER_ACTION_LOG_MSG) {
        const char *log_filename = getLayerOption(log_filename_key.c_str());
        FILE *log_output = getLayerLogOutput(log_filename, layer_identifier);
        VkDebugReportCallbackCreateInfoEXT dbgCreateInfo;
        memset(&dbgCreateInfo, 0, sizeof(dbgCreateInfo));
        dbgCreateInfo.sType = VK_STRUCTURE_TYPE_DEBUG_REPORT_CREATE_INFO_EXT;
        dbgCreateInfo.flags = report_flags;
        dbgCreateInfo.pfnCallback = log_callback;
        dbgCreateInfo.pUserData = (void *)log_output;
        layer_create_msg_callback(report_data, default_layer_callback, &dbgCreateInfo, pAllocator, &callback);
        logging_callback.push_back(callback);
    }

    callback = VK_NULL_HANDLE;

    if (debug_action & VK_DBG_LAYER_ACTION_DEBUG_OUTPUT) {
        VkDebugReportCallbackCreateInfoEXT dbgCreateInfo;
        memset(&dbgCreateInfo, 0, sizeof(dbgCreateInfo));
        dbgCreateInfo.sType = VK_STRUCTURE_TYPE_DEBUG_REPORT_CREATE_INFO_EXT;
        dbgCreateInfo.flags = report_flags;
        dbgCreateInfo.pfnCallback = win32_debug_output_msg;
        dbgCreateInfo.pUserData = NULL;
        layer_create_msg_callback(report_data, default_layer_callback, &dbgCreateInfo, pAllocator, &callback);
        logging_callback.push_back(callback);
    }
}<|MERGE_RESOLUTION|>--- conflicted
+++ resolved
@@ -552,10 +552,6 @@
         return false;
     }
 }
-<<<<<<< HEAD
-// Return format class of the specified format
-VkFormatCompatibilityClass vk_format_get_compatibility_class(VkFormat format) {
-=======
 
 // Return compressed block sizes for block compressed formats
 VK_LAYER_EXPORT VkExtent2D vk_format_compressed_block_size(VkFormat format) {
@@ -651,7 +647,6 @@
 
 // Return format class of the specified format
 VK_LAYER_EXPORT VkFormatCompatibilityClass vk_format_get_compatibility_class(VkFormat format) {
->>>>>>> 9dee5292
     auto item = vk_format_table.find(format);
     if (item != vk_format_table.end()) {
         return item->second.format_class;
@@ -660,11 +655,7 @@
 }
 
 // Return size, in bytes, of a pixel of the specified format
-<<<<<<< HEAD
-size_t vk_format_get_size(VkFormat format) {
-=======
 VK_LAYER_EXPORT size_t vk_format_get_size(VkFormat format) {
->>>>>>> 9dee5292
     auto item = vk_format_table.find(format);
     if (item != vk_format_table.end()) {
         return item->second.size;
@@ -734,11 +725,7 @@
 }
 
 // Utility function for finding a text string in another string
-<<<<<<< HEAD
-bool white_list(const char *item, const char *list) {
-=======
 VK_LAYER_EXPORT bool white_list(const char *item, const char *list) {
->>>>>>> 9dee5292
     std::string candidate(item);
     std::string white_list(list);
     return (white_list.find(candidate) != std::string::npos);
