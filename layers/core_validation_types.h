/* Copyright (c) 2015-2016 The Khronos Group Inc.
 * Copyright (c) 2015-2016 Valve Corporation
 * Copyright (c) 2015-2016 LunarG, Inc.
 * Copyright (C) 2015-2016 Google Inc.
 *
 * Licensed under the Apache License, Version 2.0 (the "License");
 * you may not use this file except in compliance with the License.
 * You may obtain a copy of the License at
 *
 *     http://www.apache.org/licenses/LICENSE-2.0
 *
 * Unless required by applicable law or agreed to in writing, software
 * distributed under the License is distributed on an "AS IS" BASIS,
 * WITHOUT WARRANTIES OR CONDITIONS OF ANY KIND, either express or implied.
 * See the License for the specific language governing permissions and
 * limitations under the License.
 *
 * Author: Courtney Goeltzenleuchter <courtneygo@google.com>
 * Author: Tobin Ehlis <tobine@google.com>
 * Author: Chris Forbes <chrisf@ijw.co.nz>
 * Author: Mark Lobodzinski <mark@lunarg.com>
 */
#ifndef CORE_VALIDATION_TYPES_H_
#define CORE_VALIDATION_TYPES_H_

#ifndef NOEXCEPT
// Check for noexcept support
#if defined(__clang__)
#if __has_feature(cxx_noexcept)
#define HAS_NOEXCEPT
#endif
#else
#if defined(__GXX_EXPERIMENTAL_CXX0X__) && __GNUC__ * 10 + __GNUC_MINOR__ >= 46
#define HAS_NOEXCEPT
#else
#if defined(_MSC_FULL_VER) && _MSC_FULL_VER >= 190023026 && defined(_HAS_EXCEPTIONS) && _HAS_EXCEPTIONS
#define HAS_NOEXCEPT
#endif
#endif
#endif

#ifdef HAS_NOEXCEPT
#define NOEXCEPT noexcept
#else
#define NOEXCEPT
#endif
#endif

#include "vk_safe_struct.h"
#include "vulkan/vulkan.h"
#include <atomic>
#include <functional>
#include <map>
#include <string.h>
#include <unordered_map>
#include <unordered_set>
#include <vector>

// Fwd declarations
namespace cvdescriptorset {
class DescriptorSetLayout;
class DescriptorSet;
};

struct GLOBAL_CB_NODE;

class BASE_NODE {
  public:
    // Track when object is being used by an in-flight command buffer
    std::atomic_int in_use;
    // Track command buffers that this object is bound to
    //  binding initialized when cmd referencing object is bound to command buffer
    //  binding removed when command buffer is reset or destroyed
    // When an object is destroyed, any bound cbs are set to INVALID
    std::unordered_set<GLOBAL_CB_NODE *> cb_bindings;

    BASE_NODE() { in_use.store(0); };
};

// Generic wrapper for vulkan objects
struct VK_OBJECT {
    uint64_t handle;
    VkDebugReportObjectTypeEXT type;
};

inline bool operator==(VK_OBJECT a, VK_OBJECT b) NOEXCEPT { return a.handle == b.handle && a.type == b.type; }

namespace std {
template <> struct hash<VK_OBJECT> {
    size_t operator()(VK_OBJECT obj) const NOEXCEPT { return hash<uint64_t>()(obj.handle) ^ hash<uint32_t>()(obj.type); }
};
}


// Flags describing requirements imposed by the pipeline on a descriptor. These
// can't be checked at pipeline creation time as they depend on the Image or
// ImageView bound.
enum descriptor_req {
    DESCRIPTOR_REQ_VIEW_TYPE_1D = 1 << VK_IMAGE_VIEW_TYPE_1D,
    DESCRIPTOR_REQ_VIEW_TYPE_1D_ARRAY = 1 << VK_IMAGE_VIEW_TYPE_1D_ARRAY,
    DESCRIPTOR_REQ_VIEW_TYPE_2D = 1 << VK_IMAGE_VIEW_TYPE_2D,
    DESCRIPTOR_REQ_VIEW_TYPE_2D_ARRAY = 1 << VK_IMAGE_VIEW_TYPE_2D_ARRAY,
    DESCRIPTOR_REQ_VIEW_TYPE_3D = 1 << VK_IMAGE_VIEW_TYPE_3D,
    DESCRIPTOR_REQ_VIEW_TYPE_CUBE = 1 << VK_IMAGE_VIEW_TYPE_CUBE,
    DESCRIPTOR_REQ_VIEW_TYPE_CUBE_ARRAY = 1 << VK_IMAGE_VIEW_TYPE_CUBE_ARRAY,

    DESCRIPTOR_REQ_ALL_VIEW_TYPE_BITS = (1 << (VK_IMAGE_VIEW_TYPE_END_RANGE + 1)) - 1,

    DESCRIPTOR_REQ_SINGLE_SAMPLE = 2 << VK_IMAGE_VIEW_TYPE_END_RANGE,
    DESCRIPTOR_REQ_MULTI_SAMPLE = DESCRIPTOR_REQ_SINGLE_SAMPLE << 1,
};

struct DESCRIPTOR_POOL_STATE : BASE_NODE {
    VkDescriptorPool pool;
    uint32_t maxSets;       // Max descriptor sets allowed in this pool
    uint32_t availableSets; // Available descriptor sets in this pool

    VkDescriptorPoolCreateInfo createInfo;
    std::unordered_set<cvdescriptorset::DescriptorSet *> sets; // Collection of all sets in this pool
    std::vector<uint32_t> maxDescriptorTypeCount;              // Max # of descriptors of each type in this pool
    std::vector<uint32_t> availableDescriptorTypeCount;        // Available # of descriptors of each type in this pool

    DESCRIPTOR_POOL_STATE(const VkDescriptorPool pool, const VkDescriptorPoolCreateInfo *pCreateInfo)
        : pool(pool), maxSets(pCreateInfo->maxSets), availableSets(pCreateInfo->maxSets), createInfo(*pCreateInfo),
          maxDescriptorTypeCount(VK_DESCRIPTOR_TYPE_RANGE_SIZE, 0), availableDescriptorTypeCount(VK_DESCRIPTOR_TYPE_RANGE_SIZE, 0) {
        if (createInfo.poolSizeCount) { // Shadow type struct from ptr into local struct
            size_t poolSizeCountSize = createInfo.poolSizeCount * sizeof(VkDescriptorPoolSize);
            createInfo.pPoolSizes = new VkDescriptorPoolSize[poolSizeCountSize];
            memcpy((void *)createInfo.pPoolSizes, pCreateInfo->pPoolSizes, poolSizeCountSize);
            // Now set max counts for each descriptor type based on count of that type times maxSets
            uint32_t i = 0;
            for (i = 0; i < createInfo.poolSizeCount; ++i) {
                uint32_t typeIndex = static_cast<uint32_t>(createInfo.pPoolSizes[i].type);
                // Same descriptor types can appear several times
                maxDescriptorTypeCount[typeIndex] += createInfo.pPoolSizes[i].descriptorCount;
                availableDescriptorTypeCount[typeIndex] = maxDescriptorTypeCount[typeIndex];
            }
        } else {
            createInfo.pPoolSizes = NULL; // Make sure this is NULL so we don't try to clean it up
        }
    }
    ~DESCRIPTOR_POOL_STATE() {
        delete[] createInfo.pPoolSizes;
        // TODO : pSets are currently freed in deletePools function which uses freeShadowUpdateTree function
        //  need to migrate that struct to smart ptrs for auto-cleanup
    }
};

// Generic memory binding struct to track objects bound to objects
struct MEM_BINDING {
    VkDeviceMemory mem;
    VkDeviceSize offset;
    VkDeviceSize size;
};

inline bool operator==(MEM_BINDING a, MEM_BINDING b) NOEXCEPT { return a.mem == b.mem && a.offset == b.offset && a.size == b.size; }

namespace std {
template <> struct hash<MEM_BINDING> {
    size_t operator()(MEM_BINDING mb) const NOEXCEPT {
        auto intermediate = hash<uint64_t>()(reinterpret_cast<uint64_t &>(mb.mem)) ^ hash<uint64_t>()(mb.offset);
        return intermediate ^ hash<uint64_t>()(mb.size);
    }
};
}

// Superclass for bindable object state (currently imagesa and buffers)
class BINDABLE : public BASE_NODE {
  public:
    bool sparse; // Is this object being bound with sparse memory or not?
    // Non-sparse binding data
    MEM_BINDING binding;
    // Sparse binding data, initially just tracking MEM_BINDING per mem object
    //  There's more data for sparse bindings so need better long-term solution
    // TODO : Need to update solution to track all sparse binding data
    std::unordered_set<MEM_BINDING> sparse_bindings;
    BINDABLE() : sparse(false), binding{}, sparse_bindings{}{};
};

class BUFFER_NODE : public BINDABLE {
  public:
    VkBuffer buffer;
    VkBufferCreateInfo createInfo;
<<<<<<< HEAD
    BUFFER_NODE() : buffer(VK_NULL_HANDLE), mem(VK_NULL_HANDLE), memOffset(0), memSize(0), createInfo{} { in_use.store(0); };
    BUFFER_NODE(VkBuffer buff, const VkBufferCreateInfo *pCreateInfo)
        : buffer(buff), mem(VK_NULL_HANDLE), memOffset(0), memSize(0), createInfo(*pCreateInfo){};
    BUFFER_NODE(const BUFFER_NODE &rh_obj)
        : buffer(rh_obj.buffer), mem(rh_obj.mem), memOffset(rh_obj.memOffset), memSize(rh_obj.memSize),
          createInfo(rh_obj.createInfo){};
};

struct SAMPLER_NODE : public BASE_NODE {
=======
    BUFFER_NODE(VkBuffer buff, const VkBufferCreateInfo *pCreateInfo) : buffer(buff), createInfo(*pCreateInfo) {
        if (createInfo.flags & VK_BUFFER_CREATE_SPARSE_BINDING_BIT) {
            sparse = true;
        }
    };

    BUFFER_NODE(BUFFER_NODE const &rh_obj) = delete;
};

class BUFFER_VIEW_STATE : public BASE_NODE {
  public:
    VkBufferView buffer_view;
    VkBufferViewCreateInfo create_info;
    BUFFER_VIEW_STATE(VkBufferView bv, const VkBufferViewCreateInfo *ci) : buffer_view(bv), create_info(*ci){};
    BUFFER_VIEW_STATE(const BUFFER_VIEW_STATE &rh_obj) = delete;
};

struct SAMPLER_STATE : public BASE_NODE {
>>>>>>> 9dee5292
    VkSampler sampler;
    VkSamplerCreateInfo createInfo;

    SAMPLER_STATE(const VkSampler *ps, const VkSamplerCreateInfo *pci) : sampler(*ps), createInfo(*pci){};
};

class IMAGE_STATE : public BINDABLE {
  public:
    VkImage image;
    VkImageCreateInfo createInfo;
    bool valid; // If this is a swapchain image backing memory track valid here as it doesn't have DEVICE_MEM_INFO
<<<<<<< HEAD
    VkDeviceSize memOffset;
    VkDeviceSize memSize;
    IMAGE_NODE() : image(VK_NULL_HANDLE), createInfo{}, mem(VK_NULL_HANDLE), valid(false), memOffset(0), memSize(0){};
    IMAGE_NODE(VkImage img, const VkImageCreateInfo *pCreateInfo)
        : image(img), createInfo(*pCreateInfo), mem(VK_NULL_HANDLE), valid(false), memOffset(0), memSize(0){};
    IMAGE_NODE(const IMAGE_NODE &rh_obj)
        : image(rh_obj.image), createInfo(rh_obj.createInfo), mem(rh_obj.mem), valid(rh_obj.valid), memOffset(rh_obj.memOffset),
          memSize(rh_obj.memSize) {
        in_use.store(rh_obj.in_use.load());
=======
    bool acquired;  // If this is a swapchain image, has it been acquired by the app.
    IMAGE_STATE(VkImage img, const VkImageCreateInfo *pCreateInfo)
        : image(img), createInfo(*pCreateInfo), valid(false), acquired(false) {
        if (createInfo.flags & VK_IMAGE_CREATE_SPARSE_BINDING_BIT) {
            sparse = true;
        }
>>>>>>> 9dee5292
    };

    IMAGE_STATE(IMAGE_STATE const &rh_obj) = delete;
};

class IMAGE_VIEW_STATE : public BASE_NODE {
  public:
    VkImageView image_view;
    VkImageViewCreateInfo create_info;
    IMAGE_VIEW_STATE(VkImageView iv, const VkImageViewCreateInfo *ci) : image_view(iv), create_info(*ci){};
    IMAGE_VIEW_STATE(const IMAGE_VIEW_STATE &rh_obj) = delete;
};

struct MemRange {
    VkDeviceSize offset;
    VkDeviceSize size;
};

struct MEMORY_RANGE {
    uint64_t handle;
    bool image; // True for image, false for buffer
    bool linear; // True for buffers and linear images
    bool valid;  // True if this range is know to be valid
    VkDeviceMemory memory;
    VkDeviceSize start;
    VkDeviceSize size;
    VkDeviceSize end; // Store this pre-computed for simplicity
    // Set of ptrs to every range aliased with this one
    std::unordered_set<MEMORY_RANGE *> aliases;
};

// Data struct for tracking memory object
struct DEVICE_MEM_INFO : public BASE_NODE {
    void *object; // Dispatchable object used to create this memory (device of swapchain)
    bool global_valid; // If allocation is mapped, set to "true" to be picked up by subsequently bound ranges
    VkDeviceMemory mem;
    VkMemoryAllocateInfo alloc_info;
<<<<<<< HEAD
    std::unordered_set<MT_OBJ_HANDLE_TYPE> obj_bindings;         // objects bound to this memory
    std::unordered_set<VkCommandBuffer> command_buffer_bindings; // cmd buffers referencing this memory
=======
    std::unordered_set<VK_OBJECT> obj_bindings;         // objects bound to this memory
>>>>>>> 9dee5292
    std::unordered_map<uint64_t, MEMORY_RANGE> bound_ranges;     // Map of object to its binding range
    // Convenience vectors image/buff handles to speed up iterating over images or buffers independently
    std::unordered_set<uint64_t> bound_images;
    std::unordered_set<uint64_t> bound_buffers;

    MemRange mem_range;
    void *shadow_copy_base;     // Base of layer's allocation for guard band, data, and alignment space
    void *shadow_copy;          // Pointer to start of guard-band data before mapped region
    uint64_t shadow_pad_size;   // Size of the guard-band data before and after actual data. It MUST be a
                                // multiple of limits.minMemoryMapAlignment
    void *p_driver_data;        // Pointer to application's actual memory

    DEVICE_MEM_INFO(void *disp_object, const VkDeviceMemory in_mem, const VkMemoryAllocateInfo *p_alloc_info)
        : object(disp_object), global_valid(false), mem(in_mem), alloc_info(*p_alloc_info), mem_range{}, shadow_copy_base(0),
          shadow_copy(0), shadow_pad_size(0), p_driver_data(0){};
};

class SWAPCHAIN_NODE {
  public:
    safe_VkSwapchainCreateInfoKHR createInfo;
    VkSwapchainKHR swapchain;
    std::vector<VkImage> images;
    SWAPCHAIN_NODE(const VkSwapchainCreateInfoKHR *pCreateInfo, VkSwapchainKHR swapchain)
        : createInfo(pCreateInfo), swapchain(swapchain) {}
};

enum DRAW_TYPE {
    DRAW = 0,
    DRAW_INDEXED = 1,
    DRAW_INDIRECT = 2,
    DRAW_INDEXED_INDIRECT = 3,
    DRAW_BEGIN_RANGE = DRAW,
    DRAW_END_RANGE = DRAW_INDEXED_INDIRECT,
    NUM_DRAW_TYPES = (DRAW_END_RANGE - DRAW_BEGIN_RANGE + 1),
};

class IMAGE_CMD_BUF_LAYOUT_NODE {
  public:
    IMAGE_CMD_BUF_LAYOUT_NODE() = default;
    IMAGE_CMD_BUF_LAYOUT_NODE(VkImageLayout initialLayoutInput, VkImageLayout layoutInput)
        : initialLayout(initialLayoutInput), layout(layoutInput) {}

    VkImageLayout initialLayout;
    VkImageLayout layout;
};

// Store the DAG.
struct DAGNode {
    uint32_t pass;
    std::vector<uint32_t> prev;
    std::vector<uint32_t> next;
};

struct RENDER_PASS_STATE : public BASE_NODE {
    VkRenderPass renderPass;
    safe_VkRenderPassCreateInfo createInfo;
    std::vector<bool> hasSelfDependency;
    std::vector<DAGNode> subpassToNode;
    std::unordered_map<uint32_t, bool> attachment_first_read;
    std::unordered_map<uint32_t, VkImageLayout> attachment_first_layout;

    RENDER_PASS_STATE(VkRenderPassCreateInfo const *pCreateInfo) : createInfo(pCreateInfo) {}
};

// Cmd Buffer Tracking
enum CMD_TYPE {
    CMD_BINDPIPELINE,
    CMD_BINDPIPELINEDELTA,
    CMD_SETVIEWPORTSTATE,
    CMD_SETSCISSORSTATE,
    CMD_SETLINEWIDTHSTATE,
    CMD_SETDEPTHBIASSTATE,
    CMD_SETBLENDSTATE,
    CMD_SETDEPTHBOUNDSSTATE,
    CMD_SETSTENCILREADMASKSTATE,
    CMD_SETSTENCILWRITEMASKSTATE,
    CMD_SETSTENCILREFERENCESTATE,
    CMD_BINDDESCRIPTORSETS,
    CMD_BINDINDEXBUFFER,
    CMD_BINDVERTEXBUFFER,
    CMD_DRAW,
    CMD_DRAWINDEXED,
    CMD_DRAWINDIRECT,
    CMD_DRAWINDEXEDINDIRECT,
    CMD_DISPATCH,
    CMD_DISPATCHINDIRECT,
    CMD_COPYBUFFER,
    CMD_COPYIMAGE,
    CMD_BLITIMAGE,
    CMD_COPYBUFFERTOIMAGE,
    CMD_COPYIMAGETOBUFFER,
    CMD_CLONEIMAGEDATA,
    CMD_UPDATEBUFFER,
    CMD_FILLBUFFER,
    CMD_CLEARCOLORIMAGE,
    CMD_CLEARATTACHMENTS,
    CMD_CLEARDEPTHSTENCILIMAGE,
    CMD_RESOLVEIMAGE,
    CMD_SETEVENT,
    CMD_RESETEVENT,
    CMD_WAITEVENTS,
    CMD_PIPELINEBARRIER,
    CMD_BEGINQUERY,
    CMD_ENDQUERY,
    CMD_RESETQUERYPOOL,
    CMD_COPYQUERYPOOLRESULTS,
    CMD_WRITETIMESTAMP,
    CMD_PUSHCONSTANTS,
    CMD_INITATOMICCOUNTERS,
    CMD_LOADATOMICCOUNTERS,
    CMD_SAVEATOMICCOUNTERS,
    CMD_BEGINRENDERPASS,
    CMD_NEXTSUBPASS,
    CMD_ENDRENDERPASS,
    CMD_EXECUTECOMMANDS,
    CMD_END, // Should be last command in any RECORDED cmd buffer
};

// Data structure for holding sequence of cmds in cmd buffer
struct CMD_NODE {
    CMD_TYPE type;
    uint64_t cmdNumber;
};

enum CB_STATE {
    CB_NEW,       // Newly created CB w/o any cmds
    CB_RECORDING, // BeginCB has been called on this CB
    CB_RECORDED,  // EndCB has been called on this CB
    CB_INVALID    // CB had a bound descriptor set destroyed or updated
};

// CB Status -- used to track status of various bindings on cmd buffer objects
typedef VkFlags CBStatusFlags;
enum CBStatusFlagBits {
    // clang-format off
    CBSTATUS_NONE                   = 0x00000000,   // No status is set
    CBSTATUS_LINE_WIDTH_SET         = 0x00000001,   // Line width has been set
    CBSTATUS_DEPTH_BIAS_SET         = 0x00000002,   // Depth bias has been set
    CBSTATUS_BLEND_CONSTANTS_SET    = 0x00000004,   // Blend constants state has been set
    CBSTATUS_DEPTH_BOUNDS_SET       = 0x00000008,   // Depth bounds state object has been set
    CBSTATUS_STENCIL_READ_MASK_SET  = 0x00000010,   // Stencil read mask has been set
    CBSTATUS_STENCIL_WRITE_MASK_SET = 0x00000020,   // Stencil write mask has been set
    CBSTATUS_STENCIL_REFERENCE_SET  = 0x00000040,   // Stencil reference has been set
    CBSTATUS_INDEX_BUFFER_BOUND     = 0x00000080,   // Index buffer has been set
    CBSTATUS_ALL_STATE_SET          = 0x0000007F,   // All state set (intentionally exclude index buffer)
    // clang-format on
};

struct QueryObject {
    VkQueryPool pool;
    uint32_t index;
};

inline bool operator==(const QueryObject &query1, const QueryObject &query2) {
    return (query1.pool == query2.pool && query1.index == query2.index);
}

namespace std {
template <> struct hash<QueryObject> {
    size_t operator()(QueryObject query) const throw() {
        return hash<uint64_t>()((uint64_t)(query.pool)) ^ hash<uint32_t>()(query.index);
    }
};
}
struct DRAW_DATA { std::vector<VkBuffer> buffers; };

struct ImageSubresourcePair {
    VkImage image;
    bool hasSubresource;
    VkImageSubresource subresource;
};

inline bool operator==(const ImageSubresourcePair &img1, const ImageSubresourcePair &img2) {
    if (img1.image != img2.image || img1.hasSubresource != img2.hasSubresource)
        return false;
    return !img1.hasSubresource ||
           (img1.subresource.aspectMask == img2.subresource.aspectMask && img1.subresource.mipLevel == img2.subresource.mipLevel &&
            img1.subresource.arrayLayer == img2.subresource.arrayLayer);
}

namespace std {
template <> struct hash<ImageSubresourcePair> {
    size_t operator()(ImageSubresourcePair img) const throw() {
        size_t hashVal = hash<uint64_t>()(reinterpret_cast<uint64_t &>(img.image));
        hashVal ^= hash<bool>()(img.hasSubresource);
        if (img.hasSubresource) {
            hashVal ^= hash<uint32_t>()(reinterpret_cast<uint32_t &>(img.subresource.aspectMask));
            hashVal ^= hash<uint32_t>()(img.subresource.mipLevel);
            hashVal ^= hash<uint32_t>()(img.subresource.arrayLayer);
        }
        return hashVal;
    }
};
}

// Store layouts and pushconstants for PipelineLayout
struct PIPELINE_LAYOUT_NODE {
    VkPipelineLayout layout;
    std::vector<cvdescriptorset::DescriptorSetLayout const *> set_layouts;
    std::vector<VkPushConstantRange> push_constant_ranges;

    PIPELINE_LAYOUT_NODE() : layout(VK_NULL_HANDLE), set_layouts{}, push_constant_ranges{} {}

    void reset() {
        layout = VK_NULL_HANDLE;
        set_layouts.clear();
        push_constant_ranges.clear();
    }
};

<<<<<<< HEAD
class PIPELINE_NODE : public BASE_NODE {
=======
class PIPELINE_STATE : public BASE_NODE {
>>>>>>> 9dee5292
  public:
    VkPipeline pipeline;
    safe_VkGraphicsPipelineCreateInfo graphicsPipelineCI;
    safe_VkComputePipelineCreateInfo computePipelineCI;
    // Flag of which shader stages are active for this pipeline
    uint32_t active_shaders;
    uint32_t duplicate_shaders;
    // Capture which slots (set#->bindings) are actually used by the shaders of this pipeline
    std::unordered_map<uint32_t, std::map<uint32_t, descriptor_req>> active_slots;
    // Vtx input info (if any)
    std::vector<VkVertexInputBindingDescription> vertexBindingDescriptions;
    std::vector<VkVertexInputAttributeDescription> vertexAttributeDescriptions;
    std::vector<VkPipelineColorBlendAttachmentState> attachments;
    bool blendConstantsEnabled; // Blend constants enabled for any attachments
    // Store RPCI b/c renderPass may be destroyed after Pipeline creation
    safe_VkRenderPassCreateInfo render_pass_ci;
    PIPELINE_LAYOUT_NODE pipeline_layout;

    // Default constructor
<<<<<<< HEAD
    PIPELINE_NODE()
=======
    PIPELINE_STATE()
>>>>>>> 9dee5292
        : pipeline{}, graphicsPipelineCI{}, computePipelineCI{}, active_shaders(0), duplicate_shaders(0), active_slots(),
          vertexBindingDescriptions(), vertexAttributeDescriptions(), attachments(), blendConstantsEnabled(false), render_pass_ci(),
          pipeline_layout() {}

    void initGraphicsPipeline(const VkGraphicsPipelineCreateInfo *pCreateInfo) {
        graphicsPipelineCI.initialize(pCreateInfo);
        // Make sure compute pipeline is null
        VkComputePipelineCreateInfo emptyComputeCI = {};
        computePipelineCI.initialize(&emptyComputeCI);
        for (uint32_t i = 0; i < pCreateInfo->stageCount; i++) {
            const VkPipelineShaderStageCreateInfo *pPSSCI = &pCreateInfo->pStages[i];
            this->duplicate_shaders |= this->active_shaders & pPSSCI->stage;
            this->active_shaders |= pPSSCI->stage;
        }
        if (pCreateInfo->pVertexInputState) {
            const VkPipelineVertexInputStateCreateInfo *pVICI = pCreateInfo->pVertexInputState;
            if (pVICI->vertexBindingDescriptionCount) {
                this->vertexBindingDescriptions = std::vector<VkVertexInputBindingDescription>(
                    pVICI->pVertexBindingDescriptions, pVICI->pVertexBindingDescriptions + pVICI->vertexBindingDescriptionCount);
            }
            if (pVICI->vertexAttributeDescriptionCount) {
                this->vertexAttributeDescriptions = std::vector<VkVertexInputAttributeDescription>(
                    pVICI->pVertexAttributeDescriptions,
                    pVICI->pVertexAttributeDescriptions + pVICI->vertexAttributeDescriptionCount);
            }
        }
        if (pCreateInfo->pColorBlendState) {
            const VkPipelineColorBlendStateCreateInfo *pCBCI = pCreateInfo->pColorBlendState;
            if (pCBCI->attachmentCount) {
                this->attachments = std::vector<VkPipelineColorBlendAttachmentState>(pCBCI->pAttachments,
                                                                                     pCBCI->pAttachments + pCBCI->attachmentCount);
            }
        }
    }
    void initComputePipeline(const VkComputePipelineCreateInfo *pCreateInfo) {
        computePipelineCI.initialize(pCreateInfo);
        // Make sure gfx pipeline is null
        VkGraphicsPipelineCreateInfo emptyGraphicsCI = {};
        graphicsPipelineCI.initialize(&emptyGraphicsCI);
        switch (computePipelineCI.stage.stage) {
        case VK_SHADER_STAGE_COMPUTE_BIT:
            this->active_shaders |= VK_SHADER_STAGE_COMPUTE_BIT;
            break;
        default:
            // TODO : Flag error
            break;
        }
    }
};

// Track last states that are bound per pipeline bind point (Gfx & Compute)
struct LAST_BOUND_STATE {
<<<<<<< HEAD
    PIPELINE_NODE *pipeline_node;
=======
    PIPELINE_STATE *pipeline_state;
>>>>>>> 9dee5292
    PIPELINE_LAYOUT_NODE pipeline_layout;
    // Track each set that has been bound
    // Ordered bound set tracking where index is set# that given set is bound to
    std::vector<cvdescriptorset::DescriptorSet *> boundDescriptorSets;
    // one dynamic offset per dynamic descriptor bound to this CB
    std::vector<std::vector<uint32_t>> dynamicOffsets;

    void reset() {
<<<<<<< HEAD
        pipeline_node = nullptr;
=======
        pipeline_state = nullptr;
>>>>>>> 9dee5292
        pipeline_layout.reset();
        boundDescriptorSets.clear();
        dynamicOffsets.clear();
    }
};
// Cmd Buffer Wrapper Struct - TODO : This desperately needs its own class
struct GLOBAL_CB_NODE : public BASE_NODE {
    VkCommandBuffer commandBuffer;
    VkCommandBufferAllocateInfo createInfo;
    VkCommandBufferBeginInfo beginInfo;
    VkCommandBufferInheritanceInfo inheritanceInfo;
    VkDevice device;                    // device this CB belongs to
    uint64_t numCmds;                   // number of cmds in this CB
    uint64_t drawCount[NUM_DRAW_TYPES]; // Count of each type of draw in this CB
    CB_STATE state;                     // Track cmd buffer update state
    uint64_t submitCount;               // Number of times CB has been submitted
    CBStatusFlags status;               // Track status of various bindings on cmd buffer
    std::vector<CMD_NODE> cmds;              // vector of commands bound to this command buffer
    // Currently storing "lastBound" objects on per-CB basis
    //  long-term may want to create caches of "lastBound" states and could have
    //  each individual CMD_NODE referencing its own "lastBound" state
    // Store last bound state for Gfx & Compute pipeline bind points
    LAST_BOUND_STATE lastBound[VK_PIPELINE_BIND_POINT_RANGE_SIZE];

    uint32_t viewportMask;
    uint32_t scissorMask;
    VkRenderPassBeginInfo activeRenderPassBeginInfo;
    RENDER_PASS_STATE *activeRenderPass;
    VkSubpassContents activeSubpassContents;
    uint32_t activeSubpass;
    VkFramebuffer activeFramebuffer;
    std::unordered_set<VkFramebuffer> framebuffers;
    // Unified data structs to track objects bound to this command buffer as well as object
    //  dependencies that have been broken : either destroyed objects, or updated descriptor sets
    std::unordered_set<VK_OBJECT> object_bindings;
    std::vector<VK_OBJECT> broken_bindings;

    std::unordered_set<VkEvent> waitedEvents;
    std::vector<VkEvent> writeEventsBeforeWait;
    std::vector<VkEvent> events;
    std::unordered_map<QueryObject, std::unordered_set<VkEvent>> waitedEventsBeforeQueryReset;
    std::unordered_map<QueryObject, bool> queryToStateMap; // 0 is unavailable, 1 is available
    std::unordered_set<QueryObject> activeQueries;
    std::unordered_set<QueryObject> startedQueries;
    std::unordered_map<ImageSubresourcePair, IMAGE_CMD_BUF_LAYOUT_NODE> imageLayoutMap;
    std::unordered_map<VkImage, std::vector<ImageSubresourcePair>> imageSubresourceMap;
    std::unordered_map<VkEvent, VkPipelineStageFlags> eventToStageMap;
    std::vector<DRAW_DATA> drawData;
    DRAW_DATA currentDrawData;
    VkCommandBuffer primaryCommandBuffer;
    // Track images and buffers that are updated by this CB at the point of a draw
    std::unordered_set<VkImageView> updateImages;
    std::unordered_set<VkBuffer> updateBuffers;
    // If cmd buffer is primary, track secondary command buffers pending
    // execution
    std::unordered_set<VkCommandBuffer> secondaryCommandBuffers;
    // MTMTODO : Scrub these data fields and merge active sets w/ lastBound as appropriate
    std::vector<std::function<bool()>> validate_functions;
    std::unordered_set<VkDeviceMemory> memObjs;
    std::vector<std::function<bool(VkQueue)>> eventUpdates;
    std::vector<std::function<bool(VkQueue)>> queryUpdates;
};

struct SEMAPHORE_WAIT {
    VkSemaphore semaphore;
    VkQueue queue;
    uint64_t seq;
};

struct CB_SUBMISSION {
    CB_SUBMISSION(std::vector<VkCommandBuffer> const &cbs, std::vector<SEMAPHORE_WAIT> const &waitSemaphores, std::vector<VkSemaphore> const &signalSemaphores, VkFence fence)
        : cbs(cbs), waitSemaphores(waitSemaphores), signalSemaphores(signalSemaphores), fence(fence) {}

    std::vector<VkCommandBuffer> cbs;
    std::vector<SEMAPHORE_WAIT> waitSemaphores;
    std::vector<VkSemaphore> signalSemaphores;
    VkFence fence;
};

// Fwd declarations of layer_data and helpers to look-up/validate state from layer_data maps
namespace core_validation {
struct layer_data;
cvdescriptorset::DescriptorSet *getSetNode(const layer_data *, VkDescriptorSet);
cvdescriptorset::DescriptorSetLayout const *getDescriptorSetLayout(layer_data const *, VkDescriptorSetLayout);
DESCRIPTOR_POOL_STATE *getDescriptorPoolState(const layer_data *, const VkDescriptorPool);
BUFFER_NODE *getBufferNode(const layer_data *, VkBuffer);
IMAGE_STATE *getImageState(const layer_data *, VkImage);
DEVICE_MEM_INFO *getMemObjInfo(const layer_data *, VkDeviceMemory);
BUFFER_VIEW_STATE *getBufferViewState(const layer_data *, VkBufferView);
SAMPLER_STATE *getSamplerState(const layer_data *, VkSampler);
IMAGE_VIEW_STATE *getImageViewState(const layer_data *, VkImageView);
VkSwapchainKHR getSwapchainFromImage(const layer_data *, VkImage);
SWAPCHAIN_NODE *getSwapchainNode(const layer_data *, VkSwapchainKHR);
void invalidateCommandBuffers(std::unordered_set<GLOBAL_CB_NODE *>, VK_OBJECT);
bool ValidateMemoryIsBoundToBuffer(const layer_data *, const BUFFER_NODE *, const char *);
<<<<<<< HEAD
void AddCommandBufferBindingSampler(GLOBAL_CB_NODE *, SAMPLER_NODE *);
void AddCommandBufferBindingImage(const layer_data *, GLOBAL_CB_NODE *, IMAGE_NODE *);
void AddCommandBufferBindingBuffer(const layer_data *, GLOBAL_CB_NODE *, BUFFER_NODE *);
=======
bool ValidateMemoryIsBoundToImage(const layer_data *, const IMAGE_STATE *, const char *);
void AddCommandBufferBindingSampler(GLOBAL_CB_NODE *, SAMPLER_STATE *);
void AddCommandBufferBindingImage(const layer_data *, GLOBAL_CB_NODE *, IMAGE_STATE *);
void AddCommandBufferBindingImageView(const layer_data *, GLOBAL_CB_NODE *, IMAGE_VIEW_STATE *);
void AddCommandBufferBindingBuffer(const layer_data *, GLOBAL_CB_NODE *, BUFFER_NODE *);
void AddCommandBufferBindingBufferView(const layer_data *, GLOBAL_CB_NODE *, BUFFER_VIEW_STATE *);
>>>>>>> 9dee5292
}

#endif // CORE_VALIDATION_TYPES_H_<|MERGE_RESOLUTION|>--- conflicted
+++ resolved
@@ -181,17 +181,6 @@
   public:
     VkBuffer buffer;
     VkBufferCreateInfo createInfo;
-<<<<<<< HEAD
-    BUFFER_NODE() : buffer(VK_NULL_HANDLE), mem(VK_NULL_HANDLE), memOffset(0), memSize(0), createInfo{} { in_use.store(0); };
-    BUFFER_NODE(VkBuffer buff, const VkBufferCreateInfo *pCreateInfo)
-        : buffer(buff), mem(VK_NULL_HANDLE), memOffset(0), memSize(0), createInfo(*pCreateInfo){};
-    BUFFER_NODE(const BUFFER_NODE &rh_obj)
-        : buffer(rh_obj.buffer), mem(rh_obj.mem), memOffset(rh_obj.memOffset), memSize(rh_obj.memSize),
-          createInfo(rh_obj.createInfo){};
-};
-
-struct SAMPLER_NODE : public BASE_NODE {
-=======
     BUFFER_NODE(VkBuffer buff, const VkBufferCreateInfo *pCreateInfo) : buffer(buff), createInfo(*pCreateInfo) {
         if (createInfo.flags & VK_BUFFER_CREATE_SPARSE_BINDING_BIT) {
             sparse = true;
@@ -210,7 +199,6 @@
 };
 
 struct SAMPLER_STATE : public BASE_NODE {
->>>>>>> 9dee5292
     VkSampler sampler;
     VkSamplerCreateInfo createInfo;
 
@@ -222,24 +210,12 @@
     VkImage image;
     VkImageCreateInfo createInfo;
     bool valid; // If this is a swapchain image backing memory track valid here as it doesn't have DEVICE_MEM_INFO
-<<<<<<< HEAD
-    VkDeviceSize memOffset;
-    VkDeviceSize memSize;
-    IMAGE_NODE() : image(VK_NULL_HANDLE), createInfo{}, mem(VK_NULL_HANDLE), valid(false), memOffset(0), memSize(0){};
-    IMAGE_NODE(VkImage img, const VkImageCreateInfo *pCreateInfo)
-        : image(img), createInfo(*pCreateInfo), mem(VK_NULL_HANDLE), valid(false), memOffset(0), memSize(0){};
-    IMAGE_NODE(const IMAGE_NODE &rh_obj)
-        : image(rh_obj.image), createInfo(rh_obj.createInfo), mem(rh_obj.mem), valid(rh_obj.valid), memOffset(rh_obj.memOffset),
-          memSize(rh_obj.memSize) {
-        in_use.store(rh_obj.in_use.load());
-=======
     bool acquired;  // If this is a swapchain image, has it been acquired by the app.
     IMAGE_STATE(VkImage img, const VkImageCreateInfo *pCreateInfo)
         : image(img), createInfo(*pCreateInfo), valid(false), acquired(false) {
         if (createInfo.flags & VK_IMAGE_CREATE_SPARSE_BINDING_BIT) {
             sparse = true;
         }
->>>>>>> 9dee5292
     };
 
     IMAGE_STATE(IMAGE_STATE const &rh_obj) = delete;
@@ -277,12 +253,7 @@
     bool global_valid; // If allocation is mapped, set to "true" to be picked up by subsequently bound ranges
     VkDeviceMemory mem;
     VkMemoryAllocateInfo alloc_info;
-<<<<<<< HEAD
-    std::unordered_set<MT_OBJ_HANDLE_TYPE> obj_bindings;         // objects bound to this memory
-    std::unordered_set<VkCommandBuffer> command_buffer_bindings; // cmd buffers referencing this memory
-=======
     std::unordered_set<VK_OBJECT> obj_bindings;         // objects bound to this memory
->>>>>>> 9dee5292
     std::unordered_map<uint64_t, MEMORY_RANGE> bound_ranges;     // Map of object to its binding range
     // Convenience vectors image/buff handles to speed up iterating over images or buffers independently
     std::unordered_set<uint64_t> bound_images;
@@ -493,11 +464,7 @@
     }
 };
 
-<<<<<<< HEAD
-class PIPELINE_NODE : public BASE_NODE {
-=======
 class PIPELINE_STATE : public BASE_NODE {
->>>>>>> 9dee5292
   public:
     VkPipeline pipeline;
     safe_VkGraphicsPipelineCreateInfo graphicsPipelineCI;
@@ -517,11 +484,7 @@
     PIPELINE_LAYOUT_NODE pipeline_layout;
 
     // Default constructor
-<<<<<<< HEAD
-    PIPELINE_NODE()
-=======
     PIPELINE_STATE()
->>>>>>> 9dee5292
         : pipeline{}, graphicsPipelineCI{}, computePipelineCI{}, active_shaders(0), duplicate_shaders(0), active_slots(),
           vertexBindingDescriptions(), vertexAttributeDescriptions(), attachments(), blendConstantsEnabled(false), render_pass_ci(),
           pipeline_layout() {}
@@ -574,11 +537,7 @@
 
 // Track last states that are bound per pipeline bind point (Gfx & Compute)
 struct LAST_BOUND_STATE {
-<<<<<<< HEAD
-    PIPELINE_NODE *pipeline_node;
-=======
     PIPELINE_STATE *pipeline_state;
->>>>>>> 9dee5292
     PIPELINE_LAYOUT_NODE pipeline_layout;
     // Track each set that has been bound
     // Ordered bound set tracking where index is set# that given set is bound to
@@ -587,11 +546,7 @@
     std::vector<std::vector<uint32_t>> dynamicOffsets;
 
     void reset() {
-<<<<<<< HEAD
-        pipeline_node = nullptr;
-=======
         pipeline_state = nullptr;
->>>>>>> 9dee5292
         pipeline_layout.reset();
         boundDescriptorSets.clear();
         dynamicOffsets.clear();
@@ -687,18 +642,12 @@
 SWAPCHAIN_NODE *getSwapchainNode(const layer_data *, VkSwapchainKHR);
 void invalidateCommandBuffers(std::unordered_set<GLOBAL_CB_NODE *>, VK_OBJECT);
 bool ValidateMemoryIsBoundToBuffer(const layer_data *, const BUFFER_NODE *, const char *);
-<<<<<<< HEAD
-void AddCommandBufferBindingSampler(GLOBAL_CB_NODE *, SAMPLER_NODE *);
-void AddCommandBufferBindingImage(const layer_data *, GLOBAL_CB_NODE *, IMAGE_NODE *);
-void AddCommandBufferBindingBuffer(const layer_data *, GLOBAL_CB_NODE *, BUFFER_NODE *);
-=======
 bool ValidateMemoryIsBoundToImage(const layer_data *, const IMAGE_STATE *, const char *);
 void AddCommandBufferBindingSampler(GLOBAL_CB_NODE *, SAMPLER_STATE *);
 void AddCommandBufferBindingImage(const layer_data *, GLOBAL_CB_NODE *, IMAGE_STATE *);
 void AddCommandBufferBindingImageView(const layer_data *, GLOBAL_CB_NODE *, IMAGE_VIEW_STATE *);
 void AddCommandBufferBindingBuffer(const layer_data *, GLOBAL_CB_NODE *, BUFFER_NODE *);
 void AddCommandBufferBindingBufferView(const layer_data *, GLOBAL_CB_NODE *, BUFFER_VIEW_STATE *);
->>>>>>> 9dee5292
 }
 
 #endif // CORE_VALIDATION_TYPES_H_