--- conflicted
+++ resolved
@@ -21,15 +21,6 @@
 Layers can also be activated via the VK_INSTANCE_LAYERS environment variable.
 
 All validation layers work with the DEBUG_REPORT extension to provide validation feedback.
-<<<<<<< HEAD
-When a validation layer is enabled, it will look for a vk_layer_settings.txt file to define
-its logging behavior, which can include sending output to a file, stdout, or debug output (Windows).
-Applications can also register debug callback functions via the DEBUG_REPORT extension to receive
-callbacks when validation events occur. Application callbacks are independent of settings in a
-vk_layer_settings.txt file which will be carried out separately. If no vk_layer_settings.txt
-file is present and no application callbacks are registered, error messages will be output
-through default logging callbacks.
-=======
 When a validation layer is enabled, it will look for a vk_layer_settings.txt file (see"Using
 Layers" section below for more details) to define its logging behavior, which can include
 sending output to a file, stdout, or debug output (Windows). Applications can also register
@@ -38,7 +29,6 @@
 file which will be carried out separately. If no vk_layer_settings.txt file is present and
 no application callbacks are registered, error messages will be output through default
 logging callbacks.
->>>>>>> 9dee5292
 
 ### Layer library example code
 
