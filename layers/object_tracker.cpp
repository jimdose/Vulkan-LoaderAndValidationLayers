/*
 * Copyright (c) 2015-2016 The Khronos Group Inc.
 * Copyright (c) 2015-2016 Valve Corporation
 * Copyright (c) 2015-2016 LunarG, Inc.
 * Copyright (c) 2015-2016 Google, Inc.
 *
 * Licensed under the Apache License, Version 2.0 (the "License");
 * you may not use this file except in compliance with the License.
 * You may obtain a copy of the License at
 *
 *     http://www.apache.org/licenses/LICENSE-2.0
 *
 * Unless required by applicable law or agreed to in writing, software
 * distributed under the License is distributed on an "AS IS" BASIS,
 * WITHOUT WARRANTIES OR CONDITIONS OF ANY KIND, either express or implied.
 * See the License for the specific language governing permissions and
 * limitations under the License.
 *
 * Author: Mark Lobodzinski <mark@lunarg.com>
 * Author: Tobin Ehlis <tobine@google.com>
 * Author: Courtney Goeltzenleuchter <courtneygo@google.com>
 * Author: Jon Ashburn <jon@lunarg.com>
 * Author: Mike Stroyan <stroyan@google.com>
 * Author: Tony Barbour <tony@LunarG.com>
 */

#include "vk_loader_platform.h"
#include "vulkan/vulkan.h"

#include <cinttypes>
#include <stdio.h>
#include <stdlib.h>
#include <string.h>

#include <unordered_map>

#include "vk_layer_config.h"
#include "vk_layer_data.h"
#include "vk_layer_logging.h"
#include "vk_layer_table.h"
#include "vulkan/vk_layer.h"

#include "object_tracker.h"

#include "vk_validation_error_messages.h"

namespace object_tracker {

static void InitObjectTracker(layer_data *my_data, const VkAllocationCallbacks *pAllocator) {

    layer_debug_actions(my_data->report_data, my_data->logging_callback, pAllocator, "lunarg_object_tracker");
}

// Add new queue to head of global queue list
static void AddQueueInfo(VkDevice device, uint32_t queue_node_index, VkQueue queue) {
    layer_data *device_data = get_my_data_ptr(get_dispatch_key(device), layer_data_map);
    auto queueItem = device_data->queue_info_map.find(queue);
    if (queueItem == device_data->queue_info_map.end()) {
        OT_QUEUE_INFO *p_queue_info = new OT_QUEUE_INFO;
        if (p_queue_info != NULL) {
            memset(p_queue_info, 0, sizeof(OT_QUEUE_INFO));
            p_queue_info->queue = queue;
            p_queue_info->queue_node_index = queue_node_index;
            device_data->queue_info_map[queue] = p_queue_info;
        } else {
            log_msg(device_data->report_data, VK_DEBUG_REPORT_ERROR_BIT_EXT, VK_DEBUG_REPORT_OBJECT_TYPE_QUEUE_EXT,
                    reinterpret_cast<uint64_t>(queue), __LINE__, OBJTRACK_INTERNAL_ERROR, LayerName,
                    "ERROR:  VK_ERROR_OUT_OF_HOST_MEMORY -- could not allocate memory for Queue Information");
        }
    }
}

// Destroy memRef lists and free all memory
static void DestroyQueueDataStructures(VkDevice device) {
    layer_data *device_data = get_my_data_ptr(get_dispatch_key(device), layer_data_map);

    for (auto queue_item : device_data->queue_info_map) {
        delete queue_item.second;
    }
    device_data->queue_info_map.clear();

    // Destroy the items in the queue map
    auto queue = device_data->object_map[VK_DEBUG_REPORT_OBJECT_TYPE_QUEUE_EXT].begin();
    while (queue != device_data->object_map[VK_DEBUG_REPORT_OBJECT_TYPE_QUEUE_EXT].end()) {
        uint32_t obj_index = queue->second->object_type;
        assert(device_data->num_total_objects > 0);
        device_data->num_total_objects--;
        assert(device_data->num_objects[obj_index] > 0);
        device_data->num_objects[obj_index]--;
        log_msg(device_data->report_data, VK_DEBUG_REPORT_INFORMATION_BIT_EXT, queue->second->object_type, queue->second->handle,
                __LINE__, OBJTRACK_NONE, LayerName,
                "OBJ_STAT Destroy Queue obj 0x%" PRIxLEAST64 " (%" PRIu64 " total objs remain & %" PRIu64 " Queue objs).",
                queue->second->handle, device_data->num_total_objects, device_data->num_objects[obj_index]);
        delete queue->second;
        queue = device_data->object_map[VK_DEBUG_REPORT_OBJECT_TYPE_QUEUE_EXT].erase(queue);
    }
}

// Check Queue type flags for selected queue operations
static void ValidateQueueFlags(VkQueue queue, const char *function) {
    layer_data *device_data = get_my_data_ptr(get_dispatch_key(queue), layer_data_map);
    auto queue_item = device_data->queue_info_map.find(queue);
    if (queue_item != device_data->queue_info_map.end()) {
        OT_QUEUE_INFO *pQueueInfo = queue_item->second;
        if (pQueueInfo != NULL) {
            layer_data *instance_data = get_my_data_ptr(get_dispatch_key(device_data->physical_device), layer_data_map);
            if ((instance_data->queue_family_properties[pQueueInfo->queue_node_index].queueFlags & VK_QUEUE_SPARSE_BINDING_BIT) ==
                0) {
                log_msg(device_data->report_data, VK_DEBUG_REPORT_ERROR_BIT_EXT, VK_DEBUG_REPORT_OBJECT_TYPE_QUEUE_EXT,
                        reinterpret_cast<uint64_t>(queue), __LINE__, OBJTRACK_UNKNOWN_OBJECT, LayerName,
                        "Attempting %s on a non-memory-management capable queue -- VK_QUEUE_SPARSE_BINDING_BIT not set", function);
            }
        }
    }
}

static void AllocateCommandBuffer(VkDevice device, const VkCommandPool command_pool, const VkCommandBuffer command_buffer,
                                  VkDebugReportObjectTypeEXT object_type, VkCommandBufferLevel level) {
    layer_data *device_data = get_my_data_ptr(get_dispatch_key(device), layer_data_map);

    log_msg(device_data->report_data, VK_DEBUG_REPORT_INFORMATION_BIT_EXT, object_type, reinterpret_cast<const uint64_t>(command_buffer),
            __LINE__, OBJTRACK_NONE, LayerName, "OBJ[0x%" PRIxLEAST64 "] : CREATE %s object 0x%" PRIxLEAST64, object_track_index++,
            string_VkDebugReportObjectTypeEXT(object_type), reinterpret_cast<const uint64_t>(command_buffer));

    OBJTRACK_NODE *pNewObjNode = new OBJTRACK_NODE;
    pNewObjNode->object_type = object_type;
    pNewObjNode->handle = reinterpret_cast<const uint64_t>(command_buffer);
    pNewObjNode->parent_object = reinterpret_cast<const uint64_t &>(command_pool);
    if (level == VK_COMMAND_BUFFER_LEVEL_SECONDARY) {
        pNewObjNode->status = OBJSTATUS_COMMAND_BUFFER_SECONDARY;
    } else {
        pNewObjNode->status = OBJSTATUS_NONE;
    }
    device_data->object_map[object_type][reinterpret_cast<const uint64_t>(command_buffer)] = pNewObjNode;
    device_data->num_objects[object_type]++;
    device_data->num_total_objects++;
}

static bool ValidateCommandBuffer(VkDevice device, VkCommandPool command_pool, VkCommandBuffer command_buffer) {
    layer_data *device_data = get_my_data_ptr(get_dispatch_key(device), layer_data_map);
    bool skip_call = false;
    uint64_t object_handle = reinterpret_cast<uint64_t>(command_buffer);
    if (device_data->object_map[VK_DEBUG_REPORT_OBJECT_TYPE_COMMAND_BUFFER_EXT].find(object_handle) !=
        device_data->object_map[VK_DEBUG_REPORT_OBJECT_TYPE_COMMAND_BUFFER_EXT].end()) {
        OBJTRACK_NODE *pNode =
            device_data->object_map[VK_DEBUG_REPORT_OBJECT_TYPE_COMMAND_BUFFER_EXT][reinterpret_cast<uint64_t>(command_buffer)];

        if (pNode->parent_object != reinterpret_cast<uint64_t &>(command_pool)) {
            skip_call |= log_msg(device_data->report_data, VK_DEBUG_REPORT_ERROR_BIT_EXT, pNode->object_type, object_handle,
                                 __LINE__, OBJTRACK_COMMAND_POOL_MISMATCH, LayerName,
                                 "FreeCommandBuffers is attempting to free Command Buffer 0x%" PRIxLEAST64
                                 " belonging to Command Pool 0x%" PRIxLEAST64 " from pool 0x%" PRIxLEAST64 ").",
                                 reinterpret_cast<uint64_t>(command_buffer), pNode->parent_object,
                                 reinterpret_cast<uint64_t &>(command_pool));
        }
    } else {
        skip_call |= log_msg(device_data->report_data, VK_DEBUG_REPORT_ERROR_BIT_EXT, (VkDebugReportObjectTypeEXT)0, object_handle,
                             __LINE__, OBJTRACK_NONE, LayerName, "Unable to remove command buffer obj 0x%" PRIxLEAST64
                                                                 ". Was it created? Has it already been destroyed?",
                             object_handle);
    }
    return skip_call;
}

static void AllocateDescriptorSet(VkDevice device, VkDescriptorPool descriptor_pool, VkDescriptorSet descriptor_set,
                                  VkDebugReportObjectTypeEXT object_type) {
    layer_data *device_data = get_my_data_ptr(get_dispatch_key(device), layer_data_map);

    log_msg(device_data->report_data, VK_DEBUG_REPORT_INFORMATION_BIT_EXT, object_type,
            reinterpret_cast<uint64_t &>(descriptor_set), __LINE__, OBJTRACK_NONE, LayerName,
            "OBJ[0x%" PRIxLEAST64 "] : CREATE %s object 0x%" PRIxLEAST64, object_track_index++, object_name[object_type],
            reinterpret_cast<uint64_t &>(descriptor_set));

    OBJTRACK_NODE *pNewObjNode = new OBJTRACK_NODE;
    pNewObjNode->object_type = object_type;
    pNewObjNode->status = OBJSTATUS_NONE;
    pNewObjNode->handle = reinterpret_cast<uint64_t &>(descriptor_set);
    pNewObjNode->parent_object = reinterpret_cast<uint64_t &>(descriptor_pool);
    device_data->object_map[VK_DEBUG_REPORT_OBJECT_TYPE_DESCRIPTOR_SET_EXT][reinterpret_cast<uint64_t &>(descriptor_set)] =
        pNewObjNode;
    device_data->num_objects[object_type]++;
    device_data->num_total_objects++;
}

static bool ValidateDescriptorSet(VkDevice device, VkDescriptorPool descriptor_pool, VkDescriptorSet descriptor_set) {
    layer_data *device_data = get_my_data_ptr(get_dispatch_key(device), layer_data_map);
    bool skip_call = false;
    uint64_t object_handle = reinterpret_cast<uint64_t &>(descriptor_set);
    auto dsItem = device_data->object_map[VK_DEBUG_REPORT_OBJECT_TYPE_DESCRIPTOR_SET_EXT].find(object_handle);
    if (dsItem != device_data->object_map[VK_DEBUG_REPORT_OBJECT_TYPE_DESCRIPTOR_SET_EXT].end()) {
        OBJTRACK_NODE *pNode = dsItem->second;

        if (pNode->parent_object != reinterpret_cast<uint64_t &>(descriptor_pool)) {
            skip_call |= log_msg(device_data->report_data, VK_DEBUG_REPORT_ERROR_BIT_EXT, pNode->object_type, object_handle,
                                 __LINE__, OBJTRACK_DESCRIPTOR_POOL_MISMATCH, LayerName,
                                 "FreeDescriptorSets is attempting to free descriptorSet 0x%" PRIxLEAST64
                                 " belonging to Descriptor Pool 0x%" PRIxLEAST64 " from pool 0x%" PRIxLEAST64 ").",
                                 reinterpret_cast<uint64_t &>(descriptor_set), pNode->parent_object,
                                 reinterpret_cast<uint64_t &>(descriptor_pool));
        }
    } else {
        skip_call |= log_msg(device_data->report_data, VK_DEBUG_REPORT_ERROR_BIT_EXT, (VkDebugReportObjectTypeEXT)0, object_handle,
                             __LINE__, OBJTRACK_NONE, LayerName, "Unable to remove descriptor set obj 0x%" PRIxLEAST64
                                                                 ". Was it created? Has it already been destroyed?",
                             object_handle);
    }
    return skip_call;
}

static void CreateQueue(VkDevice device, VkQueue vkObj, VkDebugReportObjectTypeEXT object_type) {
    layer_data *device_data = get_my_data_ptr(get_dispatch_key(device), layer_data_map);

    log_msg(device_data->report_data, VK_DEBUG_REPORT_INFORMATION_BIT_EXT, object_type, reinterpret_cast<uint64_t>(vkObj), __LINE__,
            OBJTRACK_NONE, LayerName, "OBJ[0x%" PRIxLEAST64 "] : CREATE %s object 0x%" PRIxLEAST64, object_track_index++,
            object_name[object_type], reinterpret_cast<uint64_t>(vkObj));

    OBJTRACK_NODE *p_obj_node = NULL;
    auto queue_item = device_data->object_map[VK_DEBUG_REPORT_OBJECT_TYPE_QUEUE_EXT].find(reinterpret_cast<uint64_t>(vkObj));
    if (queue_item == device_data->object_map[VK_DEBUG_REPORT_OBJECT_TYPE_QUEUE_EXT].end()) {
        p_obj_node = new OBJTRACK_NODE;
        device_data->object_map[VK_DEBUG_REPORT_OBJECT_TYPE_QUEUE_EXT][reinterpret_cast<uint64_t>(vkObj)] = p_obj_node;
        device_data->num_objects[object_type]++;
        device_data->num_total_objects++;
    } else {
        p_obj_node = queue_item->second;
    }
    p_obj_node->object_type = object_type;
    p_obj_node->status = OBJSTATUS_NONE;
    p_obj_node->handle = reinterpret_cast<uint64_t>(vkObj);
}

static void CreateSwapchainImageObject(VkDevice dispatchable_object, VkImage swapchain_image, VkSwapchainKHR swapchain) {
    layer_data *device_data = get_my_data_ptr(get_dispatch_key(dispatchable_object), layer_data_map);
    log_msg(device_data->report_data, VK_DEBUG_REPORT_INFORMATION_BIT_EXT, VK_DEBUG_REPORT_OBJECT_TYPE_IMAGE_EXT,
            reinterpret_cast<uint64_t &>(swapchain_image), __LINE__, OBJTRACK_NONE, LayerName,
            "OBJ[0x%" PRIxLEAST64 "] : CREATE %s object 0x%" PRIxLEAST64, object_track_index++, "SwapchainImage",
            reinterpret_cast<uint64_t &>(swapchain_image));

    OBJTRACK_NODE *pNewObjNode = new OBJTRACK_NODE;
    pNewObjNode->object_type = VK_DEBUG_REPORT_OBJECT_TYPE_IMAGE_EXT;
    pNewObjNode->status = OBJSTATUS_NONE;
    pNewObjNode->handle = reinterpret_cast<uint64_t &>(swapchain_image);
    pNewObjNode->parent_object = reinterpret_cast<uint64_t &>(swapchain);
    device_data->swapchainImageMap[reinterpret_cast<uint64_t &>(swapchain_image)] = pNewObjNode;
}

template<typename T>
uint64_t handle_value(T handle) {
    return reinterpret_cast<uint64_t &>(handle);
}
template<typename T>
uint64_t handle_value(T *handle) {
    return reinterpret_cast<uint64_t>(handle);
}

template <typename T1, typename T2>
static void CreateObject(T1 dispatchable_object, T2 object, VkDebugReportObjectTypeEXT object_type, const VkAllocationCallbacks *pAllocator) {
    layer_data *instance_data = get_my_data_ptr(get_dispatch_key(dispatchable_object), layer_data_map);

    auto object_handle = handle_value(object);
    bool custom_allocator = pAllocator != nullptr;

    log_msg(instance_data->report_data, VK_DEBUG_REPORT_INFORMATION_BIT_EXT, object_type, object_handle,
            __LINE__, OBJTRACK_NONE, LayerName, "OBJ[0x%" PRIxLEAST64 "] : CREATE %s object 0x%" PRIxLEAST64, object_track_index++,
            object_name[object_type], object_handle);

    OBJTRACK_NODE *pNewObjNode = new OBJTRACK_NODE;
    pNewObjNode->object_type = object_type;
    pNewObjNode->status = custom_allocator ? OBJSTATUS_CUSTOM_ALLOCATOR : OBJSTATUS_NONE;
    pNewObjNode->handle = object_handle;
    instance_data->object_map[object_type][object_handle] = pNewObjNode;
    instance_data->num_objects[object_type]++;
    instance_data->num_total_objects++;
}

template <typename T1, typename T2>
static void DestroyObject(T1 dispatchable_object, T2 object, VkDebugReportObjectTypeEXT object_type, const VkAllocationCallbacks *pAllocator) {
    layer_data *device_data = get_my_data_ptr(get_dispatch_key(dispatchable_object), layer_data_map);

    auto object_handle = handle_value(object);
    bool custom_allocator = pAllocator != nullptr;

    auto item = device_data->object_map[object_type].find(object_handle);
    if (item != device_data->object_map[object_type].end()) {

        OBJTRACK_NODE *pNode = item->second;
        assert(device_data->num_total_objects > 0);
        device_data->num_total_objects--;
        assert(device_data->num_objects[pNode->object_type] > 0);
        device_data->num_objects[pNode->object_type]--;

        log_msg(device_data->report_data, VK_DEBUG_REPORT_INFORMATION_BIT_EXT, pNode->object_type, object_handle, __LINE__,
                OBJTRACK_NONE, LayerName,
                "OBJ_STAT Destroy %s obj 0x%" PRIxLEAST64 " (%" PRIu64 " total objs remain & %" PRIu64 " %s objs).",
                object_name[pNode->object_type], reinterpret_cast<uint64_t &>(object), device_data->num_total_objects,
                device_data->num_objects[pNode->object_type], object_name[pNode->object_type]);

        auto allocated_with_custom = (pNode->status & OBJSTATUS_CUSTOM_ALLOCATOR) ? true : false;
        if (custom_allocator ^ allocated_with_custom) {
            log_msg(device_data->report_data, VK_DEBUG_REPORT_ERROR_BIT_EXT, object_type, object_handle, __LINE__,
                    OBJTRACK_ALLOCATOR_MISMATCH, LayerName,
                    "Custom allocator %sspecified while destroying %s obj 0x%" PRIxLEAST64 " but %sspecified at creation",
                    (custom_allocator ? "" : "not "), object_name[object_type], object_handle,
                    (allocated_with_custom ? "" : "not "));
        }

        delete pNode;
        device_data->object_map[object_type].erase(item);
    } else {
        log_msg(device_data->report_data, VK_DEBUG_REPORT_ERROR_BIT_EXT, (VkDebugReportObjectTypeEXT)0, object_handle, __LINE__,
                OBJTRACK_UNKNOWN_OBJECT, LayerName,
                "Unable to remove %s obj 0x%" PRIxLEAST64 ". Was it created? Has it already been destroyed?",
                object_name[object_type], object_handle);
    }
}

template <typename T1, typename T2>
static bool ValidateObject(T1 dispatchable_object, T2 object, VkDebugReportObjectTypeEXT object_type, bool null_allowed,
                           int error_code = -1) {
    if (null_allowed && (object == VK_NULL_HANDLE)) {
        return false;
    }
    auto object_handle = handle_value(object);

    layer_data *device_data = get_my_data_ptr(get_dispatch_key(dispatchable_object), layer_data_map);
    if (device_data->object_map[object_type].find(object_handle) == device_data->object_map[object_type].end()) {
        // If object is an image, also look for it in the swapchain image map
        if ((object_type != VK_DEBUG_REPORT_OBJECT_TYPE_IMAGE_EXT) ||
            (device_data->swapchainImageMap.find(object_handle) == device_data->swapchainImageMap.end())) {
            const char *error_msg = (error_code == -1) ? "" : validation_error_map[error_code];
            return log_msg(device_data->report_data, VK_DEBUG_REPORT_ERROR_BIT_EXT, object_type, object_handle, __LINE__,
                           error_code, LayerName, "Invalid %s Object 0x%" PRIxLEAST64 ". %s", object_name[object_type],
                           object_handle, error_msg);
        }
    }
    return false;
}

static void DeviceReportUndestroyedObjects(VkDevice device, VkDebugReportObjectTypeEXT object_type) {
    layer_data *device_data = get_my_data_ptr(get_dispatch_key(device), layer_data_map);
    for (auto item = device_data->object_map[object_type].begin(); item != device_data->object_map[object_type].end();) {
        OBJTRACK_NODE *object_info = item->second;
        log_msg(device_data->report_data, VK_DEBUG_REPORT_ERROR_BIT_EXT, object_info->object_type, object_info->handle, __LINE__,
                OBJTRACK_OBJECT_LEAK, LayerName,
                "OBJ ERROR : For device 0x%" PRIxLEAST64 ", %s object 0x%" PRIxLEAST64 " has not been destroyed.",
                reinterpret_cast<uint64_t>(device), object_name[object_type], object_info->handle);
        item = device_data->object_map[object_type].erase(item);
    }
}

VKAPI_ATTR void VKAPI_CALL DestroyInstance(VkInstance instance, const VkAllocationCallbacks *pAllocator) {
    std::unique_lock<std::mutex> lock(global_lock);

    dispatch_key key = get_dispatch_key(instance);
    layer_data *instance_data = get_my_data_ptr(key, layer_data_map);

    // Enable the temporary callback(s) here to catch cleanup issues:
    bool callback_setup = false;
    if (instance_data->num_tmp_callbacks > 0) {
        if (!layer_enable_tmp_callbacks(instance_data->report_data, instance_data->num_tmp_callbacks,
                                        instance_data->tmp_dbg_create_infos, instance_data->tmp_callbacks)) {
            callback_setup = true;
        }
    }

    ValidateObject(instance, instance, VK_DEBUG_REPORT_OBJECT_TYPE_INSTANCE_EXT, true, VALIDATION_ERROR_00021);

    DestroyObject(instance, instance, VK_DEBUG_REPORT_OBJECT_TYPE_INSTANCE_EXT, pAllocator);
    // Report any remaining objects in LL

    for (auto iit = instance_data->object_map[VK_DEBUG_REPORT_OBJECT_TYPE_DEVICE_EXT].begin();
         iit != instance_data->object_map[VK_DEBUG_REPORT_OBJECT_TYPE_DEVICE_EXT].end();) {
        OBJTRACK_NODE *pNode = iit->second;

        VkDevice device = reinterpret_cast<VkDevice>(pNode->handle);

        log_msg(instance_data->report_data, VK_DEBUG_REPORT_ERROR_BIT_EXT, pNode->object_type, pNode->handle, __LINE__,
                OBJTRACK_OBJECT_LEAK, LayerName, "OBJ ERROR : %s object 0x%" PRIxLEAST64 " has not been destroyed.",
                string_VkDebugReportObjectTypeEXT(pNode->object_type), pNode->handle);
        // Semaphore:
        DeviceReportUndestroyedObjects(device, VK_DEBUG_REPORT_OBJECT_TYPE_COMMAND_BUFFER_EXT);
        DeviceReportUndestroyedObjects(device, VK_DEBUG_REPORT_OBJECT_TYPE_SEMAPHORE_EXT);
        DeviceReportUndestroyedObjects(device, VK_DEBUG_REPORT_OBJECT_TYPE_FENCE_EXT);
        DeviceReportUndestroyedObjects(device, VK_DEBUG_REPORT_OBJECT_TYPE_DEVICE_MEMORY_EXT);
        DeviceReportUndestroyedObjects(device, VK_DEBUG_REPORT_OBJECT_TYPE_BUFFER_EXT);
        DeviceReportUndestroyedObjects(device, VK_DEBUG_REPORT_OBJECT_TYPE_IMAGE_EXT);
        DeviceReportUndestroyedObjects(device, VK_DEBUG_REPORT_OBJECT_TYPE_EVENT_EXT);
        DeviceReportUndestroyedObjects(device, VK_DEBUG_REPORT_OBJECT_TYPE_QUERY_POOL_EXT);
        DeviceReportUndestroyedObjects(device, VK_DEBUG_REPORT_OBJECT_TYPE_BUFFER_VIEW_EXT);
        DeviceReportUndestroyedObjects(device, VK_DEBUG_REPORT_OBJECT_TYPE_IMAGE_VIEW_EXT);
        DeviceReportUndestroyedObjects(device, VK_DEBUG_REPORT_OBJECT_TYPE_SHADER_MODULE_EXT);
        DeviceReportUndestroyedObjects(device, VK_DEBUG_REPORT_OBJECT_TYPE_PIPELINE_CACHE_EXT);
        DeviceReportUndestroyedObjects(device, VK_DEBUG_REPORT_OBJECT_TYPE_PIPELINE_LAYOUT_EXT);
        DeviceReportUndestroyedObjects(device, VK_DEBUG_REPORT_OBJECT_TYPE_RENDER_PASS_EXT);
        DeviceReportUndestroyedObjects(device, VK_DEBUG_REPORT_OBJECT_TYPE_PIPELINE_EXT);
        DeviceReportUndestroyedObjects(device, VK_DEBUG_REPORT_OBJECT_TYPE_DESCRIPTOR_SET_LAYOUT_EXT);
        DeviceReportUndestroyedObjects(device, VK_DEBUG_REPORT_OBJECT_TYPE_SAMPLER_EXT);
        DeviceReportUndestroyedObjects(device, VK_DEBUG_REPORT_OBJECT_TYPE_DESCRIPTOR_POOL_EXT);
        DeviceReportUndestroyedObjects(device, VK_DEBUG_REPORT_OBJECT_TYPE_DESCRIPTOR_SET_EXT);
        DeviceReportUndestroyedObjects(device, VK_DEBUG_REPORT_OBJECT_TYPE_FRAMEBUFFER_EXT);
        DeviceReportUndestroyedObjects(device, VK_DEBUG_REPORT_OBJECT_TYPE_COMMAND_POOL_EXT);
        DeviceReportUndestroyedObjects(device, VK_DEBUG_REPORT_OBJECT_TYPE_SWAPCHAIN_KHR_EXT);
        // DeviceReportUndestroyedObjects(device, VK_DEBUG_REPORT_OBJECT_TYPE_DEBUG_REPORT_EXT);
    }
    instance_data->object_map[VK_DEBUG_REPORT_OBJECT_TYPE_DEVICE_EXT].clear();

    VkLayerInstanceDispatchTable *pInstanceTable = get_dispatch_table(ot_instance_table_map, instance);
    pInstanceTable->DestroyInstance(instance, pAllocator);

    // Disable and cleanup the temporary callback(s):
    if (callback_setup) {
        layer_disable_tmp_callbacks(instance_data->report_data, instance_data->num_tmp_callbacks, instance_data->tmp_callbacks);
    }
    if (instance_data->num_tmp_callbacks > 0) {
        layer_free_tmp_callbacks(instance_data->tmp_dbg_create_infos, instance_data->tmp_callbacks);
        instance_data->num_tmp_callbacks = 0;
    }

    // Clean up logging callback, if any
    while (instance_data->logging_callback.size() > 0) {
        VkDebugReportCallbackEXT callback = instance_data->logging_callback.back();
        layer_destroy_msg_callback(instance_data->report_data, callback, pAllocator);
        instance_data->logging_callback.pop_back();
    }

    layer_debug_report_destroy_instance(instance_data->report_data);
    layer_data_map.erase(key);

    instanceExtMap.erase(pInstanceTable);
    lock.unlock();
    ot_instance_table_map.erase(key);
}

VKAPI_ATTR void VKAPI_CALL DestroyDevice(VkDevice device, const VkAllocationCallbacks *pAllocator) {

    std::unique_lock<std::mutex> lock(global_lock);
    ValidateObject(device, device, VK_DEBUG_REPORT_OBJECT_TYPE_DEVICE_EXT, true, VALIDATION_ERROR_00052);
    DestroyObject(device, device, VK_DEBUG_REPORT_OBJECT_TYPE_DEVICE_EXT, pAllocator);

    // Report any remaining objects associated with this VkDevice object in LL
    DeviceReportUndestroyedObjects(device, VK_DEBUG_REPORT_OBJECT_TYPE_SEMAPHORE_EXT);
    DeviceReportUndestroyedObjects(device, VK_DEBUG_REPORT_OBJECT_TYPE_FENCE_EXT);
    DeviceReportUndestroyedObjects(device, VK_DEBUG_REPORT_OBJECT_TYPE_DEVICE_MEMORY_EXT);
    DeviceReportUndestroyedObjects(device, VK_DEBUG_REPORT_OBJECT_TYPE_BUFFER_EXT);
    DeviceReportUndestroyedObjects(device, VK_DEBUG_REPORT_OBJECT_TYPE_IMAGE_EXT);
    DeviceReportUndestroyedObjects(device, VK_DEBUG_REPORT_OBJECT_TYPE_EVENT_EXT);
    DeviceReportUndestroyedObjects(device, VK_DEBUG_REPORT_OBJECT_TYPE_QUERY_POOL_EXT);
    DeviceReportUndestroyedObjects(device, VK_DEBUG_REPORT_OBJECT_TYPE_BUFFER_VIEW_EXT);
    DeviceReportUndestroyedObjects(device, VK_DEBUG_REPORT_OBJECT_TYPE_IMAGE_VIEW_EXT);
    DeviceReportUndestroyedObjects(device, VK_DEBUG_REPORT_OBJECT_TYPE_SHADER_MODULE_EXT);
    DeviceReportUndestroyedObjects(device, VK_DEBUG_REPORT_OBJECT_TYPE_PIPELINE_CACHE_EXT);
    DeviceReportUndestroyedObjects(device, VK_DEBUG_REPORT_OBJECT_TYPE_PIPELINE_LAYOUT_EXT);
    DeviceReportUndestroyedObjects(device, VK_DEBUG_REPORT_OBJECT_TYPE_RENDER_PASS_EXT);
    DeviceReportUndestroyedObjects(device, VK_DEBUG_REPORT_OBJECT_TYPE_PIPELINE_EXT);
    DeviceReportUndestroyedObjects(device, VK_DEBUG_REPORT_OBJECT_TYPE_DESCRIPTOR_SET_LAYOUT_EXT);
    DeviceReportUndestroyedObjects(device, VK_DEBUG_REPORT_OBJECT_TYPE_SAMPLER_EXT);
    DeviceReportUndestroyedObjects(device, VK_DEBUG_REPORT_OBJECT_TYPE_DESCRIPTOR_POOL_EXT);
    // DeviceReportUndestroyedObjects(device, VK_DEBUG_REPORT_OBJECT_TYPE_DESCRIPTOR_SET_EXT);
    DeviceReportUndestroyedObjects(device, VK_DEBUG_REPORT_OBJECT_TYPE_FRAMEBUFFER_EXT);
    DeviceReportUndestroyedObjects(device, VK_DEBUG_REPORT_OBJECT_TYPE_COMMAND_POOL_EXT);
    // DeviceReportUndestroyedObjects(device, VK_DEBUG_REPORT_OBJECT_TYPE_SURFACE_KHR_EXT);
    DeviceReportUndestroyedObjects(device, VK_DEBUG_REPORT_OBJECT_TYPE_SWAPCHAIN_KHR_EXT);
    // DeviceReportUndestroyedObjects(device, VK_DEBUG_REPORT_OBJECT_TYPE_DEBUG_REPORT_EXT);

    // Clean up Queue's MemRef Linked Lists
    DestroyQueueDataStructures(device);

    lock.unlock();

    dispatch_key key = get_dispatch_key(device);
    VkLayerDispatchTable *pDisp = get_dispatch_table(ot_device_table_map, device);
    pDisp->DestroyDevice(device, pAllocator);
    ot_device_table_map.erase(key);
}

VKAPI_ATTR void VKAPI_CALL GetPhysicalDeviceFeatures(VkPhysicalDevice physicalDevice, VkPhysicalDeviceFeatures *pFeatures) {
    bool skip_call = false;
    {
        std::lock_guard<std::mutex> lock(global_lock);
        skip_call |= ValidateObject(physicalDevice, physicalDevice, VK_DEBUG_REPORT_OBJECT_TYPE_PHYSICAL_DEVICE_EXT, false,
                                    VALIDATION_ERROR_01679);
    }
    if (skip_call) {
        return;
    }
    get_dispatch_table(ot_instance_table_map, physicalDevice)->GetPhysicalDeviceFeatures(physicalDevice, pFeatures);
}

VKAPI_ATTR void VKAPI_CALL GetPhysicalDeviceFormatProperties(VkPhysicalDevice physicalDevice, VkFormat format,
                                                             VkFormatProperties *pFormatProperties) {
    bool skip_call = false;
    {
        std::lock_guard<std::mutex> lock(global_lock);
        skip_call |= ValidateObject(physicalDevice, physicalDevice, VK_DEBUG_REPORT_OBJECT_TYPE_PHYSICAL_DEVICE_EXT, false,
                                    VALIDATION_ERROR_01683);
    }
    if (skip_call) {
        return;
    }
    get_dispatch_table(ot_instance_table_map, physicalDevice)
        ->GetPhysicalDeviceFormatProperties(physicalDevice, format, pFormatProperties);
}

VKAPI_ATTR VkResult VKAPI_CALL GetPhysicalDeviceImageFormatProperties(VkPhysicalDevice physicalDevice, VkFormat format,
                                                                      VkImageType type, VkImageTiling tiling,
                                                                      VkImageUsageFlags usage, VkImageCreateFlags flags,
                                                                      VkImageFormatProperties *pImageFormatProperties) {
    bool skip_call = false;
    {
        std::lock_guard<std::mutex> lock(global_lock);
        skip_call |= ValidateObject(physicalDevice, physicalDevice, VK_DEBUG_REPORT_OBJECT_TYPE_PHYSICAL_DEVICE_EXT, false,
                                    VALIDATION_ERROR_01686);
    }
    if (skip_call) {
        return VK_ERROR_VALIDATION_FAILED_EXT;
    }
    VkResult result =
        get_dispatch_table(ot_instance_table_map, physicalDevice)
            ->GetPhysicalDeviceImageFormatProperties(physicalDevice, format, type, tiling, usage, flags, pImageFormatProperties);
    return result;
}

VKAPI_ATTR void VKAPI_CALL GetPhysicalDeviceProperties(VkPhysicalDevice physicalDevice, VkPhysicalDeviceProperties *pProperties) {
    bool skip_call = false;
    {
        std::lock_guard<std::mutex> lock(global_lock);
        skip_call |= ValidateObject(physicalDevice, physicalDevice, VK_DEBUG_REPORT_OBJECT_TYPE_PHYSICAL_DEVICE_EXT, false,
                                    VALIDATION_ERROR_00026);
    }
    if (skip_call) {
        return;
    }
    get_dispatch_table(ot_instance_table_map, physicalDevice)->GetPhysicalDeviceProperties(physicalDevice, pProperties);
}

VKAPI_ATTR void VKAPI_CALL GetPhysicalDeviceMemoryProperties(VkPhysicalDevice physicalDevice,
                                                             VkPhysicalDeviceMemoryProperties *pMemoryProperties) {
    bool skip_call = false;
    {
        std::lock_guard<std::mutex> lock(global_lock);
        skip_call |= ValidateObject(physicalDevice, physicalDevice, VK_DEBUG_REPORT_OBJECT_TYPE_PHYSICAL_DEVICE_EXT, false,
                                    VALIDATION_ERROR_00609);
    }
    if (skip_call) {
        return;
    }
    get_dispatch_table(ot_instance_table_map, physicalDevice)->GetPhysicalDeviceMemoryProperties(physicalDevice, pMemoryProperties);
}

VKAPI_ATTR PFN_vkVoidFunction VKAPI_CALL GetInstanceProcAddr(VkInstance instance, const char *pName);

VKAPI_ATTR PFN_vkVoidFunction VKAPI_CALL GetDeviceProcAddr(VkDevice device, const char *pName);

VKAPI_ATTR VkResult VKAPI_CALL EnumerateInstanceExtensionProperties(const char *pLayerName, uint32_t *pPropertyCount,
                                                                    VkExtensionProperties *pProperties);

VKAPI_ATTR VkResult VKAPI_CALL EnumerateInstanceLayerProperties(uint32_t *pPropertyCount, VkLayerProperties *pProperties);

VKAPI_ATTR VkResult VKAPI_CALL EnumerateDeviceLayerProperties(VkPhysicalDevice physicalDevice, uint32_t *pPropertyCount,
                                                              VkLayerProperties *pProperties);

VKAPI_ATTR VkResult VKAPI_CALL QueueSubmit(VkQueue queue, uint32_t submitCount, const VkSubmitInfo *pSubmits, VkFence fence) {
    bool skip_call = false;
    {
        std::lock_guard<std::mutex> lock(global_lock);
        skip_call |= ValidateObject(queue, fence, VK_DEBUG_REPORT_OBJECT_TYPE_FENCE_EXT, true, VALIDATION_ERROR_00130);
        if (pSubmits) {
            for (uint32_t idx0 = 0; idx0 < submitCount; ++idx0) {
                if (pSubmits[idx0].pCommandBuffers) {
                    for (uint32_t idx1 = 0; idx1 < pSubmits[idx0].commandBufferCount; ++idx1) {
                        skip_call |= ValidateObject(queue, pSubmits[idx0].pCommandBuffers[idx1],
                                                    VK_DEBUG_REPORT_OBJECT_TYPE_COMMAND_BUFFER_EXT, false, VALIDATION_ERROR_00149);
                    }
                }
                if (pSubmits[idx0].pSignalSemaphores) {
                    for (uint32_t idx2 = 0; idx2 < pSubmits[idx0].signalSemaphoreCount; ++idx2) {
                        skip_call |= ValidateObject(queue, pSubmits[idx0].pSignalSemaphores[idx2],
                                                    VK_DEBUG_REPORT_OBJECT_TYPE_SEMAPHORE_EXT, false, VALIDATION_ERROR_00150);
                    }
                }
                if (pSubmits[idx0].pWaitSemaphores) {
                    for (uint32_t idx3 = 0; idx3 < pSubmits[idx0].waitSemaphoreCount; ++idx3) {
                        skip_call |= ValidateObject(queue, pSubmits[idx0].pWaitSemaphores[idx3],
                                                    VK_DEBUG_REPORT_OBJECT_TYPE_SEMAPHORE_EXT, false, VALIDATION_ERROR_00146);
                    }
                }
            }
        }
        if (queue) {
            skip_call |= ValidateObject(queue, queue, VK_DEBUG_REPORT_OBJECT_TYPE_QUEUE_EXT, false, VALIDATION_ERROR_00128);
        }
    }
    if (skip_call) {
        return VK_ERROR_VALIDATION_FAILED_EXT;
    }
    VkResult result = get_dispatch_table(ot_device_table_map, queue)->QueueSubmit(queue, submitCount, pSubmits, fence);
    return result;
}

VKAPI_ATTR VkResult VKAPI_CALL QueueWaitIdle(VkQueue queue) {
    bool skip_call = false;
    {
        std::lock_guard<std::mutex> lock(global_lock);
        skip_call |= ValidateObject(queue, queue, VK_DEBUG_REPORT_OBJECT_TYPE_QUEUE_EXT, false, VALIDATION_ERROR_00317);
    }
    if (skip_call) {
        return VK_ERROR_VALIDATION_FAILED_EXT;
    }
    VkResult result = get_dispatch_table(ot_device_table_map, queue)->QueueWaitIdle(queue);
    return result;
}

VKAPI_ATTR VkResult VKAPI_CALL DeviceWaitIdle(VkDevice device) {
    bool skip_call = false;
    {
        std::lock_guard<std::mutex> lock(global_lock);
        skip_call |= ValidateObject(device, device, VK_DEBUG_REPORT_OBJECT_TYPE_DEVICE_EXT, false, VALIDATION_ERROR_00318);
    }
    if (skip_call) {
        return VK_ERROR_VALIDATION_FAILED_EXT;
    }
    VkResult result = get_dispatch_table(ot_device_table_map, device)->DeviceWaitIdle(device);
    return result;
}

VKAPI_ATTR VkResult VKAPI_CALL AllocateMemory(VkDevice device, const VkMemoryAllocateInfo *pAllocateInfo,
                                              const VkAllocationCallbacks *pAllocator, VkDeviceMemory *pMemory) {
    bool skip_call = false;
    {
        std::lock_guard<std::mutex> lock(global_lock);
        skip_call |= ValidateObject(device, device, VK_DEBUG_REPORT_OBJECT_TYPE_DEVICE_EXT, false, VALIDATION_ERROR_00612);
    }
    if (skip_call) {
        return VK_ERROR_VALIDATION_FAILED_EXT;
    }
    VkResult result = get_dispatch_table(ot_device_table_map, device)->AllocateMemory(device, pAllocateInfo, pAllocator, pMemory);
    {
        std::lock_guard<std::mutex> lock(global_lock);
        if (result == VK_SUCCESS) {
            CreateObject(device, *pMemory, VK_DEBUG_REPORT_OBJECT_TYPE_DEVICE_MEMORY_EXT, pAllocator);
        }
    }
    return result;
}

VKAPI_ATTR VkResult VKAPI_CALL FlushMappedMemoryRanges(VkDevice device, uint32_t memoryRangeCount,
                                                       const VkMappedMemoryRange *pMemoryRanges) {
    bool skip_call = false;
    {
        std::lock_guard<std::mutex> lock(global_lock);
        skip_call |= ValidateObject(device, device, VK_DEBUG_REPORT_OBJECT_TYPE_DEVICE_EXT, false, VALIDATION_ERROR_00635);
        if (pMemoryRanges) {
            for (uint32_t idx0 = 0; idx0 < memoryRangeCount; ++idx0) {
                if (pMemoryRanges[idx0].memory) {
                    skip_call |= ValidateObject(device, pMemoryRanges[idx0].memory, VK_DEBUG_REPORT_OBJECT_TYPE_DEVICE_MEMORY_EXT,
                                                false, VALIDATION_ERROR_00648);
                }
            }
        }
    }
    if (skip_call) {
        return VK_ERROR_VALIDATION_FAILED_EXT;
    }
    VkResult result =
        get_dispatch_table(ot_device_table_map, device)->FlushMappedMemoryRanges(device, memoryRangeCount, pMemoryRanges);
    return result;
}

VKAPI_ATTR VkResult VKAPI_CALL InvalidateMappedMemoryRanges(VkDevice device, uint32_t memoryRangeCount,
                                                            const VkMappedMemoryRange *pMemoryRanges) {
    bool skip_call = false;
    {
        std::lock_guard<std::mutex> lock(global_lock);
        skip_call |= ValidateObject(device, device, VK_DEBUG_REPORT_OBJECT_TYPE_DEVICE_EXT, false, VALIDATION_ERROR_00638);
        if (pMemoryRanges) {
            for (uint32_t idx0 = 0; idx0 < memoryRangeCount; ++idx0) {
                if (pMemoryRanges[idx0].memory) {
                    skip_call |= ValidateObject(device, pMemoryRanges[idx0].memory, VK_DEBUG_REPORT_OBJECT_TYPE_DEVICE_MEMORY_EXT,
                                                false, VALIDATION_ERROR_00648);
                }
            }
        }
    }
    if (skip_call) {
        return VK_ERROR_VALIDATION_FAILED_EXT;
    }
    VkResult result =
        get_dispatch_table(ot_device_table_map, device)->InvalidateMappedMemoryRanges(device, memoryRangeCount, pMemoryRanges);
    return result;
}

VKAPI_ATTR void VKAPI_CALL GetDeviceMemoryCommitment(VkDevice device, VkDeviceMemory memory,
                                                     VkDeviceSize *pCommittedMemoryInBytes) {
    bool skip_call = false;
    {
        std::lock_guard<std::mutex> lock(global_lock);
        skip_call |= ValidateObject(device, device, VK_DEBUG_REPORT_OBJECT_TYPE_DEVICE_EXT, false, VALIDATION_ERROR_00654);
        skip_call |= ValidateObject(device, memory, VK_DEBUG_REPORT_OBJECT_TYPE_DEVICE_MEMORY_EXT, false, VALIDATION_ERROR_00655);
    }
    if (skip_call) {
        return;
    }
    get_dispatch_table(ot_device_table_map, device)->GetDeviceMemoryCommitment(device, memory, pCommittedMemoryInBytes);
}

VKAPI_ATTR VkResult VKAPI_CALL BindBufferMemory(VkDevice device, VkBuffer buffer, VkDeviceMemory memory,
                                                VkDeviceSize memoryOffset) {
    bool skip_call = false;
    {
        std::lock_guard<std::mutex> lock(global_lock);
        skip_call |= ValidateObject(device, buffer, VK_DEBUG_REPORT_OBJECT_TYPE_BUFFER_EXT, false, VALIDATION_ERROR_00799);
        skip_call |= ValidateObject(device, device, VK_DEBUG_REPORT_OBJECT_TYPE_DEVICE_EXT, false, VALIDATION_ERROR_00798);
        skip_call |= ValidateObject(device, memory, VK_DEBUG_REPORT_OBJECT_TYPE_DEVICE_MEMORY_EXT, false, VALIDATION_ERROR_00800);
    }
    if (skip_call) {
        return VK_ERROR_VALIDATION_FAILED_EXT;
    }
    VkResult result = get_dispatch_table(ot_device_table_map, device)->BindBufferMemory(device, buffer, memory, memoryOffset);
    return result;
}

VKAPI_ATTR VkResult VKAPI_CALL BindImageMemory(VkDevice device, VkImage image, VkDeviceMemory memory, VkDeviceSize memoryOffset) {
    bool skip_call = false;
    {
        std::lock_guard<std::mutex> lock(global_lock);
        skip_call |= ValidateObject(device, device, VK_DEBUG_REPORT_OBJECT_TYPE_DEVICE_EXT, false, VALIDATION_ERROR_00807);
        skip_call |= ValidateObject(device, image, VK_DEBUG_REPORT_OBJECT_TYPE_IMAGE_EXT, false, VALIDATION_ERROR_00808);
        skip_call |= ValidateObject(device, memory, VK_DEBUG_REPORT_OBJECT_TYPE_DEVICE_MEMORY_EXT, false, VALIDATION_ERROR_00809);
    }
    if (skip_call) {
        return VK_ERROR_VALIDATION_FAILED_EXT;
    }
    VkResult result = get_dispatch_table(ot_device_table_map, device)->BindImageMemory(device, image, memory, memoryOffset);
    return result;
}

VKAPI_ATTR void VKAPI_CALL GetBufferMemoryRequirements(VkDevice device, VkBuffer buffer,
                                                       VkMemoryRequirements *pMemoryRequirements) {
    bool skip_call = false;
    {
        std::lock_guard<std::mutex> lock(global_lock);
        skip_call |= ValidateObject(device, buffer, VK_DEBUG_REPORT_OBJECT_TYPE_BUFFER_EXT, false, VALIDATION_ERROR_00784);
        skip_call |= ValidateObject(device, device, VK_DEBUG_REPORT_OBJECT_TYPE_DEVICE_EXT, false, VALIDATION_ERROR_00783);
    }
    if (skip_call) {
        return;
    }
    get_dispatch_table(ot_device_table_map, device)->GetBufferMemoryRequirements(device, buffer, pMemoryRequirements);
}

VKAPI_ATTR void VKAPI_CALL GetImageMemoryRequirements(VkDevice device, VkImage image, VkMemoryRequirements *pMemoryRequirements) {
    bool skip_call = false;
    {
        std::lock_guard<std::mutex> lock(global_lock);
        skip_call |= ValidateObject(device, device, VK_DEBUG_REPORT_OBJECT_TYPE_DEVICE_EXT, false, VALIDATION_ERROR_00787);
        skip_call |= ValidateObject(device, image, VK_DEBUG_REPORT_OBJECT_TYPE_IMAGE_EXT, false, VALIDATION_ERROR_00788);
    }
    if (skip_call) {
        return;
    }
    get_dispatch_table(ot_device_table_map, device)->GetImageMemoryRequirements(device, image, pMemoryRequirements);
}

VKAPI_ATTR void VKAPI_CALL GetImageSparseMemoryRequirements(VkDevice device, VkImage image, uint32_t *pSparseMemoryRequirementCount,
                                                            VkSparseImageMemoryRequirements *pSparseMemoryRequirements) {
    bool skip_call = false;
    {
        std::lock_guard<std::mutex> lock(global_lock);
        skip_call |= ValidateObject(device, device, VK_DEBUG_REPORT_OBJECT_TYPE_DEVICE_EXT, false, VALIDATION_ERROR_01610);
        skip_call |= ValidateObject(device, image, VK_DEBUG_REPORT_OBJECT_TYPE_IMAGE_EXT, false, VALIDATION_ERROR_01611);
    }
    if (skip_call) {
        return;
    }
    get_dispatch_table(ot_device_table_map, device)
        ->GetImageSparseMemoryRequirements(device, image, pSparseMemoryRequirementCount, pSparseMemoryRequirements);
}

VKAPI_ATTR void VKAPI_CALL GetPhysicalDeviceSparseImageFormatProperties(VkPhysicalDevice physicalDevice, VkFormat format,
                                                                        VkImageType type, VkSampleCountFlagBits samples,
                                                                        VkImageUsageFlags usage, VkImageTiling tiling,
                                                                        uint32_t *pPropertyCount,
                                                                        VkSparseImageFormatProperties *pProperties) {
    bool skip_call = false;
    {
        std::lock_guard<std::mutex> lock(global_lock);
        skip_call |= ValidateObject(physicalDevice, physicalDevice, VK_DEBUG_REPORT_OBJECT_TYPE_PHYSICAL_DEVICE_EXT, false,
                                    VALIDATION_ERROR_01601);
    }
    if (skip_call) {
        return;
    }
    get_dispatch_table(ot_instance_table_map, physicalDevice)
        ->GetPhysicalDeviceSparseImageFormatProperties(physicalDevice, format, type, samples, usage, tiling, pPropertyCount,
                                                       pProperties);
}

VKAPI_ATTR VkResult VKAPI_CALL CreateFence(VkDevice device, const VkFenceCreateInfo *pCreateInfo,
                                           const VkAllocationCallbacks *pAllocator, VkFence *pFence) {
    bool skip_call = false;
    {
        std::lock_guard<std::mutex> lock(global_lock);
        skip_call |= ValidateObject(device, device, VK_DEBUG_REPORT_OBJECT_TYPE_DEVICE_EXT, false, VALIDATION_ERROR_00166);
    }
    if (skip_call) {
        return VK_ERROR_VALIDATION_FAILED_EXT;
    }
    VkResult result = get_dispatch_table(ot_device_table_map, device)->CreateFence(device, pCreateInfo, pAllocator, pFence);
    {
        std::lock_guard<std::mutex> lock(global_lock);
        if (result == VK_SUCCESS) {
            CreateObject(device, *pFence, VK_DEBUG_REPORT_OBJECT_TYPE_FENCE_EXT, pAllocator);
        }
    }
    return result;
}

VKAPI_ATTR void VKAPI_CALL DestroyFence(VkDevice device, VkFence fence, const VkAllocationCallbacks *pAllocator) {
    bool skip_call = false;
    {
        std::lock_guard<std::mutex> lock(global_lock);
        skip_call |= ValidateObject(device, device, VK_DEBUG_REPORT_OBJECT_TYPE_DEVICE_EXT, false, VALIDATION_ERROR_00176);
        skip_call |= ValidateObject(device, fence, VK_DEBUG_REPORT_OBJECT_TYPE_FENCE_EXT, true, VALIDATION_ERROR_00177);
    }
    if (skip_call) {
        return;
    }
    {
        std::lock_guard<std::mutex> lock(global_lock);
        DestroyObject(device, fence, VK_DEBUG_REPORT_OBJECT_TYPE_FENCE_EXT, pAllocator);
    }
    get_dispatch_table(ot_device_table_map, device)->DestroyFence(device, fence, pAllocator);
}

VKAPI_ATTR VkResult VKAPI_CALL ResetFences(VkDevice device, uint32_t fenceCount, const VkFence *pFences) {
    bool skip_call = false;
    {
        std::lock_guard<std::mutex> lock(global_lock);
        skip_call |= ValidateObject(device, device, VK_DEBUG_REPORT_OBJECT_TYPE_DEVICE_EXT, false, VALIDATION_ERROR_00184);
        if (pFences) {
            for (uint32_t idx0 = 0; idx0 < fenceCount; ++idx0) {
                skip_call |=
                    ValidateObject(device, pFences[idx0], VK_DEBUG_REPORT_OBJECT_TYPE_FENCE_EXT, false, VALIDATION_ERROR_00187);
            }
        }
    }
    if (skip_call) {
        return VK_ERROR_VALIDATION_FAILED_EXT;
    }
    VkResult result = get_dispatch_table(ot_device_table_map, device)->ResetFences(device, fenceCount, pFences);
    return result;
}

VKAPI_ATTR VkResult VKAPI_CALL GetFenceStatus(VkDevice device, VkFence fence) {
    bool skip_call = false;
    {
        std::lock_guard<std::mutex> lock(global_lock);
        skip_call |= ValidateObject(device, device, VK_DEBUG_REPORT_OBJECT_TYPE_DEVICE_EXT, false, VALIDATION_ERROR_00180);
        skip_call |= ValidateObject(device, fence, VK_DEBUG_REPORT_OBJECT_TYPE_FENCE_EXT, false, VALIDATION_ERROR_00181);
    }
    if (skip_call) {
        return VK_ERROR_VALIDATION_FAILED_EXT;
    }
    VkResult result = get_dispatch_table(ot_device_table_map, device)->GetFenceStatus(device, fence);
    return result;
}

VKAPI_ATTR VkResult VKAPI_CALL WaitForFences(VkDevice device, uint32_t fenceCount, const VkFence *pFences, VkBool32 waitAll,
                                             uint64_t timeout) {
    bool skip_call = false;
    {
        std::lock_guard<std::mutex> lock(global_lock);
        skip_call |= ValidateObject(device, device, VK_DEBUG_REPORT_OBJECT_TYPE_DEVICE_EXT, false, VALIDATION_ERROR_00188);
        if (pFences) {
            for (uint32_t idx0 = 0; idx0 < fenceCount; ++idx0) {
                skip_call |=
                    ValidateObject(device, pFences[idx0], VK_DEBUG_REPORT_OBJECT_TYPE_FENCE_EXT, false, VALIDATION_ERROR_00191);
            }
        }
    }
    if (skip_call) {
        return VK_ERROR_VALIDATION_FAILED_EXT;
    }
    VkResult result = get_dispatch_table(ot_device_table_map, device)->WaitForFences(device, fenceCount, pFences, waitAll, timeout);
    return result;
}

VKAPI_ATTR VkResult VKAPI_CALL CreateSemaphore(VkDevice device, const VkSemaphoreCreateInfo *pCreateInfo,
                                               const VkAllocationCallbacks *pAllocator, VkSemaphore *pSemaphore) {
    bool skip_call = false;
    {
        std::lock_guard<std::mutex> lock(global_lock);
        skip_call |= ValidateObject(device, device, VK_DEBUG_REPORT_OBJECT_TYPE_DEVICE_EXT, false, VALIDATION_ERROR_00192);
    }
    if (skip_call) {
        return VK_ERROR_VALIDATION_FAILED_EXT;
    }
    VkResult result = get_dispatch_table(ot_device_table_map, device)->CreateSemaphore(device, pCreateInfo, pAllocator, pSemaphore);
    {
        std::lock_guard<std::mutex> lock(global_lock);
        if (result == VK_SUCCESS) {
            CreateObject(device, *pSemaphore, VK_DEBUG_REPORT_OBJECT_TYPE_SEMAPHORE_EXT, pAllocator);
        }
    }
    return result;
}

VKAPI_ATTR void VKAPI_CALL DestroySemaphore(VkDevice device, VkSemaphore semaphore, const VkAllocationCallbacks *pAllocator) {
    bool skip_call = false;
    {
        std::lock_guard<std::mutex> lock(global_lock);
        skip_call |= ValidateObject(device, device, VK_DEBUG_REPORT_OBJECT_TYPE_DEVICE_EXT, false, VALIDATION_ERROR_00202);
        skip_call |= ValidateObject(device, semaphore, VK_DEBUG_REPORT_OBJECT_TYPE_SEMAPHORE_EXT, true, VALIDATION_ERROR_00203);
    }
    if (skip_call) {
        return;
    }
    {
        std::lock_guard<std::mutex> lock(global_lock);
        DestroyObject(device, semaphore, VK_DEBUG_REPORT_OBJECT_TYPE_SEMAPHORE_EXT, pAllocator);
    }
    get_dispatch_table(ot_device_table_map, device)->DestroySemaphore(device, semaphore, pAllocator);
}

VKAPI_ATTR VkResult VKAPI_CALL CreateEvent(VkDevice device, const VkEventCreateInfo *pCreateInfo,
                                           const VkAllocationCallbacks *pAllocator, VkEvent *pEvent) {
    bool skip_call = false;
    {
        std::lock_guard<std::mutex> lock(global_lock);
        skip_call |= ValidateObject(device, device, VK_DEBUG_REPORT_OBJECT_TYPE_DEVICE_EXT, false, VALIDATION_ERROR_00206);
    }
    if (skip_call) {
        return VK_ERROR_VALIDATION_FAILED_EXT;
    }
    VkResult result = get_dispatch_table(ot_device_table_map, device)->CreateEvent(device, pCreateInfo, pAllocator, pEvent);
    {
        std::lock_guard<std::mutex> lock(global_lock);
        if (result == VK_SUCCESS) {
            CreateObject(device, *pEvent, VK_DEBUG_REPORT_OBJECT_TYPE_EVENT_EXT, pAllocator);
        }
    }
    return result;
}

VKAPI_ATTR void VKAPI_CALL DestroyEvent(VkDevice device, VkEvent event, const VkAllocationCallbacks *pAllocator) {
    bool skip_call = false;
    {
        std::lock_guard<std::mutex> lock(global_lock);
        skip_call |= ValidateObject(device, device, VK_DEBUG_REPORT_OBJECT_TYPE_DEVICE_EXT, false, VALIDATION_ERROR_00216);
        skip_call |= ValidateObject(device, event, VK_DEBUG_REPORT_OBJECT_TYPE_EVENT_EXT, true, VALIDATION_ERROR_00217);
    }
    if (skip_call) {
        return;
    }
    {
        std::lock_guard<std::mutex> lock(global_lock);
        DestroyObject(device, event, VK_DEBUG_REPORT_OBJECT_TYPE_EVENT_EXT, pAllocator);
    }
    get_dispatch_table(ot_device_table_map, device)->DestroyEvent(device, event, pAllocator);
}

VKAPI_ATTR VkResult VKAPI_CALL GetEventStatus(VkDevice device, VkEvent event) {
    bool skip_call = false;
    {
        std::lock_guard<std::mutex> lock(global_lock);
        skip_call |= ValidateObject(device, device, VK_DEBUG_REPORT_OBJECT_TYPE_DEVICE_EXT, false, VALIDATION_ERROR_00220);
        skip_call |= ValidateObject(device, event, VK_DEBUG_REPORT_OBJECT_TYPE_EVENT_EXT, false, VALIDATION_ERROR_00221);
    }
    if (skip_call) {
        return VK_ERROR_VALIDATION_FAILED_EXT;
    }
    VkResult result = get_dispatch_table(ot_device_table_map, device)->GetEventStatus(device, event);
    return result;
}

VKAPI_ATTR VkResult VKAPI_CALL SetEvent(VkDevice device, VkEvent event) {
    bool skip_call = false;
    {
        std::lock_guard<std::mutex> lock(global_lock);
        skip_call |= ValidateObject(device, device, VK_DEBUG_REPORT_OBJECT_TYPE_DEVICE_EXT, false, VALIDATION_ERROR_00223);
        skip_call |= ValidateObject(device, event, VK_DEBUG_REPORT_OBJECT_TYPE_EVENT_EXT, false, VALIDATION_ERROR_00224);
    }
    if (skip_call) {
        return VK_ERROR_VALIDATION_FAILED_EXT;
    }
    VkResult result = get_dispatch_table(ot_device_table_map, device)->SetEvent(device, event);
    return result;
}

VKAPI_ATTR VkResult VKAPI_CALL ResetEvent(VkDevice device, VkEvent event) {
    bool skip_call = false;
    {
        std::lock_guard<std::mutex> lock(global_lock);
        skip_call |= ValidateObject(device, device, VK_DEBUG_REPORT_OBJECT_TYPE_DEVICE_EXT, false, VALIDATION_ERROR_00227);
        skip_call |= ValidateObject(device, event, VK_DEBUG_REPORT_OBJECT_TYPE_EVENT_EXT, false, VALIDATION_ERROR_00228);
    }
    if (skip_call) {
        return VK_ERROR_VALIDATION_FAILED_EXT;
    }
    VkResult result = get_dispatch_table(ot_device_table_map, device)->ResetEvent(device, event);
    return result;
}

VKAPI_ATTR VkResult VKAPI_CALL CreateQueryPool(VkDevice device, const VkQueryPoolCreateInfo *pCreateInfo,
                                               const VkAllocationCallbacks *pAllocator, VkQueryPool *pQueryPool) {
    bool skip_call = false;
    {
        std::lock_guard<std::mutex> lock(global_lock);
        skip_call |= ValidateObject(device, device, VK_DEBUG_REPORT_OBJECT_TYPE_DEVICE_EXT, false, VALIDATION_ERROR_01002);
    }
    if (skip_call) {
        return VK_ERROR_VALIDATION_FAILED_EXT;
    }
    VkResult result = get_dispatch_table(ot_device_table_map, device)->CreateQueryPool(device, pCreateInfo, pAllocator, pQueryPool);
    {
        std::lock_guard<std::mutex> lock(global_lock);
        if (result == VK_SUCCESS) {
            CreateObject(device, *pQueryPool, VK_DEBUG_REPORT_OBJECT_TYPE_QUERY_POOL_EXT, pAllocator);
        }
    }
    return result;
}

VKAPI_ATTR void VKAPI_CALL DestroyQueryPool(VkDevice device, VkQueryPool queryPool, const VkAllocationCallbacks *pAllocator) {
    bool skip_call = false;
    {
        std::lock_guard<std::mutex> lock(global_lock);
        skip_call |= ValidateObject(device, device, VK_DEBUG_REPORT_OBJECT_TYPE_DEVICE_EXT, false, VALIDATION_ERROR_01015);
        skip_call |= ValidateObject(device, queryPool, VK_DEBUG_REPORT_OBJECT_TYPE_QUERY_POOL_EXT, true, VALIDATION_ERROR_01016);
    }
    if (skip_call) {
        return;
    }
    {
        std::lock_guard<std::mutex> lock(global_lock);
        DestroyObject(device, queryPool, VK_DEBUG_REPORT_OBJECT_TYPE_QUERY_POOL_EXT, pAllocator);
    }
    get_dispatch_table(ot_device_table_map, device)->DestroyQueryPool(device, queryPool, pAllocator);
}

VKAPI_ATTR VkResult VKAPI_CALL GetQueryPoolResults(VkDevice device, VkQueryPool queryPool, uint32_t firstQuery, uint32_t queryCount,
                                                   size_t dataSize, void *pData, VkDeviceSize stride, VkQueryResultFlags flags) {
    bool skip_call = false;
    {
        std::lock_guard<std::mutex> lock(global_lock);
        skip_call |= ValidateObject(device, device, VK_DEBUG_REPORT_OBJECT_TYPE_DEVICE_EXT, false, VALIDATION_ERROR_01054);
        skip_call |= ValidateObject(device, queryPool, VK_DEBUG_REPORT_OBJECT_TYPE_QUERY_POOL_EXT, false, VALIDATION_ERROR_01055);
    }
    if (skip_call) {
        return VK_ERROR_VALIDATION_FAILED_EXT;
    }
    VkResult result = get_dispatch_table(ot_device_table_map, device)
                          ->GetQueryPoolResults(device, queryPool, firstQuery, queryCount, dataSize, pData, stride, flags);
    return result;
}

VKAPI_ATTR VkResult VKAPI_CALL CreateBuffer(VkDevice device, const VkBufferCreateInfo *pCreateInfo,
                                            const VkAllocationCallbacks *pAllocator, VkBuffer *pBuffer) {
    bool skip_call = false;
    {
        std::lock_guard<std::mutex> lock(global_lock);
        skip_call |= ValidateObject(device, device, VK_DEBUG_REPORT_OBJECT_TYPE_DEVICE_EXT, false, VALIDATION_ERROR_00659);
    }
    if (skip_call) {
        return VK_ERROR_VALIDATION_FAILED_EXT;
    }
    VkResult result = get_dispatch_table(ot_device_table_map, device)->CreateBuffer(device, pCreateInfo, pAllocator, pBuffer);
    {
        std::lock_guard<std::mutex> lock(global_lock);
        if (result == VK_SUCCESS) {
            CreateObject(device, *pBuffer, VK_DEBUG_REPORT_OBJECT_TYPE_BUFFER_EXT, pAllocator);
        }
    }
    return result;
}

VKAPI_ATTR void VKAPI_CALL DestroyBuffer(VkDevice device, VkBuffer buffer, const VkAllocationCallbacks *pAllocator) {
    bool skip_call = false;
    {
        std::lock_guard<std::mutex> lock(global_lock);
        skip_call |= ValidateObject(device, buffer, VK_DEBUG_REPORT_OBJECT_TYPE_BUFFER_EXT, true, VALIDATION_ERROR_00680);
        skip_call |= ValidateObject(device, device, VK_DEBUG_REPORT_OBJECT_TYPE_DEVICE_EXT, false, VALIDATION_ERROR_00679);
    }
    if (skip_call) {
        return;
    }
    {
        std::lock_guard<std::mutex> lock(global_lock);
        DestroyObject(device, buffer, VK_DEBUG_REPORT_OBJECT_TYPE_BUFFER_EXT, pAllocator);
    }
    get_dispatch_table(ot_device_table_map, device)->DestroyBuffer(device, buffer, pAllocator);
}

VKAPI_ATTR VkResult VKAPI_CALL CreateBufferView(VkDevice device, const VkBufferViewCreateInfo *pCreateInfo,
                                                const VkAllocationCallbacks *pAllocator, VkBufferView *pView) {
    bool skip_call = false;
    {
        std::lock_guard<std::mutex> lock(global_lock);
        skip_call |= ValidateObject(device, device, VK_DEBUG_REPORT_OBJECT_TYPE_DEVICE_EXT, false, VALIDATION_ERROR_00683);
        if (pCreateInfo) {
            skip_call |=
                ValidateObject(device, pCreateInfo->buffer, VK_DEBUG_REPORT_OBJECT_TYPE_BUFFER_EXT, false, VALIDATION_ERROR_00699);
        }
    }
    if (skip_call) {
        return VK_ERROR_VALIDATION_FAILED_EXT;
    }
    VkResult result = get_dispatch_table(ot_device_table_map, device)->CreateBufferView(device, pCreateInfo, pAllocator, pView);
    {
        std::lock_guard<std::mutex> lock(global_lock);
        if (result == VK_SUCCESS) {
            CreateObject(device, *pView, VK_DEBUG_REPORT_OBJECT_TYPE_BUFFER_VIEW_EXT, pAllocator);
        }
    }
    return result;
}

VKAPI_ATTR void VKAPI_CALL DestroyBufferView(VkDevice device, VkBufferView bufferView, const VkAllocationCallbacks *pAllocator) {
    bool skip_call = false;
    {
        std::lock_guard<std::mutex> lock(global_lock);
        skip_call |= ValidateObject(device, bufferView, VK_DEBUG_REPORT_OBJECT_TYPE_BUFFER_VIEW_EXT, true, VALIDATION_ERROR_00705);
        skip_call |= ValidateObject(device, device, VK_DEBUG_REPORT_OBJECT_TYPE_DEVICE_EXT, false, VALIDATION_ERROR_00704);
    }
    if (skip_call) {
        return;
    }
    {
        std::lock_guard<std::mutex> lock(global_lock);
        DestroyObject(device, bufferView, VK_DEBUG_REPORT_OBJECT_TYPE_BUFFER_VIEW_EXT, pAllocator);
    }
    get_dispatch_table(ot_device_table_map, device)->DestroyBufferView(device, bufferView, pAllocator);
}

VKAPI_ATTR VkResult VKAPI_CALL CreateImage(VkDevice device, const VkImageCreateInfo *pCreateInfo,
                                           const VkAllocationCallbacks *pAllocator, VkImage *pImage) {
    bool skip_call = false;
    {
        std::lock_guard<std::mutex> lock(global_lock);
        skip_call |= ValidateObject(device, device, VK_DEBUG_REPORT_OBJECT_TYPE_DEVICE_EXT, false, VALIDATION_ERROR_00709);
    }
    if (skip_call) {
        return VK_ERROR_VALIDATION_FAILED_EXT;
    }
    VkResult result = get_dispatch_table(ot_device_table_map, device)->CreateImage(device, pCreateInfo, pAllocator, pImage);
    {
        std::lock_guard<std::mutex> lock(global_lock);
        if (result == VK_SUCCESS) {
            CreateObject(device, *pImage, VK_DEBUG_REPORT_OBJECT_TYPE_IMAGE_EXT, pAllocator);
        }
    }
    return result;
}

VKAPI_ATTR void VKAPI_CALL DestroyImage(VkDevice device, VkImage image, const VkAllocationCallbacks *pAllocator) {
    bool skip_call = false;
    {
        std::lock_guard<std::mutex> lock(global_lock);
        skip_call |= ValidateObject(device, device, VK_DEBUG_REPORT_OBJECT_TYPE_DEVICE_EXT, false, VALIDATION_ERROR_00746);
        skip_call |= ValidateObject(device, image, VK_DEBUG_REPORT_OBJECT_TYPE_IMAGE_EXT, true, VALIDATION_ERROR_00747);
    }
    if (skip_call) {
        return;
    }
    {
        std::lock_guard<std::mutex> lock(global_lock);
        DestroyObject(device, image, VK_DEBUG_REPORT_OBJECT_TYPE_IMAGE_EXT, pAllocator);
    }
    get_dispatch_table(ot_device_table_map, device)->DestroyImage(device, image, pAllocator);
}

VKAPI_ATTR void VKAPI_CALL GetImageSubresourceLayout(VkDevice device, VkImage image, const VkImageSubresource *pSubresource,
                                                     VkSubresourceLayout *pLayout) {
    bool skip_call = false;
    {
        std::lock_guard<std::mutex> lock(global_lock);
        skip_call |= ValidateObject(device, device, VK_DEBUG_REPORT_OBJECT_TYPE_DEVICE_EXT, false, VALIDATION_ERROR_00734);
        skip_call |= ValidateObject(device, image, VK_DEBUG_REPORT_OBJECT_TYPE_IMAGE_EXT, false, VALIDATION_ERROR_00735);
    }
    if (skip_call) {
        return;
    }
    get_dispatch_table(ot_device_table_map, device)->GetImageSubresourceLayout(device, image, pSubresource, pLayout);
}

VKAPI_ATTR VkResult VKAPI_CALL CreateImageView(VkDevice device, const VkImageViewCreateInfo *pCreateInfo,
                                               const VkAllocationCallbacks *pAllocator, VkImageView *pView) {
    bool skip_call = false;
    {
        std::lock_guard<std::mutex> lock(global_lock);
        skip_call |= ValidateObject(device, device, VK_DEBUG_REPORT_OBJECT_TYPE_DEVICE_EXT, false, VALIDATION_ERROR_00750);
        if (pCreateInfo) {
            skip_call |=
                ValidateObject(device, pCreateInfo->image, VK_DEBUG_REPORT_OBJECT_TYPE_IMAGE_EXT, false, VALIDATION_ERROR_00763);
        }
    }
    if (skip_call) {
        return VK_ERROR_VALIDATION_FAILED_EXT;
    }
    VkResult result = get_dispatch_table(ot_device_table_map, device)->CreateImageView(device, pCreateInfo, pAllocator, pView);
    {
        std::lock_guard<std::mutex> lock(global_lock);
        if (result == VK_SUCCESS) {
            CreateObject(device, *pView, VK_DEBUG_REPORT_OBJECT_TYPE_IMAGE_VIEW_EXT, pAllocator);
        }
    }
    return result;
}

VKAPI_ATTR void VKAPI_CALL DestroyImageView(VkDevice device, VkImageView imageView, const VkAllocationCallbacks *pAllocator) {
    bool skip_call = false;
    {
        std::lock_guard<std::mutex> lock(global_lock);
        skip_call |= ValidateObject(device, device, VK_DEBUG_REPORT_OBJECT_TYPE_DEVICE_EXT, false, VALIDATION_ERROR_00779);
        skip_call |= ValidateObject(device, imageView, VK_DEBUG_REPORT_OBJECT_TYPE_IMAGE_VIEW_EXT, true, VALIDATION_ERROR_00780);
    }
    if (skip_call) {
        return;
    }
    {
        std::lock_guard<std::mutex> lock(global_lock);
        DestroyObject(device, imageView, VK_DEBUG_REPORT_OBJECT_TYPE_IMAGE_VIEW_EXT, pAllocator);
    }
    get_dispatch_table(ot_device_table_map, device)->DestroyImageView(device, imageView, pAllocator);
}

VKAPI_ATTR VkResult VKAPI_CALL CreateShaderModule(VkDevice device, const VkShaderModuleCreateInfo *pCreateInfo,
                                                  const VkAllocationCallbacks *pAllocator, VkShaderModule *pShaderModule) {
    bool skip_call = false;
    {
        std::lock_guard<std::mutex> lock(global_lock);
        skip_call |= ValidateObject(device, device, VK_DEBUG_REPORT_OBJECT_TYPE_DEVICE_EXT, false, VALIDATION_ERROR_00466);
    }
    if (skip_call) {
        return VK_ERROR_VALIDATION_FAILED_EXT;
    }
    VkResult result =
        get_dispatch_table(ot_device_table_map, device)->CreateShaderModule(device, pCreateInfo, pAllocator, pShaderModule);
    {
        std::lock_guard<std::mutex> lock(global_lock);
        if (result == VK_SUCCESS) {
            CreateObject(device, *pShaderModule, VK_DEBUG_REPORT_OBJECT_TYPE_SHADER_MODULE_EXT, pAllocator);
        }
    }
    return result;
}

VKAPI_ATTR void VKAPI_CALL DestroyShaderModule(VkDevice device, VkShaderModule shaderModule,
                                               const VkAllocationCallbacks *pAllocator) {
    bool skip_call = false;
    {
        std::lock_guard<std::mutex> lock(global_lock);
        skip_call |= ValidateObject(device, device, VK_DEBUG_REPORT_OBJECT_TYPE_DEVICE_EXT, false, VALIDATION_ERROR_00481);
        skip_call |=
            ValidateObject(device, shaderModule, VK_DEBUG_REPORT_OBJECT_TYPE_SHADER_MODULE_EXT, true, VALIDATION_ERROR_00482);
    }
    if (skip_call) {
        return;
    }
    {
        std::lock_guard<std::mutex> lock(global_lock);
        DestroyObject(device, shaderModule, VK_DEBUG_REPORT_OBJECT_TYPE_SHADER_MODULE_EXT, pAllocator);
    }
    get_dispatch_table(ot_device_table_map, device)->DestroyShaderModule(device, shaderModule, pAllocator);
}

VKAPI_ATTR VkResult VKAPI_CALL CreatePipelineCache(VkDevice device, const VkPipelineCacheCreateInfo *pCreateInfo,
                                                   const VkAllocationCallbacks *pAllocator, VkPipelineCache *pPipelineCache) {
    bool skip_call = false;
    {
        std::lock_guard<std::mutex> lock(global_lock);
        skip_call |= ValidateObject(device, device, VK_DEBUG_REPORT_OBJECT_TYPE_DEVICE_EXT, false, VALIDATION_ERROR_00562);
    }
    if (skip_call) {
        return VK_ERROR_VALIDATION_FAILED_EXT;
    }
    VkResult result =
        get_dispatch_table(ot_device_table_map, device)->CreatePipelineCache(device, pCreateInfo, pAllocator, pPipelineCache);
    {
        std::lock_guard<std::mutex> lock(global_lock);
        if (result == VK_SUCCESS) {
            CreateObject(device, *pPipelineCache, VK_DEBUG_REPORT_OBJECT_TYPE_PIPELINE_CACHE_EXT, pAllocator);
        }
    }
    return result;
}

VKAPI_ATTR void VKAPI_CALL DestroyPipelineCache(VkDevice device, VkPipelineCache pipelineCache,
                                                const VkAllocationCallbacks *pAllocator) {
    bool skip_call = false;
    {
        std::lock_guard<std::mutex> lock(global_lock);
        skip_call |= ValidateObject(device, device, VK_DEBUG_REPORT_OBJECT_TYPE_DEVICE_EXT, false, VALIDATION_ERROR_00585);
        skip_call |=
            ValidateObject(device, pipelineCache, VK_DEBUG_REPORT_OBJECT_TYPE_PIPELINE_CACHE_EXT, true, VALIDATION_ERROR_00586);
    }
    if (skip_call) {
        return;
    }
    {
        std::lock_guard<std::mutex> lock(global_lock);
        DestroyObject(device, pipelineCache, VK_DEBUG_REPORT_OBJECT_TYPE_PIPELINE_CACHE_EXT, pAllocator);
    }
    get_dispatch_table(ot_device_table_map, device)->DestroyPipelineCache(device, pipelineCache, pAllocator);
}

VKAPI_ATTR VkResult VKAPI_CALL GetPipelineCacheData(VkDevice device, VkPipelineCache pipelineCache, size_t *pDataSize,
                                                    void *pData) {
    bool skip_call = false;
    {
        std::lock_guard<std::mutex> lock(global_lock);
        skip_call |= ValidateObject(device, device, VK_DEBUG_REPORT_OBJECT_TYPE_DEVICE_EXT, false, VALIDATION_ERROR_00578);
        skip_call |=
            ValidateObject(device, pipelineCache, VK_DEBUG_REPORT_OBJECT_TYPE_PIPELINE_CACHE_EXT, false, VALIDATION_ERROR_00579);
    }
    if (skip_call) {
        return VK_ERROR_VALIDATION_FAILED_EXT;
    }
    VkResult result =
        get_dispatch_table(ot_device_table_map, device)->GetPipelineCacheData(device, pipelineCache, pDataSize, pData);
    return result;
}

VKAPI_ATTR VkResult VKAPI_CALL MergePipelineCaches(VkDevice device, VkPipelineCache dstCache, uint32_t srcCacheCount,
                                                   const VkPipelineCache *pSrcCaches) {
    bool skip_call = false;
    {
        std::lock_guard<std::mutex> lock(global_lock);
        skip_call |= ValidateObject(device, device, VK_DEBUG_REPORT_OBJECT_TYPE_DEVICE_EXT, false, VALIDATION_ERROR_00572);
        skip_call |=
            ValidateObject(device, dstCache, VK_DEBUG_REPORT_OBJECT_TYPE_PIPELINE_CACHE_EXT, false, VALIDATION_ERROR_00573);
        if (pSrcCaches) {
            for (uint32_t idx0 = 0; idx0 < srcCacheCount; ++idx0) {
                skip_call |= ValidateObject(device, pSrcCaches[idx0], VK_DEBUG_REPORT_OBJECT_TYPE_PIPELINE_CACHE_EXT, false,
                                            VALIDATION_ERROR_00577);
            }
        }
    }
    if (skip_call) {
        return VK_ERROR_VALIDATION_FAILED_EXT;
    }
    VkResult result =
        get_dispatch_table(ot_device_table_map, device)->MergePipelineCaches(device, dstCache, srcCacheCount, pSrcCaches);
    return result;
}

VKAPI_ATTR void VKAPI_CALL DestroyPipeline(VkDevice device, VkPipeline pipeline, const VkAllocationCallbacks *pAllocator) {
    bool skip_call = false;
    {
        std::lock_guard<std::mutex> lock(global_lock);
        skip_call |= ValidateObject(device, device, VK_DEBUG_REPORT_OBJECT_TYPE_DEVICE_EXT, false, VALIDATION_ERROR_00558);
        skip_call |= ValidateObject(device, pipeline, VK_DEBUG_REPORT_OBJECT_TYPE_PIPELINE_EXT, true, VALIDATION_ERROR_00559);
    }
    if (skip_call) {
        return;
    }
    {
        std::lock_guard<std::mutex> lock(global_lock);
        DestroyObject(device, pipeline, VK_DEBUG_REPORT_OBJECT_TYPE_PIPELINE_EXT, pAllocator);
    }
    get_dispatch_table(ot_device_table_map, device)->DestroyPipeline(device, pipeline, pAllocator);
}

VKAPI_ATTR VkResult VKAPI_CALL CreatePipelineLayout(VkDevice device, const VkPipelineLayoutCreateInfo *pCreateInfo,
                                                    const VkAllocationCallbacks *pAllocator, VkPipelineLayout *pPipelineLayout) {
    bool skip_call = false;
    {
        std::lock_guard<std::mutex> lock(global_lock);
        skip_call |= ValidateObject(device, device, VK_DEBUG_REPORT_OBJECT_TYPE_DEVICE_EXT, false, VALIDATION_ERROR_00861);
        if (pCreateInfo) {
            if (pCreateInfo->pSetLayouts) {
                for (uint32_t idx0 = 0; idx0 < pCreateInfo->setLayoutCount; ++idx0) {
                    skip_call |=
                        ValidateObject(device, pCreateInfo->pSetLayouts[idx0],
                                       VK_DEBUG_REPORT_OBJECT_TYPE_DESCRIPTOR_SET_LAYOUT_EXT, false, VALIDATION_ERROR_00875);
                }
            }
        }
    }
    if (skip_call) {
        return VK_ERROR_VALIDATION_FAILED_EXT;
    }
    VkResult result =
        get_dispatch_table(ot_device_table_map, device)->CreatePipelineLayout(device, pCreateInfo, pAllocator, pPipelineLayout);
    {
        std::lock_guard<std::mutex> lock(global_lock);
        if (result == VK_SUCCESS) {
            CreateObject(device, *pPipelineLayout, VK_DEBUG_REPORT_OBJECT_TYPE_PIPELINE_LAYOUT_EXT, pAllocator);
        }
    }
    return result;
}

VKAPI_ATTR void VKAPI_CALL DestroyPipelineLayout(VkDevice device, VkPipelineLayout pipelineLayout,
                                                 const VkAllocationCallbacks *pAllocator) {
    bool skip_call = false;
    {
        std::lock_guard<std::mutex> lock(global_lock);
        skip_call |= ValidateObject(device, device, VK_DEBUG_REPORT_OBJECT_TYPE_DEVICE_EXT, false, VALIDATION_ERROR_00885);
        skip_call |=
            ValidateObject(device, pipelineLayout, VK_DEBUG_REPORT_OBJECT_TYPE_PIPELINE_LAYOUT_EXT, true, VALIDATION_ERROR_00886);
    }
    if (skip_call) {
        return;
    }
    {
        std::lock_guard<std::mutex> lock(global_lock);
        DestroyObject(device, pipelineLayout, VK_DEBUG_REPORT_OBJECT_TYPE_PIPELINE_LAYOUT_EXT, pAllocator);
    }
    get_dispatch_table(ot_device_table_map, device)->DestroyPipelineLayout(device, pipelineLayout, pAllocator);
}

VKAPI_ATTR VkResult VKAPI_CALL CreateSampler(VkDevice device, const VkSamplerCreateInfo *pCreateInfo,
                                             const VkAllocationCallbacks *pAllocator, VkSampler *pSampler) {
    bool skip_call = false;
    {
        std::lock_guard<std::mutex> lock(global_lock);
        skip_call |= ValidateObject(device, device, VK_DEBUG_REPORT_OBJECT_TYPE_DEVICE_EXT, false, VALIDATION_ERROR_00812);
    }
    if (skip_call) {
        return VK_ERROR_VALIDATION_FAILED_EXT;
    }
    VkResult result = get_dispatch_table(ot_device_table_map, device)->CreateSampler(device, pCreateInfo, pAllocator, pSampler);
    {
        std::lock_guard<std::mutex> lock(global_lock);
        if (result == VK_SUCCESS) {
            CreateObject(device, *pSampler, VK_DEBUG_REPORT_OBJECT_TYPE_SAMPLER_EXT, pAllocator);
        }
    }
    return result;
}

VKAPI_ATTR void VKAPI_CALL DestroySampler(VkDevice device, VkSampler sampler, const VkAllocationCallbacks *pAllocator) {
    bool skip_call = false;
    {
        std::lock_guard<std::mutex> lock(global_lock);
        skip_call |= ValidateObject(device, device, VK_DEBUG_REPORT_OBJECT_TYPE_DEVICE_EXT, false, VALIDATION_ERROR_00840);
        skip_call |= ValidateObject(device, sampler, VK_DEBUG_REPORT_OBJECT_TYPE_SAMPLER_EXT, true, VALIDATION_ERROR_00841);
    }
    if (skip_call) {
        return;
    }
    {
        std::lock_guard<std::mutex> lock(global_lock);
        DestroyObject(device, sampler, VK_DEBUG_REPORT_OBJECT_TYPE_SAMPLER_EXT, pAllocator);
    }
    get_dispatch_table(ot_device_table_map, device)->DestroySampler(device, sampler, pAllocator);
}

VKAPI_ATTR VkResult VKAPI_CALL CreateDescriptorSetLayout(VkDevice device, const VkDescriptorSetLayoutCreateInfo *pCreateInfo,
                                                         const VkAllocationCallbacks *pAllocator,
                                                         VkDescriptorSetLayout *pSetLayout) {
    bool skip_call = false;
    {
        std::lock_guard<std::mutex> lock(global_lock);
        skip_call |= ValidateObject(device, device, VK_DEBUG_REPORT_OBJECT_TYPE_DEVICE_EXT, false, VALIDATION_ERROR_00844);
        if (pCreateInfo) {
            if (pCreateInfo->pBindings) {
                for (uint32_t idx0 = 0; idx0 < pCreateInfo->bindingCount; ++idx0) {
                    if ((pCreateInfo->pBindings[idx0].descriptorType == VK_DESCRIPTOR_TYPE_SAMPLER) ||
                        (pCreateInfo->pBindings[idx0].descriptorType == VK_DESCRIPTOR_TYPE_COMBINED_IMAGE_SAMPLER)) {
                        if (pCreateInfo->pBindings[idx0].pImmutableSamplers) {
                            for (uint32_t idx1 = 0; idx1 < pCreateInfo->pBindings[idx0].descriptorCount; ++idx1) {
                                skip_call |= ValidateObject(device, pCreateInfo->pBindings[idx0].pImmutableSamplers[idx1],
                                                            VK_DEBUG_REPORT_OBJECT_TYPE_SAMPLER_EXT, false, VALIDATION_ERROR_00852);
                            }
                        }
                    }
                }
            }
        }
    }
    if (skip_call) {
        return VK_ERROR_VALIDATION_FAILED_EXT;
    }
    VkResult result =
        get_dispatch_table(ot_device_table_map, device)->CreateDescriptorSetLayout(device, pCreateInfo, pAllocator, pSetLayout);
    {
        std::lock_guard<std::mutex> lock(global_lock);
        if (result == VK_SUCCESS) {
            CreateObject(device, *pSetLayout, VK_DEBUG_REPORT_OBJECT_TYPE_DESCRIPTOR_SET_LAYOUT_EXT, pAllocator);
        }
    }
    return result;
}

VKAPI_ATTR void VKAPI_CALL DestroyDescriptorSetLayout(VkDevice device, VkDescriptorSetLayout descriptorSetLayout,
                                                      const VkAllocationCallbacks *pAllocator) {
    bool skip_call = false;
    {
        std::lock_guard<std::mutex> lock(global_lock);
        skip_call |= ValidateObject(device, descriptorSetLayout, VK_DEBUG_REPORT_OBJECT_TYPE_DESCRIPTOR_SET_LAYOUT_EXT, true,
                                    VALIDATION_ERROR_00858);
        skip_call |= ValidateObject(device, device, VK_DEBUG_REPORT_OBJECT_TYPE_DEVICE_EXT, false, VALIDATION_ERROR_00857);
    }
    if (skip_call) {
        return;
    }
    {
        std::lock_guard<std::mutex> lock(global_lock);
        DestroyObject(device, descriptorSetLayout, VK_DEBUG_REPORT_OBJECT_TYPE_DESCRIPTOR_SET_LAYOUT_EXT, pAllocator);
    }
    get_dispatch_table(ot_device_table_map, device)->DestroyDescriptorSetLayout(device, descriptorSetLayout, pAllocator);
}

VKAPI_ATTR VkResult VKAPI_CALL CreateDescriptorPool(VkDevice device, const VkDescriptorPoolCreateInfo *pCreateInfo,
                                                    const VkAllocationCallbacks *pAllocator, VkDescriptorPool *pDescriptorPool) {
    bool skip_call = false;
    {
        std::lock_guard<std::mutex> lock(global_lock);
        skip_call |= ValidateObject(device, device, VK_DEBUG_REPORT_OBJECT_TYPE_DEVICE_EXT, false, VALIDATION_ERROR_00889);
    }
    if (skip_call) {
        return VK_ERROR_VALIDATION_FAILED_EXT;
    }
    VkResult result =
        get_dispatch_table(ot_device_table_map, device)->CreateDescriptorPool(device, pCreateInfo, pAllocator, pDescriptorPool);
    {
        std::lock_guard<std::mutex> lock(global_lock);
        if (result == VK_SUCCESS) {
            CreateObject(device, *pDescriptorPool, VK_DEBUG_REPORT_OBJECT_TYPE_DESCRIPTOR_POOL_EXT, pAllocator);
        }
    }
    return result;
}

VKAPI_ATTR VkResult VKAPI_CALL ResetDescriptorPool(VkDevice device, VkDescriptorPool descriptorPool,
                                                   VkDescriptorPoolResetFlags flags) {
    bool skip_call = false;
    std::unique_lock<std::mutex> lock(global_lock);
    layer_data *device_data = get_my_data_ptr(get_dispatch_key(device), layer_data_map);
    skip_call |=
        ValidateObject(device, descriptorPool, VK_DEBUG_REPORT_OBJECT_TYPE_DESCRIPTOR_POOL_EXT, false, VALIDATION_ERROR_00930);
    skip_call |= ValidateObject(device, device, VK_DEBUG_REPORT_OBJECT_TYPE_DEVICE_EXT, false, VALIDATION_ERROR_00929);
    if (skip_call) {
        return VK_ERROR_VALIDATION_FAILED_EXT;
    }
    // A DescriptorPool's descriptor sets are implicitly deleted when the pool is reset.
    // Remove this pool's descriptor sets from our descriptorSet map.
    auto itr = device_data->object_map[VK_DEBUG_REPORT_OBJECT_TYPE_DESCRIPTOR_SET_EXT].begin();
    while (itr != device_data->object_map[VK_DEBUG_REPORT_OBJECT_TYPE_DESCRIPTOR_SET_EXT].end()) {
        OBJTRACK_NODE *pNode = (*itr).second;
        auto del_itr = itr++;
        if (pNode->parent_object == reinterpret_cast<uint64_t &>(descriptorPool)) {
            DestroyObject(device, (VkDescriptorSet)((*del_itr).first),
                                         VK_DEBUG_REPORT_OBJECT_TYPE_DESCRIPTOR_SET_EXT, nullptr);
        }
    }
    lock.unlock();
    VkResult result = get_dispatch_table(ot_device_table_map, device)->ResetDescriptorPool(device, descriptorPool, flags);
    return result;
}

VKAPI_ATTR void VKAPI_CALL UpdateDescriptorSets(VkDevice device, uint32_t descriptorWriteCount,
                                                const VkWriteDescriptorSet *pDescriptorWrites, uint32_t descriptorCopyCount,
                                                const VkCopyDescriptorSet *pDescriptorCopies) {
    bool skip_call = false;
    {
        std::lock_guard<std::mutex> lock(global_lock);
        skip_call |= ValidateObject(device, device, VK_DEBUG_REPORT_OBJECT_TYPE_DEVICE_EXT, false, VALIDATION_ERROR_00933);
        if (pDescriptorCopies) {
            for (uint32_t idx0 = 0; idx0 < descriptorCopyCount; ++idx0) {
                if (pDescriptorCopies[idx0].dstSet) {
                    skip_call |= ValidateObject(device, pDescriptorCopies[idx0].dstSet,
                                                VK_DEBUG_REPORT_OBJECT_TYPE_DESCRIPTOR_SET_EXT, false, VALIDATION_ERROR_00972);
                }
                if (pDescriptorCopies[idx0].srcSet) {
                    skip_call |= ValidateObject(device, pDescriptorCopies[idx0].srcSet,
                                                VK_DEBUG_REPORT_OBJECT_TYPE_DESCRIPTOR_SET_EXT, false, VALIDATION_ERROR_00971);
                }
            }
        }
        if (pDescriptorWrites) {
            for (uint32_t idx1 = 0; idx1 < descriptorWriteCount; ++idx1) {
                if (pDescriptorWrites[idx1].dstSet) {
                    skip_call |= ValidateObject(device, pDescriptorWrites[idx1].dstSet,
                                                VK_DEBUG_REPORT_OBJECT_TYPE_DESCRIPTOR_SET_EXT, false, VALIDATION_ERROR_00955);
                }
                if ((pDescriptorWrites[idx1].descriptorType == VK_DESCRIPTOR_TYPE_UNIFORM_TEXEL_BUFFER) ||
                    (pDescriptorWrites[idx1].descriptorType == VK_DESCRIPTOR_TYPE_STORAGE_TEXEL_BUFFER)) {
                    for (uint32_t idx2 = 0; idx2 < pDescriptorWrites[idx1].descriptorCount; ++idx2) {
                        skip_call |= ValidateObject(device, pDescriptorWrites[idx1].pTexelBufferView[idx2],
                                                    VK_DEBUG_REPORT_OBJECT_TYPE_BUFFER_VIEW_EXT, false, VALIDATION_ERROR_00940);
                    }
                }
                if ((pDescriptorWrites[idx1].descriptorType == VK_DESCRIPTOR_TYPE_COMBINED_IMAGE_SAMPLER) ||
                    (pDescriptorWrites[idx1].descriptorType == VK_DESCRIPTOR_TYPE_SAMPLED_IMAGE) ||
                    (pDescriptorWrites[idx1].descriptorType == VK_DESCRIPTOR_TYPE_STORAGE_IMAGE) ||
                    (pDescriptorWrites[idx1].descriptorType == VK_DESCRIPTOR_TYPE_INPUT_ATTACHMENT)) {
                    for (uint32_t idx3 = 0; idx3 < pDescriptorWrites[idx1].descriptorCount; ++idx3) {
                        if (pDescriptorWrites[idx1].pImageInfo[idx3].imageView) {
                            skip_call |= ValidateObject(device, pDescriptorWrites[idx1].pImageInfo[idx3].imageView,
                                                        VK_DEBUG_REPORT_OBJECT_TYPE_IMAGE_VIEW_EXT, false, VALIDATION_ERROR_00943);
                        }
                    }
                }
                if ((pDescriptorWrites[idx1].descriptorType == VK_DESCRIPTOR_TYPE_UNIFORM_BUFFER) ||
                    (pDescriptorWrites[idx1].descriptorType == VK_DESCRIPTOR_TYPE_STORAGE_BUFFER) ||
                    (pDescriptorWrites[idx1].descriptorType == VK_DESCRIPTOR_TYPE_UNIFORM_BUFFER_DYNAMIC) ||
                    (pDescriptorWrites[idx1].descriptorType == VK_DESCRIPTOR_TYPE_STORAGE_BUFFER_DYNAMIC)) {
                    for (uint32_t idx4 = 0; idx4 < pDescriptorWrites[idx1].descriptorCount; ++idx4) {
                        if (pDescriptorWrites[idx1].pBufferInfo[idx4].buffer) {
                            skip_call |= ValidateObject(device, pDescriptorWrites[idx1].pBufferInfo[idx4].buffer,
                                                        VK_DEBUG_REPORT_OBJECT_TYPE_BUFFER_EXT, false, VALIDATION_ERROR_00962);
                        }
                    }
                }
            }
        }
    }
    if (skip_call) {
        return;
    }
    get_dispatch_table(ot_device_table_map, device)
        ->UpdateDescriptorSets(device, descriptorWriteCount, pDescriptorWrites, descriptorCopyCount, pDescriptorCopies);
}

VKAPI_ATTR VkResult VKAPI_CALL CreateFramebuffer(VkDevice device, const VkFramebufferCreateInfo *pCreateInfo,
                                                 const VkAllocationCallbacks *pAllocator, VkFramebuffer *pFramebuffer) {
    bool skip_call = false;
    {
        std::lock_guard<std::mutex> lock(global_lock);
        skip_call |= ValidateObject(device, device, VK_DEBUG_REPORT_OBJECT_TYPE_DEVICE_EXT, false, VALIDATION_ERROR_00400);
        if (pCreateInfo) {
            if (pCreateInfo->pAttachments) {
                for (uint32_t idx0 = 0; idx0 < pCreateInfo->attachmentCount; ++idx0) {
                    skip_call |= ValidateObject(device, pCreateInfo->pAttachments[idx0], VK_DEBUG_REPORT_OBJECT_TYPE_IMAGE_VIEW_EXT,
                                                false, VALIDATION_ERROR_00420);
                }
            }
            if (pCreateInfo->renderPass) {
                skip_call |= ValidateObject(device, pCreateInfo->renderPass, VK_DEBUG_REPORT_OBJECT_TYPE_RENDER_PASS_EXT, false,
                                            VALIDATION_ERROR_00419);
            }
        }
    }
    if (skip_call) {
        return VK_ERROR_VALIDATION_FAILED_EXT;
    }
    VkResult result =
        get_dispatch_table(ot_device_table_map, device)->CreateFramebuffer(device, pCreateInfo, pAllocator, pFramebuffer);
    {
        std::lock_guard<std::mutex> lock(global_lock);
        if (result == VK_SUCCESS) {
            CreateObject(device, *pFramebuffer, VK_DEBUG_REPORT_OBJECT_TYPE_FRAMEBUFFER_EXT, pAllocator);
        }
    }
    return result;
}

VKAPI_ATTR void VKAPI_CALL DestroyFramebuffer(VkDevice device, VkFramebuffer framebuffer, const VkAllocationCallbacks *pAllocator) {
    bool skip_call = false;
    {
        std::lock_guard<std::mutex> lock(global_lock);
        skip_call |= ValidateObject(device, device, VK_DEBUG_REPORT_OBJECT_TYPE_DEVICE_EXT, false, VALIDATION_ERROR_00425);
        skip_call |= ValidateObject(device, framebuffer, VK_DEBUG_REPORT_OBJECT_TYPE_FRAMEBUFFER_EXT, true, VALIDATION_ERROR_00426);
    }
    if (skip_call) {
        return;
    }
    {
        std::lock_guard<std::mutex> lock(global_lock);
        DestroyObject(device, framebuffer, VK_DEBUG_REPORT_OBJECT_TYPE_FRAMEBUFFER_EXT, pAllocator);
    }
    get_dispatch_table(ot_device_table_map, device)->DestroyFramebuffer(device, framebuffer, pAllocator);
}

VKAPI_ATTR VkResult VKAPI_CALL CreateRenderPass(VkDevice device, const VkRenderPassCreateInfo *pCreateInfo,
                                                const VkAllocationCallbacks *pAllocator, VkRenderPass *pRenderPass) {
    bool skip_call = false;
    {
        std::lock_guard<std::mutex> lock(global_lock);
        skip_call |= ValidateObject(device, device, VK_DEBUG_REPORT_OBJECT_TYPE_DEVICE_EXT, false, VALIDATION_ERROR_00319);
    }
    if (skip_call) {
        return VK_ERROR_VALIDATION_FAILED_EXT;
    }
    VkResult result =
        get_dispatch_table(ot_device_table_map, device)->CreateRenderPass(device, pCreateInfo, pAllocator, pRenderPass);
    {
        std::lock_guard<std::mutex> lock(global_lock);
        if (result == VK_SUCCESS) {
            CreateObject(device, *pRenderPass, VK_DEBUG_REPORT_OBJECT_TYPE_RENDER_PASS_EXT, pAllocator);
        }
    }
    return result;
}

VKAPI_ATTR void VKAPI_CALL DestroyRenderPass(VkDevice device, VkRenderPass renderPass, const VkAllocationCallbacks *pAllocator) {
    bool skip_call = false;
    {
        std::lock_guard<std::mutex> lock(global_lock);
        skip_call |= ValidateObject(device, device, VK_DEBUG_REPORT_OBJECT_TYPE_DEVICE_EXT, false, VALIDATION_ERROR_00396);
        skip_call |= ValidateObject(device, renderPass, VK_DEBUG_REPORT_OBJECT_TYPE_RENDER_PASS_EXT, true, VALIDATION_ERROR_00397);
    }
    if (skip_call) {
        return;
    }
    {
        std::lock_guard<std::mutex> lock(global_lock);
        DestroyObject(device, renderPass, VK_DEBUG_REPORT_OBJECT_TYPE_RENDER_PASS_EXT, pAllocator);
    }
    get_dispatch_table(ot_device_table_map, device)->DestroyRenderPass(device, renderPass, pAllocator);
}

VKAPI_ATTR void VKAPI_CALL GetRenderAreaGranularity(VkDevice device, VkRenderPass renderPass, VkExtent2D *pGranularity) {
    bool skip_call = false;
    {
        std::lock_guard<std::mutex> lock(global_lock);
        skip_call |= ValidateObject(device, device, VK_DEBUG_REPORT_OBJECT_TYPE_DEVICE_EXT, false, VALIDATION_ERROR_00449);
        skip_call |= ValidateObject(device, renderPass, VK_DEBUG_REPORT_OBJECT_TYPE_RENDER_PASS_EXT, false, VALIDATION_ERROR_00450);
    }
    if (skip_call) {
        return;
    }
    get_dispatch_table(ot_device_table_map, device)->GetRenderAreaGranularity(device, renderPass, pGranularity);
}

VKAPI_ATTR VkResult VKAPI_CALL CreateCommandPool(VkDevice device, const VkCommandPoolCreateInfo *pCreateInfo,
                                                 const VkAllocationCallbacks *pAllocator, VkCommandPool *pCommandPool) {
    bool skip_call = false;
    {
        std::lock_guard<std::mutex> lock(global_lock);
        skip_call |= ValidateObject(device, device, VK_DEBUG_REPORT_OBJECT_TYPE_DEVICE_EXT, false, VALIDATION_ERROR_00064);
    }
    if (skip_call) {
        return VK_ERROR_VALIDATION_FAILED_EXT;
    }
    VkResult result =
        get_dispatch_table(ot_device_table_map, device)->CreateCommandPool(device, pCreateInfo, pAllocator, pCommandPool);
    {
        std::lock_guard<std::mutex> lock(global_lock);
        if (result == VK_SUCCESS) {
            CreateObject(device, *pCommandPool, VK_DEBUG_REPORT_OBJECT_TYPE_COMMAND_POOL_EXT, pAllocator);
        }
    }
    return result;
}

VKAPI_ATTR VkResult VKAPI_CALL ResetCommandPool(VkDevice device, VkCommandPool commandPool, VkCommandPoolResetFlags flags) {
    bool skip_call = false;
    {
        std::lock_guard<std::mutex> lock(global_lock);
        skip_call |=
            ValidateObject(device, commandPool, VK_DEBUG_REPORT_OBJECT_TYPE_COMMAND_POOL_EXT, false, VALIDATION_ERROR_00074);
        skip_call |= ValidateObject(device, device, VK_DEBUG_REPORT_OBJECT_TYPE_DEVICE_EXT, false, VALIDATION_ERROR_00073);
    }
    if (skip_call) {
        return VK_ERROR_VALIDATION_FAILED_EXT;
    }
    VkResult result = get_dispatch_table(ot_device_table_map, device)->ResetCommandPool(device, commandPool, flags);
    return result;
}

VKAPI_ATTR VkResult VKAPI_CALL BeginCommandBuffer(VkCommandBuffer command_buffer, const VkCommandBufferBeginInfo *begin_info) {
    layer_data *device_data = get_my_data_ptr(get_dispatch_key(command_buffer), layer_data_map);
    bool skip_call = false;
    {
        std::lock_guard<std::mutex> lock(global_lock);
        skip_call |= ValidateObject(command_buffer, command_buffer, VK_DEBUG_REPORT_OBJECT_TYPE_COMMAND_BUFFER_EXT, false,
                                    VALIDATION_ERROR_00108);
        if (begin_info) {
            OBJTRACK_NODE *pNode =
                device_data->object_map[VK_DEBUG_REPORT_OBJECT_TYPE_COMMAND_BUFFER_EXT][reinterpret_cast<const uint64_t>(command_buffer)];
            if ((begin_info->pInheritanceInfo) && (pNode->status & OBJSTATUS_COMMAND_BUFFER_SECONDARY)) {
                skip_call |= ValidateObject(command_buffer, begin_info->pInheritanceInfo->framebuffer,
                                                           VK_DEBUG_REPORT_OBJECT_TYPE_FRAMEBUFFER_EXT, true);
                skip_call |= ValidateObject(command_buffer, begin_info->pInheritanceInfo->renderPass,
                                                           VK_DEBUG_REPORT_OBJECT_TYPE_RENDER_PASS_EXT, true);
            }
        }
    }
    if (skip_call) {
        return VK_ERROR_VALIDATION_FAILED_EXT;
    }
    VkResult result = get_dispatch_table(ot_device_table_map, command_buffer)->BeginCommandBuffer(command_buffer, begin_info);
    return result;
}

VKAPI_ATTR VkResult VKAPI_CALL EndCommandBuffer(VkCommandBuffer commandBuffer) {
    bool skip_call = false;
    {
        std::lock_guard<std::mutex> lock(global_lock);
        skip_call |= ValidateObject(commandBuffer, commandBuffer, VK_DEBUG_REPORT_OBJECT_TYPE_COMMAND_BUFFER_EXT, false,
                                    VALIDATION_ERROR_00125);
    }
    if (skip_call) {
        return VK_ERROR_VALIDATION_FAILED_EXT;
    }
    VkResult result = get_dispatch_table(ot_device_table_map, commandBuffer)->EndCommandBuffer(commandBuffer);
    return result;
}

VKAPI_ATTR VkResult VKAPI_CALL ResetCommandBuffer(VkCommandBuffer commandBuffer, VkCommandBufferResetFlags flags) {
    bool skip_call = false;
    {
        std::lock_guard<std::mutex> lock(global_lock);
        skip_call |= ValidateObject(commandBuffer, commandBuffer, VK_DEBUG_REPORT_OBJECT_TYPE_COMMAND_BUFFER_EXT, false,
                                    VALIDATION_ERROR_00090);
    }
    if (skip_call) {
        return VK_ERROR_VALIDATION_FAILED_EXT;
    }
    VkResult result = get_dispatch_table(ot_device_table_map, commandBuffer)->ResetCommandBuffer(commandBuffer, flags);
    return result;
}

VKAPI_ATTR void VKAPI_CALL CmdBindPipeline(VkCommandBuffer commandBuffer, VkPipelineBindPoint pipelineBindPoint,
                                           VkPipeline pipeline) {
    bool skip_call = false;
    {
        std::lock_guard<std::mutex> lock(global_lock);
        skip_call |= ValidateObject(commandBuffer, commandBuffer, VK_DEBUG_REPORT_OBJECT_TYPE_COMMAND_BUFFER_EXT, false,
                                    VALIDATION_ERROR_00599);
        skip_call |=
            ValidateObject(commandBuffer, pipeline, VK_DEBUG_REPORT_OBJECT_TYPE_PIPELINE_EXT, false, VALIDATION_ERROR_00601);
    }
    if (skip_call) {
        return;
    }
    get_dispatch_table(ot_device_table_map, commandBuffer)->CmdBindPipeline(commandBuffer, pipelineBindPoint, pipeline);
}

VKAPI_ATTR void VKAPI_CALL CmdSetViewport(VkCommandBuffer commandBuffer, uint32_t firstViewport, uint32_t viewportCount,
                                          const VkViewport *pViewports) {
    bool skip_call = false;
    {
        std::lock_guard<std::mutex> lock(global_lock);
        skip_call |= ValidateObject(commandBuffer, commandBuffer, VK_DEBUG_REPORT_OBJECT_TYPE_COMMAND_BUFFER_EXT, false,
                                    VALIDATION_ERROR_01443);
    }
    if (skip_call) {
        return;
    }
    get_dispatch_table(ot_device_table_map, commandBuffer)->CmdSetViewport(commandBuffer, firstViewport, viewportCount, pViewports);
}

VKAPI_ATTR void VKAPI_CALL CmdSetScissor(VkCommandBuffer commandBuffer, uint32_t firstScissor, uint32_t scissorCount,
                                         const VkRect2D *pScissors) {
    bool skip_call = false;
    {
        std::lock_guard<std::mutex> lock(global_lock);
        skip_call |= ValidateObject(commandBuffer, commandBuffer, VK_DEBUG_REPORT_OBJECT_TYPE_COMMAND_BUFFER_EXT, false,
                                    VALIDATION_ERROR_01492);
    }
    if (skip_call) {
        return;
    }
    get_dispatch_table(ot_device_table_map, commandBuffer)->CmdSetScissor(commandBuffer, firstScissor, scissorCount, pScissors);
}

VKAPI_ATTR void VKAPI_CALL CmdSetLineWidth(VkCommandBuffer commandBuffer, float lineWidth) {
    bool skip_call = false;
    {
        std::lock_guard<std::mutex> lock(global_lock);
        skip_call |= ValidateObject(commandBuffer, commandBuffer, VK_DEBUG_REPORT_OBJECT_TYPE_COMMAND_BUFFER_EXT, false,
                                    VALIDATION_ERROR_01478);
    }
    if (skip_call) {
        return;
    }
    get_dispatch_table(ot_device_table_map, commandBuffer)->CmdSetLineWidth(commandBuffer, lineWidth);
}

VKAPI_ATTR void VKAPI_CALL CmdSetDepthBias(VkCommandBuffer commandBuffer, float depthBiasConstantFactor, float depthBiasClamp,
                                           float depthBiasSlopeFactor) {
    bool skip_call = false;
    {
        std::lock_guard<std::mutex> lock(global_lock);
        skip_call |= ValidateObject(commandBuffer, commandBuffer, VK_DEBUG_REPORT_OBJECT_TYPE_COMMAND_BUFFER_EXT, false,
                                    VALIDATION_ERROR_01483);
    }
    if (skip_call) {
        return;
    }
    get_dispatch_table(ot_device_table_map, commandBuffer)
        ->CmdSetDepthBias(commandBuffer, depthBiasConstantFactor, depthBiasClamp, depthBiasSlopeFactor);
}

VKAPI_ATTR void VKAPI_CALL CmdSetBlendConstants(VkCommandBuffer commandBuffer, const float blendConstants[4]) {
    bool skip_call = false;
    {
        std::lock_guard<std::mutex> lock(global_lock);
        skip_call |= ValidateObject(commandBuffer, commandBuffer, VK_DEBUG_REPORT_OBJECT_TYPE_COMMAND_BUFFER_EXT, false,
                                    VALIDATION_ERROR_01551);
    }
    if (skip_call) {
        return;
    }
    get_dispatch_table(ot_device_table_map, commandBuffer)->CmdSetBlendConstants(commandBuffer, blendConstants);
}

VKAPI_ATTR void VKAPI_CALL CmdSetDepthBounds(VkCommandBuffer commandBuffer, float minDepthBounds, float maxDepthBounds) {
    bool skip_call = false;
    {
        std::lock_guard<std::mutex> lock(global_lock);
        skip_call |= ValidateObject(commandBuffer, commandBuffer, VK_DEBUG_REPORT_OBJECT_TYPE_COMMAND_BUFFER_EXT, false,
                                    VALIDATION_ERROR_01507);
    }
    if (skip_call) {
        return;
    }
    get_dispatch_table(ot_device_table_map, commandBuffer)->CmdSetDepthBounds(commandBuffer, minDepthBounds, maxDepthBounds);
}

VKAPI_ATTR void VKAPI_CALL CmdSetStencilCompareMask(VkCommandBuffer commandBuffer, VkStencilFaceFlags faceMask,
                                                    uint32_t compareMask) {
    bool skip_call = false;
    {
        std::lock_guard<std::mutex> lock(global_lock);
        skip_call |= ValidateObject(commandBuffer, commandBuffer, VK_DEBUG_REPORT_OBJECT_TYPE_COMMAND_BUFFER_EXT, false,
                                    VALIDATION_ERROR_01515);
    }
    if (skip_call) {
        return;
    }
    get_dispatch_table(ot_device_table_map, commandBuffer)->CmdSetStencilCompareMask(commandBuffer, faceMask, compareMask);
}

VKAPI_ATTR void VKAPI_CALL CmdSetStencilWriteMask(VkCommandBuffer commandBuffer, VkStencilFaceFlags faceMask, uint32_t writeMask) {
    bool skip_call = false;
    {
        std::lock_guard<std::mutex> lock(global_lock);
        skip_call |= ValidateObject(commandBuffer, commandBuffer, VK_DEBUG_REPORT_OBJECT_TYPE_COMMAND_BUFFER_EXT, false,
                                    VALIDATION_ERROR_01521);
    }
    if (skip_call) {
        return;
    }
    get_dispatch_table(ot_device_table_map, commandBuffer)->CmdSetStencilWriteMask(commandBuffer, faceMask, writeMask);
}

VKAPI_ATTR void VKAPI_CALL CmdSetStencilReference(VkCommandBuffer commandBuffer, VkStencilFaceFlags faceMask, uint32_t reference) {
    bool skip_call = false;
    {
        std::lock_guard<std::mutex> lock(global_lock);
        skip_call |= ValidateObject(commandBuffer, commandBuffer, VK_DEBUG_REPORT_OBJECT_TYPE_COMMAND_BUFFER_EXT, false,
                                    VALIDATION_ERROR_01527);
    }
    if (skip_call) {
        return;
    }
    get_dispatch_table(ot_device_table_map, commandBuffer)->CmdSetStencilReference(commandBuffer, faceMask, reference);
}

VKAPI_ATTR void VKAPI_CALL CmdBindDescriptorSets(VkCommandBuffer commandBuffer, VkPipelineBindPoint pipelineBindPoint,
                                                 VkPipelineLayout layout, uint32_t firstSet, uint32_t descriptorSetCount,
                                                 const VkDescriptorSet *pDescriptorSets, uint32_t dynamicOffsetCount,
                                                 const uint32_t *pDynamicOffsets) {
    bool skip_call = false;
    {
        std::lock_guard<std::mutex> lock(global_lock);
        skip_call |= ValidateObject(commandBuffer, commandBuffer, VK_DEBUG_REPORT_OBJECT_TYPE_COMMAND_BUFFER_EXT, false,
                                    VALIDATION_ERROR_00979);
        skip_call |=
            ValidateObject(commandBuffer, layout, VK_DEBUG_REPORT_OBJECT_TYPE_PIPELINE_LAYOUT_EXT, false, VALIDATION_ERROR_00981);
        if (pDescriptorSets) {
            for (uint32_t idx0 = 0; idx0 < descriptorSetCount; ++idx0) {
                skip_call |= ValidateObject(commandBuffer, pDescriptorSets[idx0],
                                                           VK_DEBUG_REPORT_OBJECT_TYPE_DESCRIPTOR_SET_EXT, false);
            }
        }
    }
    if (skip_call) {
        return;
    }
    get_dispatch_table(ot_device_table_map, commandBuffer)
        ->CmdBindDescriptorSets(commandBuffer, pipelineBindPoint, layout, firstSet, descriptorSetCount, pDescriptorSets,
                                dynamicOffsetCount, pDynamicOffsets);
}

VKAPI_ATTR void VKAPI_CALL CmdBindIndexBuffer(VkCommandBuffer commandBuffer, VkBuffer buffer, VkDeviceSize offset,
                                              VkIndexType indexType) {
    bool skip_call = false;
    {
        std::lock_guard<std::mutex> lock(global_lock);
        skip_call |= ValidateObject(commandBuffer, buffer, VK_DEBUG_REPORT_OBJECT_TYPE_BUFFER_EXT, false, VALIDATION_ERROR_01354);
        skip_call |= ValidateObject(commandBuffer, commandBuffer, VK_DEBUG_REPORT_OBJECT_TYPE_COMMAND_BUFFER_EXT, false,
                                    VALIDATION_ERROR_01353);
    }
    if (skip_call) {
        return;
    }
    get_dispatch_table(ot_device_table_map, commandBuffer)->CmdBindIndexBuffer(commandBuffer, buffer, offset, indexType);
}

VKAPI_ATTR void VKAPI_CALL CmdBindVertexBuffers(VkCommandBuffer commandBuffer, uint32_t firstBinding, uint32_t bindingCount,
                                                const VkBuffer *pBuffers, const VkDeviceSize *pOffsets) {
    bool skip_call = false;
    {
        std::lock_guard<std::mutex> lock(global_lock);
        skip_call |= ValidateObject(commandBuffer, commandBuffer, VK_DEBUG_REPORT_OBJECT_TYPE_COMMAND_BUFFER_EXT, false,
                                    VALIDATION_ERROR_01419);
        if (pBuffers) {
            for (uint32_t idx0 = 0; idx0 < bindingCount; ++idx0) {
                skip_call |=
                    ValidateObject(commandBuffer, pBuffers[idx0], VK_DEBUG_REPORT_OBJECT_TYPE_BUFFER_EXT, false);
            }
        }
    }
    if (skip_call) {
        return;
    }
    get_dispatch_table(ot_device_table_map, commandBuffer)
        ->CmdBindVertexBuffers(commandBuffer, firstBinding, bindingCount, pBuffers, pOffsets);
}

VKAPI_ATTR void VKAPI_CALL CmdDraw(VkCommandBuffer commandBuffer, uint32_t vertexCount, uint32_t instanceCount,
                                   uint32_t firstVertex, uint32_t firstInstance) {
    bool skip_call = false;
    {
        std::lock_guard<std::mutex> lock(global_lock);
        skip_call |= ValidateObject(commandBuffer, commandBuffer, VK_DEBUG_REPORT_OBJECT_TYPE_COMMAND_BUFFER_EXT, false,
                                    VALIDATION_ERROR_01362);
    }
    if (skip_call) {
        return;
    }
    get_dispatch_table(ot_device_table_map, commandBuffer)
        ->CmdDraw(commandBuffer, vertexCount, instanceCount, firstVertex, firstInstance);
}

VKAPI_ATTR void VKAPI_CALL CmdDrawIndexed(VkCommandBuffer commandBuffer, uint32_t indexCount, uint32_t instanceCount,
                                          uint32_t firstIndex, int32_t vertexOffset, uint32_t firstInstance) {
    bool skip_call = false;
    {
        std::lock_guard<std::mutex> lock(global_lock);
        skip_call |= ValidateObject(commandBuffer, commandBuffer, VK_DEBUG_REPORT_OBJECT_TYPE_COMMAND_BUFFER_EXT, false,
                                    VALIDATION_ERROR_01369);
    }
    if (skip_call) {
        return;
    }
    get_dispatch_table(ot_device_table_map, commandBuffer)
        ->CmdDrawIndexed(commandBuffer, indexCount, instanceCount, firstIndex, vertexOffset, firstInstance);
}

VKAPI_ATTR void VKAPI_CALL CmdDrawIndirect(VkCommandBuffer commandBuffer, VkBuffer buffer, VkDeviceSize offset, uint32_t drawCount,
                                           uint32_t stride) {
    bool skip_call = false;
    {
        std::lock_guard<std::mutex> lock(global_lock);
        skip_call |= ValidateObject(commandBuffer, buffer, VK_DEBUG_REPORT_OBJECT_TYPE_BUFFER_EXT, false, VALIDATION_ERROR_01378);
        skip_call |= ValidateObject(commandBuffer, commandBuffer, VK_DEBUG_REPORT_OBJECT_TYPE_COMMAND_BUFFER_EXT, false,
                                    VALIDATION_ERROR_01377);
    }
    if (skip_call) {
        return;
    }
    get_dispatch_table(ot_device_table_map, commandBuffer)->CmdDrawIndirect(commandBuffer, buffer, offset, drawCount, stride);
}

VKAPI_ATTR void VKAPI_CALL CmdDrawIndexedIndirect(VkCommandBuffer commandBuffer, VkBuffer buffer, VkDeviceSize offset,
                                                  uint32_t drawCount, uint32_t stride) {
    bool skip_call = false;
    {
        std::lock_guard<std::mutex> lock(global_lock);
        skip_call |= ValidateObject(commandBuffer, buffer, VK_DEBUG_REPORT_OBJECT_TYPE_BUFFER_EXT, false, VALIDATION_ERROR_01390);
        skip_call |= ValidateObject(commandBuffer, commandBuffer, VK_DEBUG_REPORT_OBJECT_TYPE_COMMAND_BUFFER_EXT, false,
                                    VALIDATION_ERROR_01389);
    }
    if (skip_call) {
        return;
    }
    get_dispatch_table(ot_device_table_map, commandBuffer)
        ->CmdDrawIndexedIndirect(commandBuffer, buffer, offset, drawCount, stride);
}

VKAPI_ATTR void VKAPI_CALL CmdDispatch(VkCommandBuffer commandBuffer, uint32_t x, uint32_t y, uint32_t z) {
    bool skip_call = false;
    {
        std::lock_guard<std::mutex> lock(global_lock);
        skip_call |= ValidateObject(commandBuffer, commandBuffer, VK_DEBUG_REPORT_OBJECT_TYPE_COMMAND_BUFFER_EXT, false,
                                    VALIDATION_ERROR_01559);
    }
    if (skip_call) {
        return;
    }
    get_dispatch_table(ot_device_table_map, commandBuffer)->CmdDispatch(commandBuffer, x, y, z);
}

VKAPI_ATTR void VKAPI_CALL CmdDispatchIndirect(VkCommandBuffer commandBuffer, VkBuffer buffer, VkDeviceSize offset) {
    bool skip_call = false;
    {
        std::lock_guard<std::mutex> lock(global_lock);
        skip_call |= ValidateObject(commandBuffer, buffer, VK_DEBUG_REPORT_OBJECT_TYPE_BUFFER_EXT, false, VALIDATION_ERROR_01566);
        skip_call |= ValidateObject(commandBuffer, commandBuffer, VK_DEBUG_REPORT_OBJECT_TYPE_COMMAND_BUFFER_EXT, false,
                                    VALIDATION_ERROR_01565);
    }
    if (skip_call) {
        return;
    }
    get_dispatch_table(ot_device_table_map, commandBuffer)->CmdDispatchIndirect(commandBuffer, buffer, offset);
}

VKAPI_ATTR void VKAPI_CALL CmdCopyBuffer(VkCommandBuffer commandBuffer, VkBuffer srcBuffer, VkBuffer dstBuffer,
                                         uint32_t regionCount, const VkBufferCopy *pRegions) {
    bool skip_call = false;
    {
        std::lock_guard<std::mutex> lock(global_lock);
        skip_call |= ValidateObject(commandBuffer, commandBuffer, VK_DEBUG_REPORT_OBJECT_TYPE_COMMAND_BUFFER_EXT, false,
                                    VALIDATION_ERROR_01166);
        skip_call |=
            ValidateObject(commandBuffer, dstBuffer, VK_DEBUG_REPORT_OBJECT_TYPE_BUFFER_EXT, false, VALIDATION_ERROR_01168);
        skip_call |=
            ValidateObject(commandBuffer, srcBuffer, VK_DEBUG_REPORT_OBJECT_TYPE_BUFFER_EXT, false, VALIDATION_ERROR_01167);
    }
    if (skip_call) {
        return;
    }
    get_dispatch_table(ot_device_table_map, commandBuffer)
        ->CmdCopyBuffer(commandBuffer, srcBuffer, dstBuffer, regionCount, pRegions);
}

VKAPI_ATTR void VKAPI_CALL CmdCopyImage(VkCommandBuffer commandBuffer, VkImage srcImage, VkImageLayout srcImageLayout,
                                        VkImage dstImage, VkImageLayout dstImageLayout, uint32_t regionCount,
                                        const VkImageCopy *pRegions) {
    bool skip_call = false;
    {
        std::lock_guard<std::mutex> lock(global_lock);
        skip_call |= ValidateObject(commandBuffer, commandBuffer, VK_DEBUG_REPORT_OBJECT_TYPE_COMMAND_BUFFER_EXT, false,
                                    VALIDATION_ERROR_01186);
        skip_call |= ValidateObject(commandBuffer, dstImage, VK_DEBUG_REPORT_OBJECT_TYPE_IMAGE_EXT, false, VALIDATION_ERROR_01189);
        skip_call |= ValidateObject(commandBuffer, srcImage, VK_DEBUG_REPORT_OBJECT_TYPE_IMAGE_EXT, false, VALIDATION_ERROR_01187);
    }
    if (skip_call) {
        return;
    }
    get_dispatch_table(ot_device_table_map, commandBuffer)
        ->CmdCopyImage(commandBuffer, srcImage, srcImageLayout, dstImage, dstImageLayout, regionCount, pRegions);
}

VKAPI_ATTR void VKAPI_CALL CmdBlitImage(VkCommandBuffer commandBuffer, VkImage srcImage, VkImageLayout srcImageLayout,
                                        VkImage dstImage, VkImageLayout dstImageLayout, uint32_t regionCount,
                                        const VkImageBlit *pRegions, VkFilter filter) {
    bool skip_call = false;
    {
        std::lock_guard<std::mutex> lock(global_lock);
        skip_call |= ValidateObject(commandBuffer, commandBuffer, VK_DEBUG_REPORT_OBJECT_TYPE_COMMAND_BUFFER_EXT, false,
                                    VALIDATION_ERROR_01291);
        skip_call |= ValidateObject(commandBuffer, dstImage, VK_DEBUG_REPORT_OBJECT_TYPE_IMAGE_EXT, false, VALIDATION_ERROR_01294);
        skip_call |= ValidateObject(commandBuffer, srcImage, VK_DEBUG_REPORT_OBJECT_TYPE_IMAGE_EXT, false, VALIDATION_ERROR_01292);
    }
    if (skip_call) {
        return;
    }
    get_dispatch_table(ot_device_table_map, commandBuffer)
        ->CmdBlitImage(commandBuffer, srcImage, srcImageLayout, dstImage, dstImageLayout, regionCount, pRegions, filter);
}

VKAPI_ATTR void VKAPI_CALL CmdCopyBufferToImage(VkCommandBuffer commandBuffer, VkBuffer srcBuffer, VkImage dstImage,
                                                VkImageLayout dstImageLayout, uint32_t regionCount,
                                                const VkBufferImageCopy *pRegions) {
    bool skip_call = false;
    {
        std::lock_guard<std::mutex> lock(global_lock);
        skip_call |= ValidateObject(commandBuffer, commandBuffer, VK_DEBUG_REPORT_OBJECT_TYPE_COMMAND_BUFFER_EXT, false,
                                    VALIDATION_ERROR_01235);
        skip_call |= ValidateObject(commandBuffer, dstImage, VK_DEBUG_REPORT_OBJECT_TYPE_IMAGE_EXT, false, VALIDATION_ERROR_01237);
        skip_call |=
            ValidateObject(commandBuffer, srcBuffer, VK_DEBUG_REPORT_OBJECT_TYPE_BUFFER_EXT, false, VALIDATION_ERROR_01236);
    }
    if (skip_call) {
        return;
    }
    get_dispatch_table(ot_device_table_map, commandBuffer)
        ->CmdCopyBufferToImage(commandBuffer, srcBuffer, dstImage, dstImageLayout, regionCount, pRegions);
}

VKAPI_ATTR void VKAPI_CALL CmdCopyImageToBuffer(VkCommandBuffer commandBuffer, VkImage srcImage, VkImageLayout srcImageLayout,
                                                VkBuffer dstBuffer, uint32_t regionCount, const VkBufferImageCopy *pRegions) {
    bool skip_call = false;
    {
        std::lock_guard<std::mutex> lock(global_lock);
        skip_call |= ValidateObject(commandBuffer, commandBuffer, VK_DEBUG_REPORT_OBJECT_TYPE_COMMAND_BUFFER_EXT, false,
                                    VALIDATION_ERROR_01253);
        skip_call |=
            ValidateObject(commandBuffer, dstBuffer, VK_DEBUG_REPORT_OBJECT_TYPE_BUFFER_EXT, false, VALIDATION_ERROR_01256);
        skip_call |= ValidateObject(commandBuffer, srcImage, VK_DEBUG_REPORT_OBJECT_TYPE_IMAGE_EXT, false, VALIDATION_ERROR_01254);
    }
    if (skip_call) {
        return;
    }
    get_dispatch_table(ot_device_table_map, commandBuffer)
        ->CmdCopyImageToBuffer(commandBuffer, srcImage, srcImageLayout, dstBuffer, regionCount, pRegions);
}

VKAPI_ATTR void VKAPI_CALL CmdUpdateBuffer(VkCommandBuffer commandBuffer, VkBuffer dstBuffer, VkDeviceSize dstOffset,
                                           VkDeviceSize dataSize, const uint32_t *pData) {
    bool skip_call = false;
    {
        std::lock_guard<std::mutex> lock(global_lock);
        skip_call |= ValidateObject(commandBuffer, commandBuffer, VK_DEBUG_REPORT_OBJECT_TYPE_COMMAND_BUFFER_EXT, false,
                                    VALIDATION_ERROR_01150);
        skip_call |=
            ValidateObject(commandBuffer, dstBuffer, VK_DEBUG_REPORT_OBJECT_TYPE_BUFFER_EXT, false, VALIDATION_ERROR_01151);
    }
    if (skip_call) {
        return;
    }
    get_dispatch_table(ot_device_table_map, commandBuffer)->CmdUpdateBuffer(commandBuffer, dstBuffer, dstOffset, dataSize, pData);
}

VKAPI_ATTR void VKAPI_CALL CmdFillBuffer(VkCommandBuffer commandBuffer, VkBuffer dstBuffer, VkDeviceSize dstOffset,
                                         VkDeviceSize size, uint32_t data) {
    bool skip_call = false;
    {
        std::lock_guard<std::mutex> lock(global_lock);
        skip_call |= ValidateObject(commandBuffer, commandBuffer, VK_DEBUG_REPORT_OBJECT_TYPE_COMMAND_BUFFER_EXT, false,
                                    VALIDATION_ERROR_01138);
        skip_call |=
            ValidateObject(commandBuffer, dstBuffer, VK_DEBUG_REPORT_OBJECT_TYPE_BUFFER_EXT, false, VALIDATION_ERROR_01139);
    }
    if (skip_call) {
        return;
    }
    get_dispatch_table(ot_device_table_map, commandBuffer)->CmdFillBuffer(commandBuffer, dstBuffer, dstOffset, size, data);
}

VKAPI_ATTR void VKAPI_CALL CmdClearColorImage(VkCommandBuffer commandBuffer, VkImage image, VkImageLayout imageLayout,
                                              const VkClearColorValue *pColor, uint32_t rangeCount,
                                              const VkImageSubresourceRange *pRanges) {
    bool skip_call = false;
    {
        std::lock_guard<std::mutex> lock(global_lock);
        skip_call |= ValidateObject(commandBuffer, commandBuffer, VK_DEBUG_REPORT_OBJECT_TYPE_COMMAND_BUFFER_EXT, false,
                                    VALIDATION_ERROR_01089);
        skip_call |= ValidateObject(commandBuffer, image, VK_DEBUG_REPORT_OBJECT_TYPE_IMAGE_EXT, false, VALIDATION_ERROR_01090);
    }
    if (skip_call) {
        return;
    }
    get_dispatch_table(ot_device_table_map, commandBuffer)
        ->CmdClearColorImage(commandBuffer, image, imageLayout, pColor, rangeCount, pRanges);
}

VKAPI_ATTR void VKAPI_CALL CmdClearDepthStencilImage(VkCommandBuffer commandBuffer, VkImage image, VkImageLayout imageLayout,
                                                     const VkClearDepthStencilValue *pDepthStencil, uint32_t rangeCount,
                                                     const VkImageSubresourceRange *pRanges) {
    bool skip_call = false;
    {
        std::lock_guard<std::mutex> lock(global_lock);
        skip_call |= ValidateObject(commandBuffer, commandBuffer, VK_DEBUG_REPORT_OBJECT_TYPE_COMMAND_BUFFER_EXT, false,
                                    VALIDATION_ERROR_01104);
        skip_call |= ValidateObject(commandBuffer, image, VK_DEBUG_REPORT_OBJECT_TYPE_IMAGE_EXT, false, VALIDATION_ERROR_01105);
    }
    if (skip_call) {
        return;
    }
    get_dispatch_table(ot_device_table_map, commandBuffer)
        ->CmdClearDepthStencilImage(commandBuffer, image, imageLayout, pDepthStencil, rangeCount, pRanges);
}

VKAPI_ATTR void VKAPI_CALL CmdClearAttachments(VkCommandBuffer commandBuffer, uint32_t attachmentCount,
                                               const VkClearAttachment *pAttachments, uint32_t rectCount,
                                               const VkClearRect *pRects) {
    bool skip_call = false;
    {
        std::lock_guard<std::mutex> lock(global_lock);
        skip_call |= ValidateObject(commandBuffer, commandBuffer, VK_DEBUG_REPORT_OBJECT_TYPE_COMMAND_BUFFER_EXT, false,
                                    VALIDATION_ERROR_01117);
    }
    if (skip_call) {
        return;
    }
    get_dispatch_table(ot_device_table_map, commandBuffer)
        ->CmdClearAttachments(commandBuffer, attachmentCount, pAttachments, rectCount, pRects);
}

VKAPI_ATTR void VKAPI_CALL CmdResolveImage(VkCommandBuffer commandBuffer, VkImage srcImage, VkImageLayout srcImageLayout,
                                           VkImage dstImage, VkImageLayout dstImageLayout, uint32_t regionCount,
                                           const VkImageResolve *pRegions) {
    bool skip_call = false;
    {
        std::lock_guard<std::mutex> lock(global_lock);
        skip_call |= ValidateObject(commandBuffer, commandBuffer, VK_DEBUG_REPORT_OBJECT_TYPE_COMMAND_BUFFER_EXT, false,
                                    VALIDATION_ERROR_01327);
        skip_call |= ValidateObject(commandBuffer, dstImage, VK_DEBUG_REPORT_OBJECT_TYPE_IMAGE_EXT, false, VALIDATION_ERROR_01330);
        skip_call |= ValidateObject(commandBuffer, srcImage, VK_DEBUG_REPORT_OBJECT_TYPE_IMAGE_EXT, false, VALIDATION_ERROR_01328);
    }
    if (skip_call) {
        return;
    }
    get_dispatch_table(ot_device_table_map, commandBuffer)
        ->CmdResolveImage(commandBuffer, srcImage, srcImageLayout, dstImage, dstImageLayout, regionCount, pRegions);
}

VKAPI_ATTR void VKAPI_CALL CmdSetEvent(VkCommandBuffer commandBuffer, VkEvent event, VkPipelineStageFlags stageMask) {
    bool skip_call = false;
    {
        std::lock_guard<std::mutex> lock(global_lock);
        skip_call |= ValidateObject(commandBuffer, commandBuffer, VK_DEBUG_REPORT_OBJECT_TYPE_COMMAND_BUFFER_EXT, false,
                                    VALIDATION_ERROR_00232);
        skip_call |= ValidateObject(commandBuffer, event, VK_DEBUG_REPORT_OBJECT_TYPE_EVENT_EXT, false, VALIDATION_ERROR_00233);
    }
    if (skip_call) {
        return;
    }
    get_dispatch_table(ot_device_table_map, commandBuffer)->CmdSetEvent(commandBuffer, event, stageMask);
}

VKAPI_ATTR void VKAPI_CALL CmdResetEvent(VkCommandBuffer commandBuffer, VkEvent event, VkPipelineStageFlags stageMask) {
    bool skip_call = false;
    {
        std::lock_guard<std::mutex> lock(global_lock);
        skip_call |= ValidateObject(commandBuffer, commandBuffer, VK_DEBUG_REPORT_OBJECT_TYPE_COMMAND_BUFFER_EXT, false,
                                    VALIDATION_ERROR_00243);
        skip_call |= ValidateObject(commandBuffer, event, VK_DEBUG_REPORT_OBJECT_TYPE_EVENT_EXT, false, VALIDATION_ERROR_00244);
    }
    if (skip_call) {
        return;
    }
    get_dispatch_table(ot_device_table_map, commandBuffer)->CmdResetEvent(commandBuffer, event, stageMask);
}

VKAPI_ATTR void VKAPI_CALL CmdWaitEvents(VkCommandBuffer commandBuffer, uint32_t eventCount, const VkEvent *pEvents,
                                         VkPipelineStageFlags srcStageMask, VkPipelineStageFlags dstStageMask,
                                         uint32_t memoryBarrierCount, const VkMemoryBarrier *pMemoryBarriers,
                                         uint32_t bufferMemoryBarrierCount, const VkBufferMemoryBarrier *pBufferMemoryBarriers,
                                         uint32_t imageMemoryBarrierCount, const VkImageMemoryBarrier *pImageMemoryBarriers) {
    bool skip_call = false;
    {
        std::lock_guard<std::mutex> lock(global_lock);
        skip_call |= ValidateObject(commandBuffer, commandBuffer, VK_DEBUG_REPORT_OBJECT_TYPE_COMMAND_BUFFER_EXT, false,
                                    VALIDATION_ERROR_00252);
        if (pBufferMemoryBarriers) {
            for (uint32_t idx0 = 0; idx0 < bufferMemoryBarrierCount; ++idx0) {
                if (pBufferMemoryBarriers[idx0].buffer) {
                    skip_call |= ValidateObject(commandBuffer, pBufferMemoryBarriers[idx0].buffer,
                                                VK_DEBUG_REPORT_OBJECT_TYPE_BUFFER_EXT, false, VALIDATION_ERROR_00259);
                }
            }
        }
        if (pEvents) {
            for (uint32_t idx1 = 0; idx1 < eventCount; ++idx1) {
                skip_call |= ValidateObject(commandBuffer, pEvents[idx1], VK_DEBUG_REPORT_OBJECT_TYPE_EVENT_EXT, false,
                                            VALIDATION_ERROR_00253);
            }
        }
        if (pImageMemoryBarriers) {
            for (uint32_t idx2 = 0; idx2 < imageMemoryBarrierCount; ++idx2) {
                if (pImageMemoryBarriers[idx2].image) {
                    skip_call |= ValidateObject(commandBuffer, pImageMemoryBarriers[idx2].image,
                                                VK_DEBUG_REPORT_OBJECT_TYPE_IMAGE_EXT, false, VALIDATION_ERROR_00260);
                }
            }
        }
    }
    if (skip_call) {
        return;
    }
    get_dispatch_table(ot_device_table_map, commandBuffer)
        ->CmdWaitEvents(commandBuffer, eventCount, pEvents, srcStageMask, dstStageMask, memoryBarrierCount, pMemoryBarriers,
                        bufferMemoryBarrierCount, pBufferMemoryBarriers, imageMemoryBarrierCount, pImageMemoryBarriers);
}

VKAPI_ATTR void VKAPI_CALL CmdPipelineBarrier(VkCommandBuffer commandBuffer, VkPipelineStageFlags srcStageMask,
                                              VkPipelineStageFlags dstStageMask, VkDependencyFlags dependencyFlags,
                                              uint32_t memoryBarrierCount, const VkMemoryBarrier *pMemoryBarriers,
                                              uint32_t bufferMemoryBarrierCount, const VkBufferMemoryBarrier *pBufferMemoryBarriers,
                                              uint32_t imageMemoryBarrierCount, const VkImageMemoryBarrier *pImageMemoryBarriers) {
    bool skip_call = false;
    {
        std::lock_guard<std::mutex> lock(global_lock);
        skip_call |= ValidateObject(commandBuffer, commandBuffer, VK_DEBUG_REPORT_OBJECT_TYPE_COMMAND_BUFFER_EXT, false,
                                    VALIDATION_ERROR_00270);
        if (pBufferMemoryBarriers) {
            for (uint32_t idx0 = 0; idx0 < bufferMemoryBarrierCount; ++idx0) {
                if (pBufferMemoryBarriers[idx0].buffer) {
                    skip_call |= ValidateObject(commandBuffer, pBufferMemoryBarriers[idx0].buffer,
                                                VK_DEBUG_REPORT_OBJECT_TYPE_BUFFER_EXT, false, VALIDATION_ERROR_00277);
                }
            }
        }
        if (pImageMemoryBarriers) {
            for (uint32_t idx1 = 0; idx1 < imageMemoryBarrierCount; ++idx1) {
                if (pImageMemoryBarriers[idx1].image) {
                    skip_call |= ValidateObject(commandBuffer, pImageMemoryBarriers[idx1].image,
                                                VK_DEBUG_REPORT_OBJECT_TYPE_IMAGE_EXT, false, VALIDATION_ERROR_00278);
                }
            }
        }
    }
    if (skip_call) {
        return;
    }
    get_dispatch_table(ot_device_table_map, commandBuffer)
        ->CmdPipelineBarrier(commandBuffer, srcStageMask, dstStageMask, dependencyFlags, memoryBarrierCount, pMemoryBarriers,
                             bufferMemoryBarrierCount, pBufferMemoryBarriers, imageMemoryBarrierCount, pImageMemoryBarriers);
}

VKAPI_ATTR void VKAPI_CALL CmdBeginQuery(VkCommandBuffer commandBuffer, VkQueryPool queryPool, uint32_t query,
                                         VkQueryControlFlags flags) {
    bool skip_call = false;
    {
        std::lock_guard<std::mutex> lock(global_lock);
        skip_call |= ValidateObject(commandBuffer, commandBuffer, VK_DEBUG_REPORT_OBJECT_TYPE_COMMAND_BUFFER_EXT, false,
                                    VALIDATION_ERROR_01035);
        skip_call |=
            ValidateObject(commandBuffer, queryPool, VK_DEBUG_REPORT_OBJECT_TYPE_QUERY_POOL_EXT, false, VALIDATION_ERROR_01036);
    }
    if (skip_call) {
        return;
    }
    get_dispatch_table(ot_device_table_map, commandBuffer)->CmdBeginQuery(commandBuffer, queryPool, query, flags);
}

VKAPI_ATTR void VKAPI_CALL CmdEndQuery(VkCommandBuffer commandBuffer, VkQueryPool queryPool, uint32_t query) {
    bool skip_call = false;
    {
        std::lock_guard<std::mutex> lock(global_lock);
        skip_call |= ValidateObject(commandBuffer, commandBuffer, VK_DEBUG_REPORT_OBJECT_TYPE_COMMAND_BUFFER_EXT, false,
                                    VALIDATION_ERROR_01043);
        skip_call |=
            ValidateObject(commandBuffer, queryPool, VK_DEBUG_REPORT_OBJECT_TYPE_QUERY_POOL_EXT, false, VALIDATION_ERROR_01044);
    }
    if (skip_call) {
        return;
    }
    get_dispatch_table(ot_device_table_map, commandBuffer)->CmdEndQuery(commandBuffer, queryPool, query);
}

VKAPI_ATTR void VKAPI_CALL CmdResetQueryPool(VkCommandBuffer commandBuffer, VkQueryPool queryPool, uint32_t firstQuery,
                                             uint32_t queryCount) {
    bool skip_call = false;
    {
        std::lock_guard<std::mutex> lock(global_lock);
        skip_call |= ValidateObject(commandBuffer, commandBuffer, VK_DEBUG_REPORT_OBJECT_TYPE_COMMAND_BUFFER_EXT, false,
                                    VALIDATION_ERROR_01021);
        skip_call |=
            ValidateObject(commandBuffer, queryPool, VK_DEBUG_REPORT_OBJECT_TYPE_QUERY_POOL_EXT, false, VALIDATION_ERROR_01022);
    }
    if (skip_call) {
        return;
    }
    get_dispatch_table(ot_device_table_map, commandBuffer)->CmdResetQueryPool(commandBuffer, queryPool, firstQuery, queryCount);
}

VKAPI_ATTR void VKAPI_CALL CmdWriteTimestamp(VkCommandBuffer commandBuffer, VkPipelineStageFlagBits pipelineStage,
                                             VkQueryPool queryPool, uint32_t query) {
    bool skip_call = false;
    {
        std::lock_guard<std::mutex> lock(global_lock);
        skip_call |= ValidateObject(commandBuffer, commandBuffer, VK_DEBUG_REPORT_OBJECT_TYPE_COMMAND_BUFFER_EXT, false,
                                    VALIDATION_ERROR_01078);
        skip_call |=
            ValidateObject(commandBuffer, queryPool, VK_DEBUG_REPORT_OBJECT_TYPE_QUERY_POOL_EXT, false, VALIDATION_ERROR_01080);
    }
    if (skip_call) {
        return;
    }
    get_dispatch_table(ot_device_table_map, commandBuffer)->CmdWriteTimestamp(commandBuffer, pipelineStage, queryPool, query);
}

VKAPI_ATTR void VKAPI_CALL CmdCopyQueryPoolResults(VkCommandBuffer commandBuffer, VkQueryPool queryPool, uint32_t firstQuery,
                                                   uint32_t queryCount, VkBuffer dstBuffer, VkDeviceSize dstOffset,
                                                   VkDeviceSize stride, VkQueryResultFlags flags) {
    bool skip_call = false;
    {
        std::lock_guard<std::mutex> lock(global_lock);
        skip_call |= ValidateObject(commandBuffer, commandBuffer, VK_DEBUG_REPORT_OBJECT_TYPE_COMMAND_BUFFER_EXT, false,
                                    VALIDATION_ERROR_01068);
        skip_call |=
            ValidateObject(commandBuffer, dstBuffer, VK_DEBUG_REPORT_OBJECT_TYPE_BUFFER_EXT, false, VALIDATION_ERROR_01070);
        skip_call |=
            ValidateObject(commandBuffer, queryPool, VK_DEBUG_REPORT_OBJECT_TYPE_QUERY_POOL_EXT, false, VALIDATION_ERROR_01069);
    }
    if (skip_call) {
        return;
    }
    get_dispatch_table(ot_device_table_map, commandBuffer)
        ->CmdCopyQueryPoolResults(commandBuffer, queryPool, firstQuery, queryCount, dstBuffer, dstOffset, stride, flags);
}

VKAPI_ATTR void VKAPI_CALL CmdPushConstants(VkCommandBuffer commandBuffer, VkPipelineLayout layout, VkShaderStageFlags stageFlags,
                                            uint32_t offset, uint32_t size, const void *pValues) {
    bool skip_call = false;
    {
        std::lock_guard<std::mutex> lock(global_lock);
        skip_call |= ValidateObject(commandBuffer, commandBuffer, VK_DEBUG_REPORT_OBJECT_TYPE_COMMAND_BUFFER_EXT, false,
                                    VALIDATION_ERROR_00993);
        skip_call |=
            ValidateObject(commandBuffer, layout, VK_DEBUG_REPORT_OBJECT_TYPE_PIPELINE_LAYOUT_EXT, false, VALIDATION_ERROR_00994);
    }
    if (skip_call) {
        return;
    }
    get_dispatch_table(ot_device_table_map, commandBuffer)
        ->CmdPushConstants(commandBuffer, layout, stageFlags, offset, size, pValues);
}

VKAPI_ATTR void VKAPI_CALL CmdBeginRenderPass(VkCommandBuffer commandBuffer, const VkRenderPassBeginInfo *pRenderPassBegin,
                                              VkSubpassContents contents) {
    bool skip_call = false;
    {
        std::lock_guard<std::mutex> lock(global_lock);
        skip_call |= ValidateObject(commandBuffer, commandBuffer, VK_DEBUG_REPORT_OBJECT_TYPE_COMMAND_BUFFER_EXT, false,
                                    VALIDATION_ERROR_00435);
        if (pRenderPassBegin) {
            skip_call |= ValidateObject(commandBuffer, pRenderPassBegin->framebuffer,
                                                       VK_DEBUG_REPORT_OBJECT_TYPE_FRAMEBUFFER_EXT, false);
            skip_call |= ValidateObject(commandBuffer, pRenderPassBegin->renderPass,
                                                       VK_DEBUG_REPORT_OBJECT_TYPE_RENDER_PASS_EXT, false);
        }
    }
    if (skip_call) {
        return;
    }
    get_dispatch_table(ot_device_table_map, commandBuffer)->CmdBeginRenderPass(commandBuffer, pRenderPassBegin, contents);
}

VKAPI_ATTR void VKAPI_CALL CmdNextSubpass(VkCommandBuffer commandBuffer, VkSubpassContents contents) {
    bool skip_call = false;
    {
        std::lock_guard<std::mutex> lock(global_lock);
        skip_call |= ValidateObject(commandBuffer, commandBuffer, VK_DEBUG_REPORT_OBJECT_TYPE_COMMAND_BUFFER_EXT, false,
                                    VALIDATION_ERROR_00454);
    }
    if (skip_call) {
        return;
    }
    get_dispatch_table(ot_device_table_map, commandBuffer)->CmdNextSubpass(commandBuffer, contents);
}

VKAPI_ATTR void VKAPI_CALL CmdEndRenderPass(VkCommandBuffer commandBuffer) {
    bool skip_call = false;
    {
        std::lock_guard<std::mutex> lock(global_lock);
        skip_call |= ValidateObject(commandBuffer, commandBuffer, VK_DEBUG_REPORT_OBJECT_TYPE_COMMAND_BUFFER_EXT, false,
                                    VALIDATION_ERROR_00461);
    }
    if (skip_call) {
        return;
    }
    get_dispatch_table(ot_device_table_map, commandBuffer)->CmdEndRenderPass(commandBuffer);
}

VKAPI_ATTR void VKAPI_CALL CmdExecuteCommands(VkCommandBuffer commandBuffer, uint32_t commandBufferCount,
                                              const VkCommandBuffer *pCommandBuffers) {
    bool skip_call = false;
    {
        std::lock_guard<std::mutex> lock(global_lock);
        skip_call |= ValidateObject(commandBuffer, commandBuffer, VK_DEBUG_REPORT_OBJECT_TYPE_COMMAND_BUFFER_EXT, false,
                                    VALIDATION_ERROR_00159);
        if (pCommandBuffers) {
            for (uint32_t idx0 = 0; idx0 < commandBufferCount; ++idx0) {
                skip_call |= ValidateObject(commandBuffer, pCommandBuffers[idx0], VK_DEBUG_REPORT_OBJECT_TYPE_COMMAND_BUFFER_EXT,
                                            false, VALIDATION_ERROR_00160);
            }
        }
    }
    if (skip_call) {
        return;
    }
    get_dispatch_table(ot_device_table_map, commandBuffer)->CmdExecuteCommands(commandBuffer, commandBufferCount, pCommandBuffers);
}

VKAPI_ATTR void VKAPI_CALL DestroySurfaceKHR(VkInstance instance, VkSurfaceKHR surface, const VkAllocationCallbacks *pAllocator) {
    bool skip_call = false;
    {
        std::lock_guard<std::mutex> lock(global_lock);
        skip_call |= ValidateObject(instance, instance, VK_DEBUG_REPORT_OBJECT_TYPE_INSTANCE_EXT, false);
        skip_call |= ValidateObject(instance, surface, VK_DEBUG_REPORT_OBJECT_TYPE_SURFACE_KHR_EXT, false);
    }
    if (skip_call) {
        return;
    }
    {
        std::lock_guard<std::mutex> lock(global_lock);
        DestroyObject(instance, surface, VK_DEBUG_REPORT_OBJECT_TYPE_SURFACE_KHR_EXT, pAllocator);
    }
    get_dispatch_table(ot_instance_table_map, instance)->DestroySurfaceKHR(instance, surface, pAllocator);
}

VKAPI_ATTR VkResult VKAPI_CALL GetPhysicalDeviceSurfaceSupportKHR(VkPhysicalDevice physicalDevice, uint32_t queueFamilyIndex,
                                                                  VkSurfaceKHR surface, VkBool32 *pSupported) {
    bool skip_call = false;
    {
        std::lock_guard<std::mutex> lock(global_lock);
        skip_call |=
            ValidateObject(physicalDevice, physicalDevice, VK_DEBUG_REPORT_OBJECT_TYPE_PHYSICAL_DEVICE_EXT, false);
        skip_call |= ValidateObject(physicalDevice, surface, VK_DEBUG_REPORT_OBJECT_TYPE_SURFACE_KHR_EXT, false);
    }
    if (skip_call) {
        return VK_ERROR_VALIDATION_FAILED_EXT;
    }
    VkResult result = get_dispatch_table(ot_instance_table_map, physicalDevice)
                          ->GetPhysicalDeviceSurfaceSupportKHR(physicalDevice, queueFamilyIndex, surface, pSupported);
    return result;
}

VKAPI_ATTR VkResult VKAPI_CALL GetPhysicalDeviceSurfaceCapabilitiesKHR(VkPhysicalDevice physicalDevice, VkSurfaceKHR surface,
                                                                       VkSurfaceCapabilitiesKHR *pSurfaceCapabilities) {
    bool skip_call = false;
    {
        std::lock_guard<std::mutex> lock(global_lock);
        skip_call |=
            ValidateObject(physicalDevice, physicalDevice, VK_DEBUG_REPORT_OBJECT_TYPE_PHYSICAL_DEVICE_EXT, false);
        skip_call |= ValidateObject(physicalDevice, surface, VK_DEBUG_REPORT_OBJECT_TYPE_SURFACE_KHR_EXT, false);
    }
    if (skip_call) {
        return VK_ERROR_VALIDATION_FAILED_EXT;
    }
    VkResult result = get_dispatch_table(ot_instance_table_map, physicalDevice)
                          ->GetPhysicalDeviceSurfaceCapabilitiesKHR(physicalDevice, surface, pSurfaceCapabilities);
    return result;
}

VKAPI_ATTR VkResult VKAPI_CALL GetPhysicalDeviceSurfaceFormatsKHR(VkPhysicalDevice physicalDevice, VkSurfaceKHR surface,
                                                                  uint32_t *pSurfaceFormatCount,
                                                                  VkSurfaceFormatKHR *pSurfaceFormats) {
    bool skip_call = false;
    {
        std::lock_guard<std::mutex> lock(global_lock);
        skip_call |=
            ValidateObject(physicalDevice, physicalDevice, VK_DEBUG_REPORT_OBJECT_TYPE_PHYSICAL_DEVICE_EXT, false);
        skip_call |= ValidateObject(physicalDevice, surface, VK_DEBUG_REPORT_OBJECT_TYPE_SURFACE_KHR_EXT, false);
    }
    if (skip_call) {
        return VK_ERROR_VALIDATION_FAILED_EXT;
    }
    VkResult result = get_dispatch_table(ot_instance_table_map, physicalDevice)
                          ->GetPhysicalDeviceSurfaceFormatsKHR(physicalDevice, surface, pSurfaceFormatCount, pSurfaceFormats);
    return result;
}

VKAPI_ATTR VkResult VKAPI_CALL GetPhysicalDeviceSurfacePresentModesKHR(VkPhysicalDevice physicalDevice, VkSurfaceKHR surface,
                                                                       uint32_t *pPresentModeCount,
                                                                       VkPresentModeKHR *pPresentModes) {
    bool skip_call = false;
    {
        std::lock_guard<std::mutex> lock(global_lock);
        skip_call |=
            ValidateObject(physicalDevice, physicalDevice, VK_DEBUG_REPORT_OBJECT_TYPE_PHYSICAL_DEVICE_EXT, false);
        skip_call |= ValidateObject(physicalDevice, surface, VK_DEBUG_REPORT_OBJECT_TYPE_SURFACE_KHR_EXT, false);
    }
    if (skip_call) {
        return VK_ERROR_VALIDATION_FAILED_EXT;
    }
    VkResult result = get_dispatch_table(ot_instance_table_map, physicalDevice)
                          ->GetPhysicalDeviceSurfacePresentModesKHR(physicalDevice, surface, pPresentModeCount, pPresentModes);
    return result;
}

VKAPI_ATTR VkResult VKAPI_CALL CreateSwapchainKHR(VkDevice device, const VkSwapchainCreateInfoKHR *pCreateInfo,
                                                  const VkAllocationCallbacks *pAllocator, VkSwapchainKHR *pSwapchain) {
    bool skip_call = false;
    {
        std::lock_guard<std::mutex> lock(global_lock);
        skip_call |= ValidateObject(device, device, VK_DEBUG_REPORT_OBJECT_TYPE_DEVICE_EXT, false);
        if (pCreateInfo) {
            skip_call |= ValidateObject(device, pCreateInfo->oldSwapchain,
                                                       VK_DEBUG_REPORT_OBJECT_TYPE_SWAPCHAIN_KHR_EXT, true);
            layer_data *device_data = get_my_data_ptr(get_dispatch_key(device), layer_data_map);
            skip_call |= ValidateObject(device_data->physical_device, pCreateInfo->surface,
                                                       VK_DEBUG_REPORT_OBJECT_TYPE_SURFACE_KHR_EXT, false);
        }
    }
    if (skip_call) {
        return VK_ERROR_VALIDATION_FAILED_EXT;
    }
    VkResult result =
        get_dispatch_table(ot_device_table_map, device)->CreateSwapchainKHR(device, pCreateInfo, pAllocator, pSwapchain);
    {
        std::lock_guard<std::mutex> lock(global_lock);
        if (result == VK_SUCCESS) {
            CreateObject(device, *pSwapchain, VK_DEBUG_REPORT_OBJECT_TYPE_SWAPCHAIN_KHR_EXT, pAllocator);
        }
    }
    return result;
}

VKAPI_ATTR VkResult VKAPI_CALL AcquireNextImageKHR(VkDevice device, VkSwapchainKHR swapchain, uint64_t timeout,
                                                   VkSemaphore semaphore, VkFence fence, uint32_t *pImageIndex) {
    bool skip_call = false;
    {
        std::lock_guard<std::mutex> lock(global_lock);
        skip_call |= ValidateObject(device, device, VK_DEBUG_REPORT_OBJECT_TYPE_DEVICE_EXT, false);
        skip_call |= ValidateObject(device, fence, VK_DEBUG_REPORT_OBJECT_TYPE_FENCE_EXT, true);
        skip_call |= ValidateObject(device, semaphore, VK_DEBUG_REPORT_OBJECT_TYPE_SEMAPHORE_EXT, true);
        skip_call |= ValidateObject(device, swapchain, VK_DEBUG_REPORT_OBJECT_TYPE_SWAPCHAIN_KHR_EXT, false);
    }
    if (skip_call) {
        return VK_ERROR_VALIDATION_FAILED_EXT;
    }
    VkResult result = get_dispatch_table(ot_device_table_map, device)
                          ->AcquireNextImageKHR(device, swapchain, timeout, semaphore, fence, pImageIndex);
    return result;
}

VKAPI_ATTR VkResult VKAPI_CALL QueuePresentKHR(VkQueue queue, const VkPresentInfoKHR *pPresentInfo) {
    bool skip_call = false;
    {
        std::lock_guard<std::mutex> lock(global_lock);
        if (pPresentInfo) {
            if (pPresentInfo->pSwapchains) {
                for (uint32_t idx0 = 0; idx0 < pPresentInfo->swapchainCount; ++idx0) {
                    skip_call |= ValidateObject(queue, pPresentInfo->pSwapchains[idx0],
                                                               VK_DEBUG_REPORT_OBJECT_TYPE_SWAPCHAIN_KHR_EXT, false);
                }
            }
            if (pPresentInfo->pWaitSemaphores) {
                for (uint32_t idx1 = 0; idx1 < pPresentInfo->waitSemaphoreCount; ++idx1) {
                    skip_call |= ValidateObject(queue, pPresentInfo->pWaitSemaphores[idx1],
                                                               VK_DEBUG_REPORT_OBJECT_TYPE_SEMAPHORE_EXT, false);
                }
            }
        }
        skip_call |= ValidateObject(queue, queue, VK_DEBUG_REPORT_OBJECT_TYPE_QUEUE_EXT, false);
    }
    if (skip_call) {
        return VK_ERROR_VALIDATION_FAILED_EXT;
    }
    VkResult result = get_dispatch_table(ot_device_table_map, queue)->QueuePresentKHR(queue, pPresentInfo);
    return result;
}

#ifdef VK_USE_PLATFORM_WIN32_KHR
VKAPI_ATTR VkResult VKAPI_CALL CreateWin32SurfaceKHR(VkInstance instance, const VkWin32SurfaceCreateInfoKHR *pCreateInfo,
                                                     const VkAllocationCallbacks *pAllocator, VkSurfaceKHR *pSurface) {
    bool skip_call = false;
    {
        std::lock_guard<std::mutex> lock(global_lock);
        skip_call |= ValidateObject(instance, instance, VK_DEBUG_REPORT_OBJECT_TYPE_INSTANCE_EXT, false);
    }
    if (skip_call) {
        return VK_ERROR_VALIDATION_FAILED_EXT;
    }
    VkResult result =
        get_dispatch_table(ot_instance_table_map, instance)->CreateWin32SurfaceKHR(instance, pCreateInfo, pAllocator, pSurface);
    {
        std::lock_guard<std::mutex> lock(global_lock);
        if (result == VK_SUCCESS) {
            CreateObject(instance, *pSurface, VK_DEBUG_REPORT_OBJECT_TYPE_SURFACE_KHR_EXT, pAllocator);
        }
    }
    return result;
}

VKAPI_ATTR VkBool32 VKAPI_CALL GetPhysicalDeviceWin32PresentationSupportKHR(VkPhysicalDevice physicalDevice,
                                                                            uint32_t queueFamilyIndex) {
    bool skip_call = false;
    {
        std::lock_guard<std::mutex> lock(global_lock);
        skip_call |=
            ValidateObject(physicalDevice, physicalDevice, VK_DEBUG_REPORT_OBJECT_TYPE_PHYSICAL_DEVICE_EXT, false);
    }
    if (skip_call) {
        return VK_FALSE;
    }
    VkBool32 result = get_dispatch_table(ot_instance_table_map, physicalDevice)
                          ->GetPhysicalDeviceWin32PresentationSupportKHR(physicalDevice, queueFamilyIndex);
    return result;
}
#endif // VK_USE_PLATFORM_WIN32_KHR

#ifdef VK_USE_PLATFORM_XCB_KHR
VKAPI_ATTR VkResult VKAPI_CALL CreateXcbSurfaceKHR(VkInstance instance, const VkXcbSurfaceCreateInfoKHR *pCreateInfo,
                                                   const VkAllocationCallbacks *pAllocator, VkSurfaceKHR *pSurface) {
    bool skip_call = false;
    {
        std::lock_guard<std::mutex> lock(global_lock);
        skip_call |= ValidateObject(instance, instance, VK_DEBUG_REPORT_OBJECT_TYPE_INSTANCE_EXT, false);
    }
    if (skip_call) {
        return VK_ERROR_VALIDATION_FAILED_EXT;
    }
    VkResult result =
        get_dispatch_table(ot_instance_table_map, instance)->CreateXcbSurfaceKHR(instance, pCreateInfo, pAllocator, pSurface);
    {
        std::lock_guard<std::mutex> lock(global_lock);
        if (result == VK_SUCCESS) {
            CreateObject(instance, *pSurface, VK_DEBUG_REPORT_OBJECT_TYPE_SURFACE_KHR_EXT, pAllocator);
        }
    }
    return result;
}

VKAPI_ATTR VkBool32 VKAPI_CALL GetPhysicalDeviceXcbPresentationSupportKHR(VkPhysicalDevice physicalDevice,
                                                                          uint32_t queueFamilyIndex, xcb_connection_t *connection,
                                                                          xcb_visualid_t visual_id) {
    bool skip_call = false;
    {
        std::lock_guard<std::mutex> lock(global_lock);
        skip_call |=
            ValidateObject(physicalDevice, physicalDevice, VK_DEBUG_REPORT_OBJECT_TYPE_PHYSICAL_DEVICE_EXT, false);
    }
    if (skip_call) {
        return VK_FALSE;
    }
    VkBool32 result = get_dispatch_table(ot_instance_table_map, physicalDevice)
                          ->GetPhysicalDeviceXcbPresentationSupportKHR(physicalDevice, queueFamilyIndex, connection, visual_id);
    return result;
}
#endif // VK_USE_PLATFORM_XCB_KHR

#ifdef VK_USE_PLATFORM_XLIB_KHR
VKAPI_ATTR VkResult VKAPI_CALL CreateXlibSurfaceKHR(VkInstance instance, const VkXlibSurfaceCreateInfoKHR *pCreateInfo,
                                                    const VkAllocationCallbacks *pAllocator, VkSurfaceKHR *pSurface) {
    bool skip_call = false;
    {
        std::lock_guard<std::mutex> lock(global_lock);
        skip_call |= ValidateObject(instance, instance, VK_DEBUG_REPORT_OBJECT_TYPE_INSTANCE_EXT, false);
    }
    if (skip_call) {
        return VK_ERROR_VALIDATION_FAILED_EXT;
    }
    VkResult result =
        get_dispatch_table(ot_instance_table_map, instance)->CreateXlibSurfaceKHR(instance, pCreateInfo, pAllocator, pSurface);
    {
        std::lock_guard<std::mutex> lock(global_lock);
        if (result == VK_SUCCESS) {
            CreateObject(instance, *pSurface, VK_DEBUG_REPORT_OBJECT_TYPE_SURFACE_KHR_EXT, pAllocator);
        }
    }
    return result;
}

VKAPI_ATTR VkBool32 VKAPI_CALL GetPhysicalDeviceXlibPresentationSupportKHR(VkPhysicalDevice physicalDevice,
                                                                           uint32_t queueFamilyIndex, Display *dpy,
                                                                           VisualID visualID) {
    bool skip_call = false;
    {
        std::lock_guard<std::mutex> lock(global_lock);
        skip_call |=
            ValidateObject(physicalDevice, physicalDevice, VK_DEBUG_REPORT_OBJECT_TYPE_PHYSICAL_DEVICE_EXT, false);
    }
    if (skip_call) {
        return VK_FALSE;
    }
    VkBool32 result = get_dispatch_table(ot_instance_table_map, physicalDevice)
                          ->GetPhysicalDeviceXlibPresentationSupportKHR(physicalDevice, queueFamilyIndex, dpy, visualID);
    return result;
}
#endif // VK_USE_PLATFORM_XLIB_KHR

#ifdef VK_USE_PLATFORM_MIR_KHR
VKAPI_ATTR VkResult VKAPI_CALL CreateMirSurfaceKHR(VkInstance instance, const VkMirSurfaceCreateInfoKHR *pCreateInfo,
                                                   const VkAllocationCallbacks *pAllocator, VkSurfaceKHR *pSurface) {
    bool skip_call = false;
    {
        std::lock_guard<std::mutex> lock(global_lock);
        skip_call |= ValidateObject(instance, instance, VK_DEBUG_REPORT_OBJECT_TYPE_INSTANCE_EXT, false);
    }
    if (skip_call) {
        return VK_ERROR_VALIDATION_FAILED_EXT;
    }
    VkResult result =
        get_dispatch_table(ot_instance_table_map, instance)->CreateMirSurfaceKHR(instance, pCreateInfo, pAllocator, pSurface);
    {
        std::lock_guard<std::mutex> lock(global_lock);
        if (result == VK_SUCCESS) {
            CreateObject(instance, *pSurface, VK_DEBUG_REPORT_OBJECT_TYPE_SURFACE_KHR_EXT, pAllocator);
        }
    }
    return result;
}

VKAPI_ATTR VkBool32 VKAPI_CALL GetPhysicalDeviceMirPresentationSupportKHR(VkPhysicalDevice physicalDevice,
                                                                          uint32_t queueFamilyIndex, MirConnection *connection) {
    bool skip_call = false;
    {
        std::lock_guard<std::mutex> lock(global_lock);
        skip_call |=
            ValidateObject(physicalDevice, physicalDevice, VK_DEBUG_REPORT_OBJECT_TYPE_PHYSICAL_DEVICE_EXT, false);
    }
    if (skip_call) {
        return VK_FALSE;
    }
    VkBool32 result = get_dispatch_table(ot_instance_table_map, physicalDevice)
                          ->GetPhysicalDeviceMirPresentationSupportKHR(physicalDevice, queueFamilyIndex, connection);
    return result;
}
#endif // VK_USE_PLATFORM_MIR_KHR

#ifdef VK_USE_PLATFORM_WAYLAND_KHR
VKAPI_ATTR VkResult VKAPI_CALL CreateWaylandSurfaceKHR(VkInstance instance, const VkWaylandSurfaceCreateInfoKHR *pCreateInfo,
                                                       const VkAllocationCallbacks *pAllocator, VkSurfaceKHR *pSurface) {
    bool skip_call = false;
    {
        std::lock_guard<std::mutex> lock(global_lock);
        skip_call |= ValidateObject(instance, instance, VK_DEBUG_REPORT_OBJECT_TYPE_INSTANCE_EXT, false);
    }
    if (skip_call) {
        return VK_ERROR_VALIDATION_FAILED_EXT;
    }
    VkResult result =
        get_dispatch_table(ot_instance_table_map, instance)->CreateWaylandSurfaceKHR(instance, pCreateInfo, pAllocator, pSurface);
    {
        std::lock_guard<std::mutex> lock(global_lock);
        if (result == VK_SUCCESS) {
            CreateObject(instance, *pSurface, VK_DEBUG_REPORT_OBJECT_TYPE_SURFACE_KHR_EXT, pAllocator);
        }
    }
    return result;
}

VKAPI_ATTR VkBool32 VKAPI_CALL GetPhysicalDeviceWaylandPresentationSupportKHR(VkPhysicalDevice physicalDevice,
                                                                              uint32_t queueFamilyIndex,
                                                                              struct wl_display *display) {
    bool skip_call = false;
    {
        std::lock_guard<std::mutex> lock(global_lock);
        skip_call |=
            ValidateObject(physicalDevice, physicalDevice, VK_DEBUG_REPORT_OBJECT_TYPE_PHYSICAL_DEVICE_EXT, false);
    }
    if (skip_call) {
        return VK_FALSE;
    }
    VkBool32 result = get_dispatch_table(ot_instance_table_map, physicalDevice)
                          ->GetPhysicalDeviceWaylandPresentationSupportKHR(physicalDevice, queueFamilyIndex, display);
    return result;
}
#endif // VK_USE_PLATFORM_WAYLAND_KHR

#ifdef VK_USE_PLATFORM_ANDROID_KHR
VKAPI_ATTR VkResult VKAPI_CALL CreateAndroidSurfaceKHR(VkInstance instance, const VkAndroidSurfaceCreateInfoKHR *pCreateInfo,
                                                       const VkAllocationCallbacks *pAllocator, VkSurfaceKHR *pSurface) {
    bool skip_call = false;
    {
        std::lock_guard<std::mutex> lock(global_lock);
        skip_call |= ValidateObject(instance, instance, VK_DEBUG_REPORT_OBJECT_TYPE_INSTANCE_EXT, false);
    }
    if (skip_call) {
        return VK_ERROR_VALIDATION_FAILED_EXT;
    }
    VkResult result =
        get_dispatch_table(ot_instance_table_map, instance)->CreateAndroidSurfaceKHR(instance, pCreateInfo, pAllocator, pSurface);
    {
        std::lock_guard<std::mutex> lock(global_lock);
        if (result == VK_SUCCESS) {
            CreateObject(instance, *pSurface, VK_DEBUG_REPORT_OBJECT_TYPE_SURFACE_KHR_EXT, pAllocator);
        }
    }
    return result;
}
#endif // VK_USE_PLATFORM_ANDROID_KHR

VKAPI_ATTR VkResult VKAPI_CALL CreateSharedSwapchainsKHR(VkDevice device, uint32_t swapchainCount,
                                                         const VkSwapchainCreateInfoKHR *pCreateInfos,
                                                         const VkAllocationCallbacks *pAllocator, VkSwapchainKHR *pSwapchains) {
    bool skip_call = false;
    uint32_t i = 0;
    {
        std::lock_guard<std::mutex> lock(global_lock);
<<<<<<< HEAD
        skip_call |= ValidateDispatchableObject(device, device, VK_DEBUG_REPORT_OBJECT_TYPE_DEVICE_EXT, false);
        if (NULL != pCreateInfos) {
            for (i = 0; i < swapchainCount; i++) {
                skip_call |= ValidateNonDispatchableObject(device, pCreateInfos[i].oldSwapchain,
                                                           VK_DEBUG_REPORT_OBJECT_TYPE_SWAPCHAIN_KHR_EXT, true);
                layer_data *device_data = get_my_data_ptr(get_dispatch_key(device), layer_data_map);
                skip_call |= ValidateNonDispatchableObject(device_data->physical_device, pCreateInfos[i].surface,
=======
        skip_call |= ValidateObject(device, device, VK_DEBUG_REPORT_OBJECT_TYPE_DEVICE_EXT, false);
        if (NULL != pCreateInfos) {
            for (i = 0; i < swapchainCount; i++) {
                skip_call |= ValidateObject(device, pCreateInfos[i].oldSwapchain,
                                                           VK_DEBUG_REPORT_OBJECT_TYPE_SWAPCHAIN_KHR_EXT, true);
                layer_data *device_data = get_my_data_ptr(get_dispatch_key(device), layer_data_map);
                skip_call |= ValidateObject(device_data->physical_device, pCreateInfos[i].surface,
>>>>>>> 9dee5292
                                                           VK_DEBUG_REPORT_OBJECT_TYPE_SURFACE_KHR_EXT, false);
            }
        }
    }
    if (skip_call) {
        return VK_ERROR_VALIDATION_FAILED_EXT;
    }
    VkResult result =
        get_dispatch_table(ot_device_table_map, device)->CreateSharedSwapchainsKHR(device, swapchainCount, pCreateInfos, pAllocator, pSwapchains);
    {
        std::lock_guard<std::mutex> lock(global_lock);
        if (result == VK_SUCCESS) {
            for (i = 0; i < swapchainCount; i++) {
<<<<<<< HEAD
                CreateNonDispatchableObject(device, pSwapchains[i], VK_DEBUG_REPORT_OBJECT_TYPE_SWAPCHAIN_KHR_EXT);
=======
                CreateObject(device, pSwapchains[i], VK_DEBUG_REPORT_OBJECT_TYPE_SWAPCHAIN_KHR_EXT, pAllocator);
>>>>>>> 9dee5292
            }
        }
    }
    return result;
}

VKAPI_ATTR VkResult VKAPI_CALL CreateDebugReportCallbackEXT(VkInstance instance,
                                                            const VkDebugReportCallbackCreateInfoEXT *pCreateInfo,
                                                            const VkAllocationCallbacks *pAllocator,
                                                            VkDebugReportCallbackEXT *pCallback) {
    VkLayerInstanceDispatchTable *pInstanceTable = get_dispatch_table(ot_instance_table_map, instance);
    VkResult result = pInstanceTable->CreateDebugReportCallbackEXT(instance, pCreateInfo, pAllocator, pCallback);
    if (VK_SUCCESS == result) {
        layer_data *instance_data = get_my_data_ptr(get_dispatch_key(instance), layer_data_map);
        result = layer_create_msg_callback(instance_data->report_data, false, pCreateInfo, pAllocator, pCallback);
        CreateObject(instance, *pCallback, VK_DEBUG_REPORT_OBJECT_TYPE_DEBUG_REPORT_EXT, pAllocator);
    }
    return result;
}

VKAPI_ATTR void VKAPI_CALL DestroyDebugReportCallbackEXT(VkInstance instance, VkDebugReportCallbackEXT msgCallback,
                                                         const VkAllocationCallbacks *pAllocator) {
    VkLayerInstanceDispatchTable *pInstanceTable = get_dispatch_table(ot_instance_table_map, instance);
    pInstanceTable->DestroyDebugReportCallbackEXT(instance, msgCallback, pAllocator);
    layer_data *instance_data = get_my_data_ptr(get_dispatch_key(instance), layer_data_map);
    layer_destroy_msg_callback(instance_data->report_data, msgCallback, pAllocator);
    DestroyObject(instance, msgCallback, VK_DEBUG_REPORT_OBJECT_TYPE_DEBUG_REPORT_EXT, pAllocator);
}

VKAPI_ATTR void VKAPI_CALL DebugReportMessageEXT(VkInstance instance, VkDebugReportFlagsEXT flags,
                                                 VkDebugReportObjectTypeEXT objType, uint64_t object, size_t location,
                                                 int32_t msgCode, const char *pLayerPrefix, const char *pMsg) {
    VkLayerInstanceDispatchTable *pInstanceTable = get_dispatch_table(ot_instance_table_map, instance);
    pInstanceTable->DebugReportMessageEXT(instance, flags, objType, object, location, msgCode, pLayerPrefix, pMsg);
}

static const VkExtensionProperties instance_extensions[] = {{VK_EXT_DEBUG_REPORT_EXTENSION_NAME, VK_EXT_DEBUG_REPORT_SPEC_VERSION}};

static const VkLayerProperties globalLayerProps = {"VK_LAYER_LUNARG_object_tracker",
                                                   VK_LAYER_API_VERSION, // specVersion
                                                   1,                    // implementationVersion
                                                   "LunarG Validation Layer"};

VKAPI_ATTR VkResult VKAPI_CALL EnumerateInstanceLayerProperties(uint32_t *pCount, VkLayerProperties *pProperties) {
    return util_GetLayerProperties(1, &globalLayerProps, pCount, pProperties);
}

VKAPI_ATTR VkResult VKAPI_CALL EnumerateDeviceLayerProperties(VkPhysicalDevice physicalDevice, uint32_t *pCount,
                                                              VkLayerProperties *pProperties) {
    return util_GetLayerProperties(1, &globalLayerProps, pCount, pProperties);
}

VKAPI_ATTR VkResult VKAPI_CALL EnumerateInstanceExtensionProperties(const char *pLayerName, uint32_t *pCount,
                                                                    VkExtensionProperties *pProperties) {
    if (pLayerName && !strcmp(pLayerName, globalLayerProps.layerName))
        return util_GetExtensionProperties(1, instance_extensions, pCount, pProperties);

    return VK_ERROR_LAYER_NOT_PRESENT;
}

VKAPI_ATTR VkResult VKAPI_CALL EnumerateDeviceExtensionProperties(VkPhysicalDevice physicalDevice, const char *pLayerName,
                                                                  uint32_t *pCount, VkExtensionProperties *pProperties) {
    if (pLayerName && !strcmp(pLayerName, globalLayerProps.layerName))
        return util_GetExtensionProperties(0, nullptr, pCount, pProperties);

    assert(physicalDevice);
    VkLayerInstanceDispatchTable *pTable = get_dispatch_table(ot_instance_table_map, physicalDevice);
    return pTable->EnumerateDeviceExtensionProperties(physicalDevice, NULL, pCount, pProperties);
}

static inline PFN_vkVoidFunction InterceptMsgCallbackGetProcAddrCommand(const char *name, VkInstance instance) {
    layer_data *instance_data = get_my_data_ptr(get_dispatch_key(instance), layer_data_map);
    return debug_report_get_instance_proc_addr(instance_data->report_data, name);
}

static inline PFN_vkVoidFunction InterceptWsiEnabledCommand(const char *name, VkInstance instance) {
    VkLayerInstanceDispatchTable *pTable = get_dispatch_table(ot_instance_table_map, instance);
    if (instanceExtMap.size() == 0 || !instanceExtMap[pTable].wsi_enabled)
        return nullptr;

    if (!strcmp("vkDestroySurfaceKHR", name))
        return reinterpret_cast<PFN_vkVoidFunction>(DestroySurfaceKHR);
    if (!strcmp("vkGetPhysicalDeviceSurfaceSupportKHR", name))
        return reinterpret_cast<PFN_vkVoidFunction>(GetPhysicalDeviceSurfaceSupportKHR);
    if (!strcmp("vkGetPhysicalDeviceSurfaceCapabilitiesKHR", name))
        return reinterpret_cast<PFN_vkVoidFunction>(GetPhysicalDeviceSurfaceCapabilitiesKHR);
    if (!strcmp("vkGetPhysicalDeviceSurfaceFormatsKHR", name))
        return reinterpret_cast<PFN_vkVoidFunction>(GetPhysicalDeviceSurfaceFormatsKHR);
    if (!strcmp("vkGetPhysicalDeviceSurfacePresentModesKHR", name))
        return reinterpret_cast<PFN_vkVoidFunction>(GetPhysicalDeviceSurfacePresentModesKHR);

#ifdef VK_USE_PLATFORM_WIN32_KHR
    if ((instanceExtMap[pTable].win32_enabled == true) && !strcmp("vkCreateWin32SurfaceKHR", name))
        return reinterpret_cast<PFN_vkVoidFunction>(CreateWin32SurfaceKHR);
    if ((instanceExtMap[pTable].win32_enabled == true) && !strcmp("vkGetPhysicalDeviceWin32PresentationSupportKHR", name))
        return reinterpret_cast<PFN_vkVoidFunction>(GetPhysicalDeviceWin32PresentationSupportKHR);
#endif // VK_USE_PLATFORM_WIN32_KHR
#ifdef VK_USE_PLATFORM_XCB_KHR
    if ((instanceExtMap[pTable].xcb_enabled == true) && !strcmp("vkCreateXcbSurfaceKHR", name))
        return reinterpret_cast<PFN_vkVoidFunction>(CreateXcbSurfaceKHR);
    if ((instanceExtMap[pTable].xcb_enabled == true) && !strcmp("vkGetPhysicalDeviceXcbPresentationSupportKHR", name))
        return reinterpret_cast<PFN_vkVoidFunction>(GetPhysicalDeviceXcbPresentationSupportKHR);
#endif // VK_USE_PLATFORM_XCB_KHR
#ifdef VK_USE_PLATFORM_XLIB_KHR
    if ((instanceExtMap[pTable].xlib_enabled == true) && !strcmp("vkCreateXlibSurfaceKHR", name))
        return reinterpret_cast<PFN_vkVoidFunction>(CreateXlibSurfaceKHR);
    if ((instanceExtMap[pTable].xlib_enabled == true) && !strcmp("vkGetPhysicalDeviceXlibPresentationSupportKHR", name))
        return reinterpret_cast<PFN_vkVoidFunction>(GetPhysicalDeviceXlibPresentationSupportKHR);
#endif // VK_USE_PLATFORM_XLIB_KHR
#ifdef VK_USE_PLATFORM_MIR_KHR
    if ((instanceExtMap[pTable].mir_enabled == true) && !strcmp("vkCreateMirSurfaceKHR", name))
        return reinterpret_cast<PFN_vkVoidFunction>(CreateMirSurfaceKHR);
    if ((instanceExtMap[pTable].mir_enabled == true) && !strcmp("vkGetPhysicalDeviceMirPresentationSupportKHR", name))
        return reinterpret_cast<PFN_vkVoidFunction>(GetPhysicalDeviceMirPresentationSupportKHR);
#endif // VK_USE_PLATFORM_MIR_KHR
#ifdef VK_USE_PLATFORM_WAYLAND_KHR
    if ((instanceExtMap[pTable].wayland_enabled == true) && !strcmp("vkCreateWaylandSurfaceKHR", name))
        return reinterpret_cast<PFN_vkVoidFunction>(CreateWaylandSurfaceKHR);
    if ((instanceExtMap[pTable].wayland_enabled == true) && !strcmp("vkGetPhysicalDeviceWaylandPresentationSupportKHR", name))
        return reinterpret_cast<PFN_vkVoidFunction>(GetPhysicalDeviceWaylandPresentationSupportKHR);
#endif // VK_USE_PLATFORM_WAYLAND_KHR
#ifdef VK_USE_PLATFORM_ANDROID_KHR
    if ((instanceExtMap[pTable].android_enabled == true) && !strcmp("vkCreateAndroidSurfaceKHR", name))
        return reinterpret_cast<PFN_vkVoidFunction>(CreateAndroidSurfaceKHR);
#endif // VK_USE_PLATFORM_ANDROID_KHR

    return nullptr;
}

static void CheckDeviceRegisterExtensions(const VkDeviceCreateInfo *pCreateInfo, VkDevice device) {
    layer_data *device_data = get_my_data_ptr(get_dispatch_key(device), layer_data_map);
    device_data->wsi_enabled = false;
    device_data->wsi_display_swapchain_enabled = false;
    device_data->objtrack_extensions_enabled = false;

    for (uint32_t i = 0; i < pCreateInfo->enabledExtensionCount; i++) {
        if (strcmp(pCreateInfo->ppEnabledExtensionNames[i], VK_KHR_SWAPCHAIN_EXTENSION_NAME) == 0) {
            device_data->wsi_enabled = true;
        }
        if (strcmp(pCreateInfo->ppEnabledExtensionNames[i], VK_KHR_DISPLAY_SWAPCHAIN_EXTENSION_NAME) == 0) {
            device_data->wsi_display_swapchain_enabled = true;
        }
        if (strcmp(pCreateInfo->ppEnabledExtensionNames[i], "OBJTRACK_EXTENSIONS") == 0) {
            device_data->objtrack_extensions_enabled = true;
        }
    }
}

static void CheckInstanceRegisterExtensions(const VkInstanceCreateInfo *pCreateInfo, VkInstance instance) {
    VkLayerInstanceDispatchTable *pDisp = get_dispatch_table(ot_instance_table_map, instance);
 

    instanceExtMap[pDisp] = {};

    for (uint32_t i = 0; i < pCreateInfo->enabledExtensionCount; i++) {
        if (strcmp(pCreateInfo->ppEnabledExtensionNames[i], VK_KHR_SURFACE_EXTENSION_NAME) == 0) {
            instanceExtMap[pDisp].wsi_enabled = true;
        }
#ifdef VK_USE_PLATFORM_XLIB_KHR
        if (strcmp(pCreateInfo->ppEnabledExtensionNames[i], VK_KHR_XLIB_SURFACE_EXTENSION_NAME) == 0) {
            instanceExtMap[pDisp].xlib_enabled = true;
        }
#endif
#ifdef VK_USE_PLATFORM_XCB_KHR
        if (strcmp(pCreateInfo->ppEnabledExtensionNames[i], VK_KHR_XCB_SURFACE_EXTENSION_NAME) == 0) {
            instanceExtMap[pDisp].xcb_enabled = true;
        }
#endif
#ifdef VK_USE_PLATFORM_WAYLAND_KHR
        if (strcmp(pCreateInfo->ppEnabledExtensionNames[i], VK_KHR_WAYLAND_SURFACE_EXTENSION_NAME) == 0) {
            instanceExtMap[pDisp].wayland_enabled = true;
        }
#endif
#ifdef VK_USE_PLATFORM_MIR_KHR
        if (strcmp(pCreateInfo->ppEnabledExtensionNames[i], VK_KHR_MIR_SURFACE_EXTENSION_NAME) == 0) {
            instanceExtMap[pDisp].mir_enabled = true;
        }
#endif
#ifdef VK_USE_PLATFORM_ANDROID_KHR
        if (strcmp(pCreateInfo->ppEnabledExtensionNames[i], VK_KHR_ANDROID_SURFACE_EXTENSION_NAME) == 0) {
            instanceExtMap[pDisp].android_enabled = true;
        }
#endif
#ifdef VK_USE_PLATFORM_WIN32_KHR
        if (strcmp(pCreateInfo->ppEnabledExtensionNames[i], VK_KHR_WIN32_SURFACE_EXTENSION_NAME) == 0) {
            instanceExtMap[pDisp].win32_enabled = true;
        }
#endif
    }
}

VKAPI_ATTR VkResult VKAPI_CALL CreateDevice(VkPhysicalDevice physicalDevice, const VkDeviceCreateInfo *pCreateInfo,
                                            const VkAllocationCallbacks *pAllocator, VkDevice *pDevice) {
    std::lock_guard<std::mutex> lock(global_lock);
    layer_data *phy_dev_data = get_my_data_ptr(get_dispatch_key(physicalDevice), layer_data_map);
    VkLayerDeviceCreateInfo *chain_info = get_chain_info(pCreateInfo, VK_LAYER_LINK_INFO);

    assert(chain_info->u.pLayerInfo);
    PFN_vkGetInstanceProcAddr fpGetInstanceProcAddr = chain_info->u.pLayerInfo->pfnNextGetInstanceProcAddr;
    PFN_vkGetDeviceProcAddr fpGetDeviceProcAddr = chain_info->u.pLayerInfo->pfnNextGetDeviceProcAddr;
    PFN_vkCreateDevice fpCreateDevice = (PFN_vkCreateDevice)fpGetInstanceProcAddr(phy_dev_data->instance, "vkCreateDevice");
    if (fpCreateDevice == NULL) {
        return VK_ERROR_INITIALIZATION_FAILED;
    }

    // Advance the link info for the next element on the chain
    chain_info->u.pLayerInfo = chain_info->u.pLayerInfo->pNext;

    VkResult result = fpCreateDevice(physicalDevice, pCreateInfo, pAllocator, pDevice);
    if (result != VK_SUCCESS) {
        return result;
    }

    layer_data *device_data = get_my_data_ptr(get_dispatch_key(*pDevice), layer_data_map);
    device_data->report_data = layer_debug_report_create_device(phy_dev_data->report_data, *pDevice);

    // Add link back to physDev
    device_data->physical_device = physicalDevice;

    initDeviceTable(*pDevice, fpGetDeviceProcAddr, ot_device_table_map);

    CheckDeviceRegisterExtensions(pCreateInfo, *pDevice);
    CreateObject(*pDevice, *pDevice, VK_DEBUG_REPORT_OBJECT_TYPE_DEVICE_EXT, pAllocator);

    return result;
}

VKAPI_ATTR void VKAPI_CALL GetPhysicalDeviceQueueFamilyProperties(VkPhysicalDevice physicalDevice,
                                                                  uint32_t *pQueueFamilyPropertyCount,
                                                                  VkQueueFamilyProperties *pQueueFamilyProperties) {
    get_dispatch_table(ot_instance_table_map, physicalDevice)
        ->GetPhysicalDeviceQueueFamilyProperties(physicalDevice, pQueueFamilyPropertyCount, pQueueFamilyProperties);
    std::lock_guard<std::mutex> lock(global_lock);
    if (pQueueFamilyProperties != NULL) {
        layer_data *instance_data = get_my_data_ptr(get_dispatch_key(physicalDevice), layer_data_map);
        for (uint32_t i = 0; i < *pQueueFamilyPropertyCount; i++) {
            instance_data->queue_family_properties.emplace_back(pQueueFamilyProperties[i]);
        }
    }
}

VKAPI_ATTR VkResult VKAPI_CALL CreateInstance(const VkInstanceCreateInfo *pCreateInfo, const VkAllocationCallbacks *pAllocator,
                                              VkInstance *pInstance) {
    VkLayerInstanceCreateInfo *chain_info = get_chain_info(pCreateInfo, VK_LAYER_LINK_INFO);

    assert(chain_info->u.pLayerInfo);
    PFN_vkGetInstanceProcAddr fpGetInstanceProcAddr = chain_info->u.pLayerInfo->pfnNextGetInstanceProcAddr;
    PFN_vkCreateInstance fpCreateInstance = (PFN_vkCreateInstance)fpGetInstanceProcAddr(NULL, "vkCreateInstance");
    if (fpCreateInstance == NULL) {
        return VK_ERROR_INITIALIZATION_FAILED;
    }

    // Advance the link info for the next element on the chain
    chain_info->u.pLayerInfo = chain_info->u.pLayerInfo->pNext;

    VkResult result = fpCreateInstance(pCreateInfo, pAllocator, pInstance);
    if (result != VK_SUCCESS) {
        return result;
    }

    layer_data *instance_data = get_my_data_ptr(get_dispatch_key(*pInstance), layer_data_map);
    instance_data->instance = *pInstance;
    initInstanceTable(*pInstance, fpGetInstanceProcAddr, ot_instance_table_map);
    VkLayerInstanceDispatchTable *pInstanceTable = get_dispatch_table(ot_instance_table_map, *pInstance);

    // Look for one or more debug report create info structures, and copy the
    // callback(s) for each one found (for use by vkDestroyInstance)
    layer_copy_tmp_callbacks(pCreateInfo->pNext, &instance_data->num_tmp_callbacks, &instance_data->tmp_dbg_create_infos,
                             &instance_data->tmp_callbacks);

    instance_data->report_data = debug_report_create_instance(pInstanceTable, *pInstance, pCreateInfo->enabledExtensionCount,
                                                              pCreateInfo->ppEnabledExtensionNames);

    InitObjectTracker(instance_data, pAllocator);
    CheckInstanceRegisterExtensions(pCreateInfo, *pInstance);

    CreateObject(*pInstance, *pInstance, VK_DEBUG_REPORT_OBJECT_TYPE_INSTANCE_EXT, pAllocator);

    return result;
}

VKAPI_ATTR VkResult VKAPI_CALL EnumeratePhysicalDevices(VkInstance instance, uint32_t *pPhysicalDeviceCount,
                                                        VkPhysicalDevice *pPhysicalDevices) {
    bool skip_call = VK_FALSE;
    std::unique_lock<std::mutex> lock(global_lock);
    skip_call |= ValidateObject(instance, instance, VK_DEBUG_REPORT_OBJECT_TYPE_INSTANCE_EXT, false, VALIDATION_ERROR_00023);
    lock.unlock();
    if (skip_call) {
        return VK_ERROR_VALIDATION_FAILED_EXT;
    }
    VkResult result = get_dispatch_table(ot_instance_table_map, instance)
                          ->EnumeratePhysicalDevices(instance, pPhysicalDeviceCount, pPhysicalDevices);
    lock.lock();
    if (result == VK_SUCCESS) {
        if (pPhysicalDevices) {
            for (uint32_t i = 0; i < *pPhysicalDeviceCount; i++) {
                CreateObject(instance, pPhysicalDevices[i], VK_DEBUG_REPORT_OBJECT_TYPE_PHYSICAL_DEVICE_EXT, nullptr);
            }
        }
    }
    lock.unlock();
    return result;
}

VKAPI_ATTR void VKAPI_CALL GetDeviceQueue(VkDevice device, uint32_t queueFamilyIndex, uint32_t queueIndex, VkQueue *pQueue) {
    std::unique_lock<std::mutex> lock(global_lock);
    ValidateObject(device, device, VK_DEBUG_REPORT_OBJECT_TYPE_DEVICE_EXT, false, VALIDATION_ERROR_00062);
    lock.unlock();

    get_dispatch_table(ot_device_table_map, device)->GetDeviceQueue(device, queueFamilyIndex, queueIndex, pQueue);

    lock.lock();

    CreateQueue(device, *pQueue, VK_DEBUG_REPORT_OBJECT_TYPE_QUEUE_EXT);
    AddQueueInfo(device, queueFamilyIndex, *pQueue);
}

VKAPI_ATTR void VKAPI_CALL FreeMemory(VkDevice device, VkDeviceMemory memory, const VkAllocationCallbacks *pAllocator) {
    bool skip = false;
    std::unique_lock<std::mutex> lock(global_lock);
    skip |= ValidateObject(device, device, VK_DEBUG_REPORT_OBJECT_TYPE_DEVICE_EXT, false, VALIDATION_ERROR_00621);
    skip |= ValidateObject(device, memory, VK_DEBUG_REPORT_OBJECT_TYPE_DEVICE_MEMORY_EXT, true, VALIDATION_ERROR_00622);
    lock.unlock();
    if (!skip) {
        get_dispatch_table(ot_device_table_map, device)->FreeMemory(device, memory, pAllocator);

        lock.lock();
        DestroyObject(device, memory, VK_DEBUG_REPORT_OBJECT_TYPE_DEVICE_MEMORY_EXT, pAllocator);
    }
}

VKAPI_ATTR VkResult VKAPI_CALL MapMemory(VkDevice device, VkDeviceMemory memory, VkDeviceSize offset, VkDeviceSize size,
                                         VkMemoryMapFlags flags, void **ppData) {
    bool skip_call = VK_FALSE;
    std::unique_lock<std::mutex> lock(global_lock);
    skip_call |= ValidateObject(device, device, VK_DEBUG_REPORT_OBJECT_TYPE_DEVICE_EXT, false, VALIDATION_ERROR_00631);
    lock.unlock();
    if (skip_call == VK_TRUE) {
        return VK_ERROR_VALIDATION_FAILED_EXT;
    }
    VkResult result = get_dispatch_table(ot_device_table_map, device)->MapMemory(device, memory, offset, size, flags, ppData);
    return result;
}

VKAPI_ATTR void VKAPI_CALL UnmapMemory(VkDevice device, VkDeviceMemory memory) {
    bool skip_call = VK_FALSE;
    std::unique_lock<std::mutex> lock(global_lock);
    skip_call |= ValidateObject(device, device, VK_DEBUG_REPORT_OBJECT_TYPE_DEVICE_EXT, false, VALIDATION_ERROR_00650);
    lock.unlock();
    if (skip_call == VK_TRUE) {
        return;
    }

    get_dispatch_table(ot_device_table_map, device)->UnmapMemory(device, memory);
}
VKAPI_ATTR VkResult VKAPI_CALL QueueBindSparse(VkQueue queue, uint32_t bindInfoCount, const VkBindSparseInfo *pBindInfo,
                                               VkFence fence) {
    std::unique_lock<std::mutex> lock(global_lock);
    ValidateQueueFlags(queue, "QueueBindSparse");

    for (uint32_t i = 0; i < bindInfoCount; i++) {
        for (uint32_t j = 0; j < pBindInfo[i].bufferBindCount; j++)
            ValidateObject(queue, pBindInfo[i].pBufferBinds[j].buffer, VK_DEBUG_REPORT_OBJECT_TYPE_BUFFER_EXT,
                                          false);
        for (uint32_t j = 0; j < pBindInfo[i].imageOpaqueBindCount; j++)
            ValidateObject(queue, pBindInfo[i].pImageOpaqueBinds[j].image, VK_DEBUG_REPORT_OBJECT_TYPE_IMAGE_EXT,
                                          false);
        for (uint32_t j = 0; j < pBindInfo[i].imageBindCount; j++)
            ValidateObject(queue, pBindInfo[i].pImageBinds[j].image, VK_DEBUG_REPORT_OBJECT_TYPE_IMAGE_EXT, false);
    }
    lock.unlock();

    VkResult result = get_dispatch_table(ot_device_table_map, queue)->QueueBindSparse(queue, bindInfoCount, pBindInfo, fence);
    return result;
}

VKAPI_ATTR VkResult VKAPI_CALL AllocateCommandBuffers(VkDevice device, const VkCommandBufferAllocateInfo *pAllocateInfo,
                                                      VkCommandBuffer *pCommandBuffers) {
    bool skip_call = VK_FALSE;
    std::unique_lock<std::mutex> lock(global_lock);
    skip_call |= ValidateObject(device, device, VK_DEBUG_REPORT_OBJECT_TYPE_DEVICE_EXT, false, VALIDATION_ERROR_00084);
    skip_call |= ValidateObject(device, pAllocateInfo->commandPool, VK_DEBUG_REPORT_OBJECT_TYPE_COMMAND_POOL_EXT, false,
                                VALIDATION_ERROR_00090);
    lock.unlock();

    if (skip_call) {
        return VK_ERROR_VALIDATION_FAILED_EXT;
    }

    VkResult result =
        get_dispatch_table(ot_device_table_map, device)->AllocateCommandBuffers(device, pAllocateInfo, pCommandBuffers);

    lock.lock();
    for (uint32_t i = 0; i < pAllocateInfo->commandBufferCount; i++) {
        AllocateCommandBuffer(device, pAllocateInfo->commandPool, pCommandBuffers[i],
                              VK_DEBUG_REPORT_OBJECT_TYPE_COMMAND_BUFFER_EXT, pAllocateInfo->level);
    }
    lock.unlock();

    return result;
}

VKAPI_ATTR VkResult VKAPI_CALL AllocateDescriptorSets(VkDevice device, const VkDescriptorSetAllocateInfo *pAllocateInfo,
                                                      VkDescriptorSet *pDescriptorSets) {
    bool skip_call = VK_FALSE;
    std::unique_lock<std::mutex> lock(global_lock);
    skip_call |= ValidateObject(device, device, VK_DEBUG_REPORT_OBJECT_TYPE_DEVICE_EXT, false, VALIDATION_ERROR_00908);
    skip_call |= ValidateObject(device, pAllocateInfo->descriptorPool,
                                               VK_DEBUG_REPORT_OBJECT_TYPE_DESCRIPTOR_POOL_EXT, false);
    for (uint32_t i = 0; i < pAllocateInfo->descriptorSetCount; i++) {
        skip_call |= ValidateObject(device, pAllocateInfo->pSetLayouts[i],
                                                   VK_DEBUG_REPORT_OBJECT_TYPE_DESCRIPTOR_SET_LAYOUT_EXT, false);
    }
    lock.unlock();
    if (skip_call) {
        return VK_ERROR_VALIDATION_FAILED_EXT;
    }

    VkResult result =
        get_dispatch_table(ot_device_table_map, device)->AllocateDescriptorSets(device, pAllocateInfo, pDescriptorSets);

    if (VK_SUCCESS == result) {
        lock.lock();
        for (uint32_t i = 0; i < pAllocateInfo->descriptorSetCount; i++) {
            AllocateDescriptorSet(device, pAllocateInfo->descriptorPool, pDescriptorSets[i],
                                  VK_DEBUG_REPORT_OBJECT_TYPE_DESCRIPTOR_SET_EXT);
        }
        lock.unlock();
    }

    return result;
}

VKAPI_ATTR void VKAPI_CALL FreeCommandBuffers(VkDevice device, VkCommandPool commandPool, uint32_t commandBufferCount,
                                              const VkCommandBuffer *pCommandBuffers) {
    bool skip_call = false;
    std::unique_lock<std::mutex> lock(global_lock);
    ValidateObject(device, commandPool, VK_DEBUG_REPORT_OBJECT_TYPE_COMMAND_POOL_EXT, false, VALIDATION_ERROR_00099);
    ValidateObject(device, device, VK_DEBUG_REPORT_OBJECT_TYPE_DEVICE_EXT, false, VALIDATION_ERROR_00098);
    for (uint32_t i = 0; i < commandBufferCount; i++) {
        skip_call |= ValidateCommandBuffer(device, commandPool, pCommandBuffers[i]);
    }

    for (uint32_t i = 0; i < commandBufferCount; i++) {
        DestroyObject(device, pCommandBuffers[i], VK_DEBUG_REPORT_OBJECT_TYPE_COMMAND_BUFFER_EXT, nullptr);
    }

    lock.unlock();
    if (!skip_call) {
        get_dispatch_table(ot_device_table_map, device)
            ->FreeCommandBuffers(device, commandPool, commandBufferCount, pCommandBuffers);
    }
}
VKAPI_ATTR void VKAPI_CALL DestroySwapchainKHR(VkDevice device, VkSwapchainKHR swapchain, const VkAllocationCallbacks *pAllocator) {
    layer_data *device_data = get_my_data_ptr(get_dispatch_key(device), layer_data_map);
    std::unique_lock<std::mutex> lock(global_lock);
    // A swapchain's images are implicitly deleted when the swapchain is deleted.
    // Remove this swapchain's images from our map of such images.
    std::unordered_map<uint64_t, OBJTRACK_NODE *>::iterator itr = device_data->swapchainImageMap.begin();
    while (itr != device_data->swapchainImageMap.end()) {
        OBJTRACK_NODE *pNode = (*itr).second;
        if (pNode->parent_object == reinterpret_cast<uint64_t &>(swapchain)) {
            delete pNode;
            auto delete_item = itr++;
            device_data->swapchainImageMap.erase(delete_item);
        } else {
            ++itr;
        }
    }
    DestroyObject(device, swapchain, VK_DEBUG_REPORT_OBJECT_TYPE_SWAPCHAIN_KHR_EXT, pAllocator);
    lock.unlock();

    get_dispatch_table(ot_device_table_map, device)->DestroySwapchainKHR(device, swapchain, pAllocator);
}

VKAPI_ATTR VkResult VKAPI_CALL FreeDescriptorSets(VkDevice device, VkDescriptorPool descriptorPool, uint32_t descriptorSetCount,
                                                  const VkDescriptorSet *pDescriptorSets) {
    bool skip_call = false;
    VkResult result = VK_ERROR_VALIDATION_FAILED_EXT;
    std::unique_lock<std::mutex> lock(global_lock);
    skip_call |=
        ValidateObject(device, descriptorPool, VK_DEBUG_REPORT_OBJECT_TYPE_DESCRIPTOR_POOL_EXT, false, VALIDATION_ERROR_00924);
    skip_call |= ValidateObject(device, device, VK_DEBUG_REPORT_OBJECT_TYPE_DEVICE_EXT, false, VALIDATION_ERROR_00923);
    for (uint32_t i = 0; i < descriptorSetCount; i++) {
        skip_call |= ValidateDescriptorSet(device, descriptorPool, pDescriptorSets[i]);
    }

    for (uint32_t i = 0; i < descriptorSetCount; i++) {
        DestroyObject(device, pDescriptorSets[i], VK_DEBUG_REPORT_OBJECT_TYPE_DESCRIPTOR_SET_EXT, nullptr);
    }

    lock.unlock();
    if (!skip_call) {
        result = get_dispatch_table(ot_device_table_map, device)
                     ->FreeDescriptorSets(device, descriptorPool, descriptorSetCount, pDescriptorSets);
    }
    return result;
}

VKAPI_ATTR void VKAPI_CALL DestroyDescriptorPool(VkDevice device, VkDescriptorPool descriptorPool,
                                                 const VkAllocationCallbacks *pAllocator) {
    bool skip_call = VK_FALSE;
    layer_data *device_data = get_my_data_ptr(get_dispatch_key(device), layer_data_map);
    std::unique_lock<std::mutex> lock(global_lock);
    skip_call |= ValidateObject(device, device, VK_DEBUG_REPORT_OBJECT_TYPE_DEVICE_EXT, false, VALIDATION_ERROR_00904);
    skip_call |=
        ValidateObject(device, descriptorPool, VK_DEBUG_REPORT_OBJECT_TYPE_DESCRIPTOR_POOL_EXT, true, VALIDATION_ERROR_00905);
    lock.unlock();
    if (skip_call) {
        return;
    }
    // A DescriptorPool's descriptor sets are implicitly deleted when the pool is deleted.
    // Remove this pool's descriptor sets from our descriptorSet map.
    lock.lock();
    std::unordered_map<uint64_t, OBJTRACK_NODE *>::iterator itr =
        device_data->object_map[VK_DEBUG_REPORT_OBJECT_TYPE_DESCRIPTOR_SET_EXT].begin();
    while (itr != device_data->object_map[VK_DEBUG_REPORT_OBJECT_TYPE_DESCRIPTOR_SET_EXT].end()) {
        OBJTRACK_NODE *pNode = (*itr).second;
        auto del_itr = itr++;
        if (pNode->parent_object == reinterpret_cast<uint64_t &>(descriptorPool)) {
            DestroyObject(device, (VkDescriptorSet)((*del_itr).first),
                                         VK_DEBUG_REPORT_OBJECT_TYPE_DESCRIPTOR_SET_EXT, nullptr);
        }
    }
    DestroyObject(device, descriptorPool, VK_DEBUG_REPORT_OBJECT_TYPE_DESCRIPTOR_POOL_EXT, pAllocator);
    lock.unlock();
    get_dispatch_table(ot_device_table_map, device)->DestroyDescriptorPool(device, descriptorPool, pAllocator);
}

VKAPI_ATTR void VKAPI_CALL DestroyCommandPool(VkDevice device, VkCommandPool commandPool, const VkAllocationCallbacks *pAllocator) {
    layer_data *device_data = get_my_data_ptr(get_dispatch_key(device), layer_data_map);
    bool skip_call = false;
    std::unique_lock<std::mutex> lock(global_lock);
    skip_call |= ValidateObject(device, device, VK_DEBUG_REPORT_OBJECT_TYPE_DEVICE_EXT, false, VALIDATION_ERROR_00080);
    skip_call |= ValidateObject(device, commandPool, VK_DEBUG_REPORT_OBJECT_TYPE_COMMAND_POOL_EXT, true, VALIDATION_ERROR_00081);
    lock.unlock();
    if (skip_call) {
        return;
    }
    lock.lock();
    // A CommandPool's command buffers are implicitly deleted when the pool is deleted.
    // Remove this pool's cmdBuffers from our cmd buffer map.
    auto itr = device_data->object_map[VK_DEBUG_REPORT_OBJECT_TYPE_COMMAND_BUFFER_EXT].begin();
    auto del_itr = itr;
    while (itr != device_data->object_map[VK_DEBUG_REPORT_OBJECT_TYPE_COMMAND_BUFFER_EXT].end()) {
        OBJTRACK_NODE *pNode = (*itr).second;
        del_itr = itr++;
        if (pNode->parent_object == reinterpret_cast<uint64_t &>(commandPool)) {
            skip_call |= ValidateCommandBuffer(device, commandPool, reinterpret_cast<VkCommandBuffer>((*del_itr).first));
            DestroyObject(device, reinterpret_cast<VkCommandBuffer>((*del_itr).first),
                                      VK_DEBUG_REPORT_OBJECT_TYPE_COMMAND_BUFFER_EXT, nullptr);
        }
    }
    DestroyObject(device, commandPool, VK_DEBUG_REPORT_OBJECT_TYPE_COMMAND_POOL_EXT, pAllocator);
    lock.unlock();
    get_dispatch_table(ot_device_table_map, device)->DestroyCommandPool(device, commandPool, pAllocator);
}

VKAPI_ATTR VkResult VKAPI_CALL GetSwapchainImagesKHR(VkDevice device, VkSwapchainKHR swapchain, uint32_t *pSwapchainImageCount,
                                                     VkImage *pSwapchainImages) {
    bool skip_call = VK_FALSE;
    std::unique_lock<std::mutex> lock(global_lock);
    skip_call |= ValidateObject(device, device, VK_DEBUG_REPORT_OBJECT_TYPE_DEVICE_EXT, false);
    lock.unlock();
    if (skip_call) {
        return VK_ERROR_VALIDATION_FAILED_EXT;
    }
    VkResult result = get_dispatch_table(ot_device_table_map, device)
                          ->GetSwapchainImagesKHR(device, swapchain, pSwapchainImageCount, pSwapchainImages);
    if (pSwapchainImages != NULL) {
        lock.lock();
        for (uint32_t i = 0; i < *pSwapchainImageCount; i++) {
            CreateSwapchainImageObject(device, pSwapchainImages[i], swapchain);
        }
        lock.unlock();
    }
    return result;
}

VKAPI_ATTR VkResult VKAPI_CALL CreateGraphicsPipelines(VkDevice device, VkPipelineCache pipelineCache, uint32_t createInfoCount,
                                                       const VkGraphicsPipelineCreateInfo *pCreateInfos,
                                                       const VkAllocationCallbacks *pAllocator, VkPipeline *pPipelines) {
    bool skip_call = VK_FALSE;
    std::unique_lock<std::mutex> lock(global_lock);
    skip_call |= ValidateObject(device, device, VK_DEBUG_REPORT_OBJECT_TYPE_DEVICE_EXT, false, VALIDATION_ERROR_00519);
    if (pCreateInfos) {
        for (uint32_t idx0 = 0; idx0 < createInfoCount; ++idx0) {
            if (pCreateInfos[idx0].basePipelineHandle) {
                skip_call |= ValidateObject(device, pCreateInfos[idx0].basePipelineHandle,
                                                           VK_DEBUG_REPORT_OBJECT_TYPE_PIPELINE_EXT, true);
            }
            if (pCreateInfos[idx0].layout) {
                skip_call |= ValidateObject(device, pCreateInfos[idx0].layout,
                                                           VK_DEBUG_REPORT_OBJECT_TYPE_PIPELINE_LAYOUT_EXT, false);
            }
            if (pCreateInfos[idx0].pStages) {
                for (uint32_t idx1 = 0; idx1 < pCreateInfos[idx0].stageCount; ++idx1) {
                    if (pCreateInfos[idx0].pStages[idx1].module) {
                        skip_call |= ValidateObject(device, pCreateInfos[idx0].pStages[idx1].module,
                                                                   VK_DEBUG_REPORT_OBJECT_TYPE_SHADER_MODULE_EXT, false);
                    }
                }
            }
            if (pCreateInfos[idx0].renderPass) {
                skip_call |= ValidateObject(device, pCreateInfos[idx0].renderPass,
                                                           VK_DEBUG_REPORT_OBJECT_TYPE_RENDER_PASS_EXT, false);
            }
        }
    }
    if (pipelineCache) {
        skip_call |=
            ValidateObject(device, pipelineCache, VK_DEBUG_REPORT_OBJECT_TYPE_PIPELINE_CACHE_EXT, true, VALIDATION_ERROR_00520);
    }
    lock.unlock();
    if (skip_call) {
        return VK_ERROR_VALIDATION_FAILED_EXT;
    }
    VkResult result = get_dispatch_table(ot_device_table_map, device)
                          ->CreateGraphicsPipelines(device, pipelineCache, createInfoCount, pCreateInfos, pAllocator, pPipelines);
    lock.lock();
    if (result == VK_SUCCESS) {
        for (uint32_t idx2 = 0; idx2 < createInfoCount; ++idx2) {
            CreateObject(device, pPipelines[idx2], VK_DEBUG_REPORT_OBJECT_TYPE_PIPELINE_EXT, pAllocator);
        }
    }
    lock.unlock();
    return result;
}

VKAPI_ATTR VkResult VKAPI_CALL CreateComputePipelines(VkDevice device, VkPipelineCache pipelineCache, uint32_t createInfoCount,
                                                      const VkComputePipelineCreateInfo *pCreateInfos,
                                                      const VkAllocationCallbacks *pAllocator, VkPipeline *pPipelines) {
    bool skip_call = VK_FALSE;
    std::unique_lock<std::mutex> lock(global_lock);
    skip_call |= ValidateObject(device, device, VK_DEBUG_REPORT_OBJECT_TYPE_DEVICE_EXT, false, VALIDATION_ERROR_00486);
    if (pCreateInfos) {
        for (uint32_t idx0 = 0; idx0 < createInfoCount; ++idx0) {
            if (pCreateInfos[idx0].basePipelineHandle) {
                skip_call |= ValidateObject(device, pCreateInfos[idx0].basePipelineHandle,
                                                           VK_DEBUG_REPORT_OBJECT_TYPE_PIPELINE_EXT, true);
            }
            if (pCreateInfos[idx0].layout) {
                skip_call |= ValidateObject(device, pCreateInfos[idx0].layout,
                                                           VK_DEBUG_REPORT_OBJECT_TYPE_PIPELINE_LAYOUT_EXT, false);
            }
            if (pCreateInfos[idx0].stage.module) {
                skip_call |= ValidateObject(device, pCreateInfos[idx0].stage.module,
                                                           VK_DEBUG_REPORT_OBJECT_TYPE_SHADER_MODULE_EXT, false);
            }
        }
    }
    if (pipelineCache) {
        skip_call |=
            ValidateObject(device, pipelineCache, VK_DEBUG_REPORT_OBJECT_TYPE_PIPELINE_CACHE_EXT, true, VALIDATION_ERROR_00487);
    }
    lock.unlock();
    if (skip_call) {
        return VK_ERROR_VALIDATION_FAILED_EXT;
    }
    VkResult result = get_dispatch_table(ot_device_table_map, device)
                          ->CreateComputePipelines(device, pipelineCache, createInfoCount, pCreateInfos, pAllocator, pPipelines);
    lock.lock();
    if (result == VK_SUCCESS) {
        for (uint32_t idx1 = 0; idx1 < createInfoCount; ++idx1) {
            CreateObject(device, pPipelines[idx1], VK_DEBUG_REPORT_OBJECT_TYPE_PIPELINE_EXT, pAllocator);
        }
    }
    lock.unlock();
    return result;
}

// VK_EXT_debug_marker Extension
VKAPI_ATTR VkResult VKAPI_CALL DebugMarkerSetObjectTagEXT(VkDevice device, VkDebugMarkerObjectTagInfoEXT *pTagInfo) {
    bool skip_call = VK_FALSE;
    std::unique_lock<std::mutex> lock(global_lock);
    skip_call |= ValidateObject(device, device, VK_DEBUG_REPORT_OBJECT_TYPE_DEVICE_EXT, false);
    lock.unlock();
    if (skip_call) {
        return VK_ERROR_VALIDATION_FAILED_EXT;
    }
    VkResult result = get_dispatch_table(ot_device_table_map, device)->DebugMarkerSetObjectTagEXT(device, pTagInfo);
    return result;
}

VKAPI_ATTR VkResult VKAPI_CALL DebugMarkerSetObjectNameEXT(VkDevice device, VkDebugMarkerObjectNameInfoEXT *pNameInfo) {
    bool skip_call = VK_FALSE;
    std::unique_lock<std::mutex> lock(global_lock);
    skip_call |= ValidateObject(device, device, VK_DEBUG_REPORT_OBJECT_TYPE_DEVICE_EXT, false);
    lock.unlock();
    if (skip_call) {
        return VK_ERROR_VALIDATION_FAILED_EXT;
    }
    VkResult result = get_dispatch_table(ot_device_table_map, device)->DebugMarkerSetObjectNameEXT(device, pNameInfo);
    return result;
}

VKAPI_ATTR void VKAPI_CALL CmdDebugMarkerBeginEXT(VkCommandBuffer commandBuffer, VkDebugMarkerMarkerInfoEXT *pMarkerInfo) {
    bool skip_call = VK_FALSE;
    std::unique_lock<std::mutex> lock(global_lock);
    skip_call |= ValidateObject(commandBuffer, commandBuffer, VK_DEBUG_REPORT_OBJECT_TYPE_COMMAND_BUFFER_EXT, false);
    lock.unlock();
    if (!skip_call) {
        get_dispatch_table(ot_device_table_map, commandBuffer)->CmdDebugMarkerBeginEXT(commandBuffer, pMarkerInfo);
    }
}

VKAPI_ATTR void VKAPI_CALL CmdDebugMarkerEndEXT(VkCommandBuffer commandBuffer) {
    bool skip_call = VK_FALSE;
    std::unique_lock<std::mutex> lock(global_lock);
    skip_call |= ValidateObject(commandBuffer, commandBuffer, VK_DEBUG_REPORT_OBJECT_TYPE_COMMAND_BUFFER_EXT, false);
    lock.unlock();
    if (!skip_call) {
        get_dispatch_table(ot_device_table_map, commandBuffer)->CmdDebugMarkerEndEXT(commandBuffer);
    }
}

VKAPI_ATTR void VKAPI_CALL CmdDebugMarkerInsertEXT(VkCommandBuffer commandBuffer, VkDebugMarkerMarkerInfoEXT *pMarkerInfo) {
    bool skip_call = VK_FALSE;
    std::unique_lock<std::mutex> lock(global_lock);
    skip_call |= ValidateObject(commandBuffer, commandBuffer, VK_DEBUG_REPORT_OBJECT_TYPE_COMMAND_BUFFER_EXT, false);
    lock.unlock();
    if (!skip_call) {
        get_dispatch_table(ot_device_table_map, commandBuffer)->CmdDebugMarkerInsertEXT(commandBuffer, pMarkerInfo);
    }
}

// VK_NV_external_memory_capabilities Extension
VKAPI_ATTR VkResult VKAPI_CALL GetPhysicalDeviceExternalImageFormatPropertiesNV(
    VkPhysicalDevice physicalDevice, VkFormat format, VkImageType type, VkImageTiling tiling, VkImageUsageFlags usage,
    VkImageCreateFlags flags, VkExternalMemoryHandleTypeFlagsNV externalHandleType,
    VkExternalImageFormatPropertiesNV *pExternalImageFormatProperties) {

    bool skip_call = false;
    {
        std::lock_guard<std::mutex> lock(global_lock);
        skip_call |= ValidateObject(physicalDevice, physicalDevice, VK_DEBUG_REPORT_OBJECT_TYPE_PHYSICAL_DEVICE_EXT, false);
    }
    if (skip_call) {
        return VK_ERROR_VALIDATION_FAILED_EXT;
    }
    VkResult result = get_dispatch_table(ot_instance_table_map, physicalDevice)
                          ->GetPhysicalDeviceExternalImageFormatPropertiesNV(physicalDevice, format, type, tiling, usage, flags,
                                                                             externalHandleType, pExternalImageFormatProperties);
    return result;
}

#ifdef VK_USE_PLATFORM_WIN32_KHR
// VK_NV_external_memory_win32 Extension
VKAPI_ATTR VkResult VKAPI_CALL GetMemoryWin32HandleNV(VkDevice device, VkDeviceMemory memory,
                                                      VkExternalMemoryHandleTypeFlagsNV handleType, HANDLE *pHandle) {
    bool skip_call = VK_FALSE;
    std::unique_lock<std::mutex> lock(global_lock);
    skip_call |= ValidateObject(device, device, VK_DEBUG_REPORT_OBJECT_TYPE_DEVICE_EXT, false);
    skip_call |= ValidateObject(device, memory, VK_DEBUG_REPORT_OBJECT_TYPE_DEVICE_MEMORY_EXT, false);
    lock.unlock();
    if (skip_call) {
        return VK_ERROR_VALIDATION_FAILED_EXT;
    }
    VkResult result = get_dispatch_table(ot_device_table_map, device)->GetMemoryWin32HandleNV(device, memory, handleType, pHandle);
    return result;
}
#endif // VK_USE_PLATFORM_WIN32_KHR

// VK_AMD_draw_indirect_count Extension
VKAPI_ATTR void VKAPI_CALL CmdDrawIndirectCountAMD(VkCommandBuffer commandBuffer, VkBuffer buffer, VkDeviceSize offset,
                                                   VkBuffer countBuffer, VkDeviceSize countBufferOffset, uint32_t maxDrawCount,
                                                   uint32_t stride) {
    bool skip_call = VK_FALSE;
    std::unique_lock<std::mutex> lock(global_lock);
    skip_call |= ValidateObject(commandBuffer, commandBuffer, VK_DEBUG_REPORT_OBJECT_TYPE_DEVICE_EXT, false);
    skip_call |= ValidateObject(commandBuffer, buffer, VK_DEBUG_REPORT_OBJECT_TYPE_BUFFER_EXT, false);
    lock.unlock();
    if (!skip_call) {
        get_dispatch_table(ot_device_table_map, commandBuffer)
            ->CmdDrawIndirectCountAMD(commandBuffer, buffer, offset, countBuffer, countBufferOffset, maxDrawCount, stride);
    }
}

VKAPI_ATTR void VKAPI_CALL CmdDrawIndexedIndirectCountAMD(VkCommandBuffer commandBuffer, VkBuffer buffer, VkDeviceSize offset,
                                                          VkBuffer countBuffer, VkDeviceSize countBufferOffset,
                                                          uint32_t maxDrawCount, uint32_t stride) {
    bool skip_call = VK_FALSE;
    std::unique_lock<std::mutex> lock(global_lock);
    skip_call |= ValidateObject(commandBuffer, commandBuffer, VK_DEBUG_REPORT_OBJECT_TYPE_DEVICE_EXT, false);
    skip_call |= ValidateObject(commandBuffer, buffer, VK_DEBUG_REPORT_OBJECT_TYPE_BUFFER_EXT, false);
    lock.unlock();
    if (!skip_call) {
        get_dispatch_table(ot_device_table_map, commandBuffer)
            ->CmdDrawIndexedIndirectCountAMD(commandBuffer, buffer, offset, countBuffer, countBufferOffset, maxDrawCount, stride);
    }
}


static inline PFN_vkVoidFunction InterceptCoreDeviceCommand(const char *name) {
    if (!name || name[0] != 'v' || name[1] != 'k')
        return NULL;

    name += 2;
    if (!strcmp(name, "GetDeviceProcAddr"))
        return (PFN_vkVoidFunction)GetDeviceProcAddr;
    if (!strcmp(name, "DestroyDevice"))
        return (PFN_vkVoidFunction)DestroyDevice;
    if (!strcmp(name, "GetDeviceQueue"))
        return (PFN_vkVoidFunction)GetDeviceQueue;
    if (!strcmp(name, "QueueSubmit"))
        return (PFN_vkVoidFunction)QueueSubmit;
    if (!strcmp(name, "QueueWaitIdle"))
        return (PFN_vkVoidFunction)QueueWaitIdle;
    if (!strcmp(name, "DeviceWaitIdle"))
        return (PFN_vkVoidFunction)DeviceWaitIdle;
    if (!strcmp(name, "AllocateMemory"))
        return (PFN_vkVoidFunction)AllocateMemory;
    if (!strcmp(name, "FreeMemory"))
        return (PFN_vkVoidFunction)FreeMemory;
    if (!strcmp(name, "MapMemory"))
        return (PFN_vkVoidFunction)MapMemory;
    if (!strcmp(name, "UnmapMemory"))
        return (PFN_vkVoidFunction)UnmapMemory;
    if (!strcmp(name, "FlushMappedMemoryRanges"))
        return (PFN_vkVoidFunction)FlushMappedMemoryRanges;
    if (!strcmp(name, "InvalidateMappedMemoryRanges"))
        return (PFN_vkVoidFunction)InvalidateMappedMemoryRanges;
    if (!strcmp(name, "GetDeviceMemoryCommitment"))
        return (PFN_vkVoidFunction)GetDeviceMemoryCommitment;
    if (!strcmp(name, "BindBufferMemory"))
        return (PFN_vkVoidFunction)BindBufferMemory;
    if (!strcmp(name, "BindImageMemory"))
        return (PFN_vkVoidFunction)BindImageMemory;
    if (!strcmp(name, "GetBufferMemoryRequirements"))
        return (PFN_vkVoidFunction)GetBufferMemoryRequirements;
    if (!strcmp(name, "GetImageMemoryRequirements"))
        return (PFN_vkVoidFunction)GetImageMemoryRequirements;
    if (!strcmp(name, "GetImageSparseMemoryRequirements"))
        return (PFN_vkVoidFunction)GetImageSparseMemoryRequirements;
    if (!strcmp(name, "QueueBindSparse"))
        return (PFN_vkVoidFunction)QueueBindSparse;
    if (!strcmp(name, "CreateFence"))
        return (PFN_vkVoidFunction)CreateFence;
    if (!strcmp(name, "DestroyFence"))
        return (PFN_vkVoidFunction)DestroyFence;
    if (!strcmp(name, "ResetFences"))
        return (PFN_vkVoidFunction)ResetFences;
    if (!strcmp(name, "GetFenceStatus"))
        return (PFN_vkVoidFunction)GetFenceStatus;
    if (!strcmp(name, "WaitForFences"))
        return (PFN_vkVoidFunction)WaitForFences;
    if (!strcmp(name, "CreateSemaphore"))
        return (PFN_vkVoidFunction)CreateSemaphore;
    if (!strcmp(name, "DestroySemaphore"))
        return (PFN_vkVoidFunction)DestroySemaphore;
    if (!strcmp(name, "CreateEvent"))
        return (PFN_vkVoidFunction)CreateEvent;
    if (!strcmp(name, "DestroyEvent"))
        return (PFN_vkVoidFunction)DestroyEvent;
    if (!strcmp(name, "GetEventStatus"))
        return (PFN_vkVoidFunction)GetEventStatus;
    if (!strcmp(name, "SetEvent"))
        return (PFN_vkVoidFunction)SetEvent;
    if (!strcmp(name, "ResetEvent"))
        return (PFN_vkVoidFunction)ResetEvent;
    if (!strcmp(name, "CreateQueryPool"))
        return (PFN_vkVoidFunction)CreateQueryPool;
    if (!strcmp(name, "DestroyQueryPool"))
        return (PFN_vkVoidFunction)DestroyQueryPool;
    if (!strcmp(name, "GetQueryPoolResults"))
        return (PFN_vkVoidFunction)GetQueryPoolResults;
    if (!strcmp(name, "CreateBuffer"))
        return (PFN_vkVoidFunction)CreateBuffer;
    if (!strcmp(name, "DestroyBuffer"))
        return (PFN_vkVoidFunction)DestroyBuffer;
    if (!strcmp(name, "CreateBufferView"))
        return (PFN_vkVoidFunction)CreateBufferView;
    if (!strcmp(name, "DestroyBufferView"))
        return (PFN_vkVoidFunction)DestroyBufferView;
    if (!strcmp(name, "CreateImage"))
        return (PFN_vkVoidFunction)CreateImage;
    if (!strcmp(name, "DestroyImage"))
        return (PFN_vkVoidFunction)DestroyImage;
    if (!strcmp(name, "GetImageSubresourceLayout"))
        return (PFN_vkVoidFunction)GetImageSubresourceLayout;
    if (!strcmp(name, "CreateImageView"))
        return (PFN_vkVoidFunction)CreateImageView;
    if (!strcmp(name, "DestroyImageView"))
        return (PFN_vkVoidFunction)DestroyImageView;
    if (!strcmp(name, "CreateShaderModule"))
        return (PFN_vkVoidFunction)CreateShaderModule;
    if (!strcmp(name, "DestroyShaderModule"))
        return (PFN_vkVoidFunction)DestroyShaderModule;
    if (!strcmp(name, "CreatePipelineCache"))
        return (PFN_vkVoidFunction)CreatePipelineCache;
    if (!strcmp(name, "DestroyPipelineCache"))
        return (PFN_vkVoidFunction)DestroyPipelineCache;
    if (!strcmp(name, "GetPipelineCacheData"))
        return (PFN_vkVoidFunction)GetPipelineCacheData;
    if (!strcmp(name, "MergePipelineCaches"))
        return (PFN_vkVoidFunction)MergePipelineCaches;
    if (!strcmp(name, "CreateGraphicsPipelines"))
        return (PFN_vkVoidFunction)CreateGraphicsPipelines;
    if (!strcmp(name, "CreateComputePipelines"))
        return (PFN_vkVoidFunction)CreateComputePipelines;
    if (!strcmp(name, "DestroyPipeline"))
        return (PFN_vkVoidFunction)DestroyPipeline;
    if (!strcmp(name, "CreatePipelineLayout"))
        return (PFN_vkVoidFunction)CreatePipelineLayout;
    if (!strcmp(name, "DestroyPipelineLayout"))
        return (PFN_vkVoidFunction)DestroyPipelineLayout;
    if (!strcmp(name, "CreateSampler"))
        return (PFN_vkVoidFunction)CreateSampler;
    if (!strcmp(name, "DestroySampler"))
        return (PFN_vkVoidFunction)DestroySampler;
    if (!strcmp(name, "CreateDescriptorSetLayout"))
        return (PFN_vkVoidFunction)CreateDescriptorSetLayout;
    if (!strcmp(name, "DestroyDescriptorSetLayout"))
        return (PFN_vkVoidFunction)DestroyDescriptorSetLayout;
    if (!strcmp(name, "CreateDescriptorPool"))
        return (PFN_vkVoidFunction)CreateDescriptorPool;
    if (!strcmp(name, "DestroyDescriptorPool"))
        return (PFN_vkVoidFunction)DestroyDescriptorPool;
    if (!strcmp(name, "ResetDescriptorPool"))
        return (PFN_vkVoidFunction)ResetDescriptorPool;
    if (!strcmp(name, "AllocateDescriptorSets"))
        return (PFN_vkVoidFunction)AllocateDescriptorSets;
    if (!strcmp(name, "FreeDescriptorSets"))
        return (PFN_vkVoidFunction)FreeDescriptorSets;
    if (!strcmp(name, "UpdateDescriptorSets"))
        return (PFN_vkVoidFunction)UpdateDescriptorSets;
    if (!strcmp(name, "CreateFramebuffer"))
        return (PFN_vkVoidFunction)CreateFramebuffer;
    if (!strcmp(name, "DestroyFramebuffer"))
        return (PFN_vkVoidFunction)DestroyFramebuffer;
    if (!strcmp(name, "CreateRenderPass"))
        return (PFN_vkVoidFunction)CreateRenderPass;
    if (!strcmp(name, "DestroyRenderPass"))
        return (PFN_vkVoidFunction)DestroyRenderPass;
    if (!strcmp(name, "GetRenderAreaGranularity"))
        return (PFN_vkVoidFunction)GetRenderAreaGranularity;
    if (!strcmp(name, "CreateCommandPool"))
        return (PFN_vkVoidFunction)CreateCommandPool;
    if (!strcmp(name, "DestroyCommandPool"))
        return (PFN_vkVoidFunction)DestroyCommandPool;
    if (!strcmp(name, "ResetCommandPool"))
        return (PFN_vkVoidFunction)ResetCommandPool;
    if (!strcmp(name, "AllocateCommandBuffers"))
        return (PFN_vkVoidFunction)AllocateCommandBuffers;
    if (!strcmp(name, "FreeCommandBuffers"))
        return (PFN_vkVoidFunction)FreeCommandBuffers;
    if (!strcmp(name, "BeginCommandBuffer"))
        return (PFN_vkVoidFunction)BeginCommandBuffer;
    if (!strcmp(name, "EndCommandBuffer"))
        return (PFN_vkVoidFunction)EndCommandBuffer;
    if (!strcmp(name, "ResetCommandBuffer"))
        return (PFN_vkVoidFunction)ResetCommandBuffer;
    if (!strcmp(name, "CmdBindPipeline"))
        return (PFN_vkVoidFunction)CmdBindPipeline;
    if (!strcmp(name, "CmdSetViewport"))
        return (PFN_vkVoidFunction)CmdSetViewport;
    if (!strcmp(name, "CmdSetScissor"))
        return (PFN_vkVoidFunction)CmdSetScissor;
    if (!strcmp(name, "CmdSetLineWidth"))
        return (PFN_vkVoidFunction)CmdSetLineWidth;
    if (!strcmp(name, "CmdSetDepthBias"))
        return (PFN_vkVoidFunction)CmdSetDepthBias;
    if (!strcmp(name, "CmdSetBlendConstants"))
        return (PFN_vkVoidFunction)CmdSetBlendConstants;
    if (!strcmp(name, "CmdSetDepthBounds"))
        return (PFN_vkVoidFunction)CmdSetDepthBounds;
    if (!strcmp(name, "CmdSetStencilCompareMask"))
        return (PFN_vkVoidFunction)CmdSetStencilCompareMask;
    if (!strcmp(name, "CmdSetStencilWriteMask"))
        return (PFN_vkVoidFunction)CmdSetStencilWriteMask;
    if (!strcmp(name, "CmdSetStencilReference"))
        return (PFN_vkVoidFunction)CmdSetStencilReference;
    if (!strcmp(name, "CmdBindDescriptorSets"))
        return (PFN_vkVoidFunction)CmdBindDescriptorSets;
    if (!strcmp(name, "CmdBindIndexBuffer"))
        return (PFN_vkVoidFunction)CmdBindIndexBuffer;
    if (!strcmp(name, "CmdBindVertexBuffers"))
        return (PFN_vkVoidFunction)CmdBindVertexBuffers;
    if (!strcmp(name, "CmdDraw"))
        return (PFN_vkVoidFunction)CmdDraw;
    if (!strcmp(name, "CmdDrawIndexed"))
        return (PFN_vkVoidFunction)CmdDrawIndexed;
    if (!strcmp(name, "CmdDrawIndirect"))
        return (PFN_vkVoidFunction)CmdDrawIndirect;
    if (!strcmp(name, "CmdDrawIndexedIndirect"))
        return (PFN_vkVoidFunction)CmdDrawIndexedIndirect;
    if (!strcmp(name, "CmdDispatch"))
        return (PFN_vkVoidFunction)CmdDispatch;
    if (!strcmp(name, "CmdDispatchIndirect"))
        return (PFN_vkVoidFunction)CmdDispatchIndirect;
    if (!strcmp(name, "CmdCopyBuffer"))
        return (PFN_vkVoidFunction)CmdCopyBuffer;
    if (!strcmp(name, "CmdCopyImage"))
        return (PFN_vkVoidFunction)CmdCopyImage;
    if (!strcmp(name, "CmdBlitImage"))
        return (PFN_vkVoidFunction)CmdBlitImage;
    if (!strcmp(name, "CmdCopyBufferToImage"))
        return (PFN_vkVoidFunction)CmdCopyBufferToImage;
    if (!strcmp(name, "CmdCopyImageToBuffer"))
        return (PFN_vkVoidFunction)CmdCopyImageToBuffer;
    if (!strcmp(name, "CmdUpdateBuffer"))
        return (PFN_vkVoidFunction)CmdUpdateBuffer;
    if (!strcmp(name, "CmdFillBuffer"))
        return (PFN_vkVoidFunction)CmdFillBuffer;
    if (!strcmp(name, "CmdClearColorImage"))
        return (PFN_vkVoidFunction)CmdClearColorImage;
    if (!strcmp(name, "CmdClearDepthStencilImage"))
        return (PFN_vkVoidFunction)CmdClearDepthStencilImage;
    if (!strcmp(name, "CmdClearAttachments"))
        return (PFN_vkVoidFunction)CmdClearAttachments;
    if (!strcmp(name, "CmdResolveImage"))
        return (PFN_vkVoidFunction)CmdResolveImage;
    if (!strcmp(name, "CmdSetEvent"))
        return (PFN_vkVoidFunction)CmdSetEvent;
    if (!strcmp(name, "CmdResetEvent"))
        return (PFN_vkVoidFunction)CmdResetEvent;
    if (!strcmp(name, "CmdWaitEvents"))
        return (PFN_vkVoidFunction)CmdWaitEvents;
    if (!strcmp(name, "CmdPipelineBarrier"))
        return (PFN_vkVoidFunction)CmdPipelineBarrier;
    if (!strcmp(name, "CmdBeginQuery"))
        return (PFN_vkVoidFunction)CmdBeginQuery;
    if (!strcmp(name, "CmdEndQuery"))
        return (PFN_vkVoidFunction)CmdEndQuery;
    if (!strcmp(name, "CmdResetQueryPool"))
        return (PFN_vkVoidFunction)CmdResetQueryPool;
    if (!strcmp(name, "CmdWriteTimestamp"))
        return (PFN_vkVoidFunction)CmdWriteTimestamp;
    if (!strcmp(name, "CmdCopyQueryPoolResults"))
        return (PFN_vkVoidFunction)CmdCopyQueryPoolResults;
    if (!strcmp(name, "CmdPushConstants"))
        return (PFN_vkVoidFunction)CmdPushConstants;
    if (!strcmp(name, "CmdBeginRenderPass"))
        return (PFN_vkVoidFunction)CmdBeginRenderPass;
    if (!strcmp(name, "CmdNextSubpass"))
        return (PFN_vkVoidFunction)CmdNextSubpass;
    if (!strcmp(name, "CmdEndRenderPass"))
        return (PFN_vkVoidFunction)CmdEndRenderPass;
    if (!strcmp(name, "CmdExecuteCommands"))
        return (PFN_vkVoidFunction)CmdExecuteCommands;
    if (!strcmp(name, "DebugMarkerSetObjectTagEXT"))
        return (PFN_vkVoidFunction)DebugMarkerSetObjectTagEXT;
    if (!strcmp(name, "DebugMarkerSetObjectNameEXT"))
        return (PFN_vkVoidFunction)DebugMarkerSetObjectNameEXT;
    if (!strcmp(name, "CmdDebugMarkerBeginEXT"))
        return (PFN_vkVoidFunction)CmdDebugMarkerBeginEXT;
    if (!strcmp(name, "CmdDebugMarkerEndEXT"))
        return (PFN_vkVoidFunction)CmdDebugMarkerEndEXT;
    if (!strcmp(name, "CmdDebugMarkerInsertEXT"))
        return (PFN_vkVoidFunction)CmdDebugMarkerInsertEXT;
#ifdef VK_USE_PLATFORM_WIN32_KHR
    if (!strcmp(name, "GetMemoryWin32HandleNV"))
        return (PFN_vkVoidFunction)GetMemoryWin32HandleNV;
#endif // VK_USE_PLATFORM_WIN32_KHR
    if (!strcmp(name, "CmdDrawIndirectCountAMD"))
        return (PFN_vkVoidFunction)CmdDrawIndirectCountAMD;
    if (!strcmp(name, "CmdDrawIndexedIndirectCountAMD"))
        return (PFN_vkVoidFunction)CmdDrawIndexedIndirectCountAMD;

    return NULL;
}
static inline PFN_vkVoidFunction InterceptCoreInstanceCommand(const char *name) {
    if (!name || name[0] != 'v' || name[1] != 'k')
        return NULL;

    name += 2;
    if (!strcmp(name, "CreateInstance"))
        return (PFN_vkVoidFunction)CreateInstance;
    if (!strcmp(name, "DestroyInstance"))
        return (PFN_vkVoidFunction)DestroyInstance;
    if (!strcmp(name, "EnumeratePhysicalDevices"))
        return (PFN_vkVoidFunction)EnumeratePhysicalDevices;
    if (!strcmp(name, "GetPhysicalDeviceFeatures"))
        return (PFN_vkVoidFunction)GetPhysicalDeviceFeatures;
    if (!strcmp(name, "GetPhysicalDeviceFormatProperties"))
        return (PFN_vkVoidFunction)GetPhysicalDeviceFormatProperties;
    if (!strcmp(name, "GetPhysicalDeviceImageFormatProperties"))
        return (PFN_vkVoidFunction)GetPhysicalDeviceImageFormatProperties;
    if (!strcmp(name, "GetPhysicalDeviceProperties"))
        return (PFN_vkVoidFunction)GetPhysicalDeviceProperties;
    if (!strcmp(name, "GetPhysicalDeviceQueueFamilyProperties"))
        return (PFN_vkVoidFunction)GetPhysicalDeviceQueueFamilyProperties;
    if (!strcmp(name, "GetPhysicalDeviceMemoryProperties"))
        return (PFN_vkVoidFunction)GetPhysicalDeviceMemoryProperties;
    if (!strcmp(name, "GetInstanceProcAddr"))
        return (PFN_vkVoidFunction)GetInstanceProcAddr;
    if (!strcmp(name, "CreateDevice"))
        return (PFN_vkVoidFunction)CreateDevice;
    if (!strcmp(name, "EnumerateInstanceExtensionProperties"))
        return (PFN_vkVoidFunction)EnumerateInstanceExtensionProperties;
    if (!strcmp(name, "EnumerateInstanceLayerProperties"))
        return (PFN_vkVoidFunction)EnumerateInstanceLayerProperties;
    if (!strcmp(name, "EnumerateDeviceLayerProperties"))
        return (PFN_vkVoidFunction)EnumerateDeviceLayerProperties;
    if (!strcmp(name, "GetPhysicalDeviceSparseImageFormatProperties"))
        return (PFN_vkVoidFunction)GetPhysicalDeviceSparseImageFormatProperties;
    if (!strcmp(name, "GetPhysicalDeviceExternalImageFormatPropertiesNV"))
        return (PFN_vkVoidFunction)GetPhysicalDeviceExternalImageFormatPropertiesNV;

    return NULL;
}

static inline PFN_vkVoidFunction InterceptWsiEnabledCommand(const char *name, VkDevice device) {
    if (device) {
        layer_data *device_data = get_my_data_ptr(get_dispatch_key(device), layer_data_map);

        if (device_data->wsi_enabled) {
            if (!strcmp("vkCreateSwapchainKHR", name))
                return reinterpret_cast<PFN_vkVoidFunction>(CreateSwapchainKHR);
            if (!strcmp("vkDestroySwapchainKHR", name))
                return reinterpret_cast<PFN_vkVoidFunction>(DestroySwapchainKHR);
            if (!strcmp("vkGetSwapchainImagesKHR", name))
                return reinterpret_cast<PFN_vkVoidFunction>(GetSwapchainImagesKHR);
            if (!strcmp("vkAcquireNextImageKHR", name))
                return reinterpret_cast<PFN_vkVoidFunction>(AcquireNextImageKHR);
            if (!strcmp("vkQueuePresentKHR", name))
                return reinterpret_cast<PFN_vkVoidFunction>(QueuePresentKHR);
        }

        if (device_data->wsi_display_swapchain_enabled) {
            if (!strcmp("vkCreateSharedSwapchainsKHR", name)) {
                return reinterpret_cast<PFN_vkVoidFunction>(CreateSharedSwapchainsKHR);
            }
        }
    }

    return nullptr;
}

VKAPI_ATTR PFN_vkVoidFunction VKAPI_CALL GetDeviceProcAddr(VkDevice device, const char *funcName) {
    PFN_vkVoidFunction addr;
    addr = InterceptCoreDeviceCommand(funcName);
    if (addr) {
        return addr;
    }
    assert(device);

    addr = InterceptWsiEnabledCommand(funcName, device);
    if (addr) {
        return addr;
    }
    if (get_dispatch_table(ot_device_table_map, device)->GetDeviceProcAddr == NULL) {
        return NULL;
    }
    return get_dispatch_table(ot_device_table_map, device)->GetDeviceProcAddr(device, funcName);
}

VKAPI_ATTR PFN_vkVoidFunction VKAPI_CALL GetInstanceProcAddr(VkInstance instance, const char *funcName) {
    PFN_vkVoidFunction addr;
    addr = InterceptCoreInstanceCommand(funcName);
    if (!addr) {
        addr = InterceptCoreDeviceCommand(funcName);
    }
    if (!addr) {
        addr = InterceptWsiEnabledCommand(funcName, VkDevice(VK_NULL_HANDLE));
    }
    if (addr) {
        return addr;
    }
    assert(instance);

    addr = InterceptMsgCallbackGetProcAddrCommand(funcName, instance);
    if (addr) {
        return addr;
    }
    addr = InterceptWsiEnabledCommand(funcName, instance);
    if (addr) {
        return addr;
    }
    if (get_dispatch_table(ot_instance_table_map, instance)->GetInstanceProcAddr == NULL) {
        return NULL;
    }
    return get_dispatch_table(ot_instance_table_map, instance)->GetInstanceProcAddr(instance, funcName);
}

} // namespace object_tracker

// vk_layer_logging.h expects these to be defined
VKAPI_ATTR VkResult VKAPI_CALL vkCreateDebugReportCallbackEXT(VkInstance instance,
                                                              const VkDebugReportCallbackCreateInfoEXT *pCreateInfo,
                                                              const VkAllocationCallbacks *pAllocator,
                                                              VkDebugReportCallbackEXT *pMsgCallback) {
    return object_tracker::CreateDebugReportCallbackEXT(instance, pCreateInfo, pAllocator, pMsgCallback);
}

VKAPI_ATTR void VKAPI_CALL vkDestroyDebugReportCallbackEXT(VkInstance instance, VkDebugReportCallbackEXT msgCallback,
                                                           const VkAllocationCallbacks *pAllocator) {
    object_tracker::DestroyDebugReportCallbackEXT(instance, msgCallback, pAllocator);
}

VKAPI_ATTR void VKAPI_CALL vkDebugReportMessageEXT(VkInstance instance, VkDebugReportFlagsEXT flags,
                                                   VkDebugReportObjectTypeEXT objType, uint64_t object, size_t location,
                                                   int32_t msgCode, const char *pLayerPrefix, const char *pMsg) {
    object_tracker::DebugReportMessageEXT(instance, flags, objType, object, location, msgCode, pLayerPrefix, pMsg);
}

// Loader-layer interface v0, just wrappers since there is only a layer
VK_LAYER_EXPORT VKAPI_ATTR VkResult VKAPI_CALL vkEnumerateInstanceExtensionProperties(const char *pLayerName, uint32_t *pCount,
                                                                                      VkExtensionProperties *pProperties) {
    return object_tracker::EnumerateInstanceExtensionProperties(pLayerName, pCount, pProperties);
}

VK_LAYER_EXPORT VKAPI_ATTR VkResult VKAPI_CALL vkEnumerateInstanceLayerProperties(uint32_t *pCount,
                                                                                  VkLayerProperties *pProperties) {
    return object_tracker::EnumerateInstanceLayerProperties(pCount, pProperties);
}

VK_LAYER_EXPORT VKAPI_ATTR VkResult VKAPI_CALL vkEnumerateDeviceLayerProperties(VkPhysicalDevice physicalDevice, uint32_t *pCount,
                                                                                VkLayerProperties *pProperties) {
    // The layer command handles VK_NULL_HANDLE just fine internally
    assert(physicalDevice == VK_NULL_HANDLE);
    return object_tracker::EnumerateDeviceLayerProperties(VK_NULL_HANDLE, pCount, pProperties);
}

VK_LAYER_EXPORT VKAPI_ATTR PFN_vkVoidFunction VKAPI_CALL vkGetDeviceProcAddr(VkDevice dev, const char *funcName) {
    return object_tracker::GetDeviceProcAddr(dev, funcName);
}

VK_LAYER_EXPORT VKAPI_ATTR PFN_vkVoidFunction VKAPI_CALL vkGetInstanceProcAddr(VkInstance instance, const char *funcName) {
    return object_tracker::GetInstanceProcAddr(instance, funcName);
}

VK_LAYER_EXPORT VKAPI_ATTR VkResult VKAPI_CALL vkEnumerateDeviceExtensionProperties(VkPhysicalDevice physicalDevice,
                                                                                    const char *pLayerName, uint32_t *pCount,
                                                                                    VkExtensionProperties *pProperties) {
    // The layer command handles VK_NULL_HANDLE just fine internally
    assert(physicalDevice == VK_NULL_HANDLE);
    return object_tracker::EnumerateDeviceExtensionProperties(VK_NULL_HANDLE, pLayerName, pCount, pProperties);
}<|MERGE_RESOLUTION|>--- conflicted
+++ resolved
@@ -2943,15 +2943,6 @@
     uint32_t i = 0;
     {
         std::lock_guard<std::mutex> lock(global_lock);
-<<<<<<< HEAD
-        skip_call |= ValidateDispatchableObject(device, device, VK_DEBUG_REPORT_OBJECT_TYPE_DEVICE_EXT, false);
-        if (NULL != pCreateInfos) {
-            for (i = 0; i < swapchainCount; i++) {
-                skip_call |= ValidateNonDispatchableObject(device, pCreateInfos[i].oldSwapchain,
-                                                           VK_DEBUG_REPORT_OBJECT_TYPE_SWAPCHAIN_KHR_EXT, true);
-                layer_data *device_data = get_my_data_ptr(get_dispatch_key(device), layer_data_map);
-                skip_call |= ValidateNonDispatchableObject(device_data->physical_device, pCreateInfos[i].surface,
-=======
         skip_call |= ValidateObject(device, device, VK_DEBUG_REPORT_OBJECT_TYPE_DEVICE_EXT, false);
         if (NULL != pCreateInfos) {
             for (i = 0; i < swapchainCount; i++) {
@@ -2959,7 +2950,6 @@
                                                            VK_DEBUG_REPORT_OBJECT_TYPE_SWAPCHAIN_KHR_EXT, true);
                 layer_data *device_data = get_my_data_ptr(get_dispatch_key(device), layer_data_map);
                 skip_call |= ValidateObject(device_data->physical_device, pCreateInfos[i].surface,
->>>>>>> 9dee5292
                                                            VK_DEBUG_REPORT_OBJECT_TYPE_SURFACE_KHR_EXT, false);
             }
         }
@@ -2973,11 +2963,7 @@
         std::lock_guard<std::mutex> lock(global_lock);
         if (result == VK_SUCCESS) {
             for (i = 0; i < swapchainCount; i++) {
-<<<<<<< HEAD
-                CreateNonDispatchableObject(device, pSwapchains[i], VK_DEBUG_REPORT_OBJECT_TYPE_SWAPCHAIN_KHR_EXT);
-=======
                 CreateObject(device, pSwapchains[i], VK_DEBUG_REPORT_OBJECT_TYPE_SWAPCHAIN_KHR_EXT, pAllocator);
->>>>>>> 9dee5292
             }
         }
     }
