/* Copyright (c) 2015-2016 The Khronos Group Inc.
 * Copyright (c) 2015-2016 Valve Corporation
 * Copyright (c) 2015-2016 LunarG, Inc.
 * Copyright (C) 2015-2016 Google Inc.
 *
 * Licensed under the Apache License, Version 2.0 (the "License");
 * you may not use this file except in compliance with the License.
 * You may obtain a copy of the License at
 *
 *     http://www.apache.org/licenses/LICENSE-2.0
 *
 * Unless required by applicable law or agreed to in writing, software
 * distributed under the License is distributed on an "AS IS" BASIS,
 * WITHOUT WARRANTIES OR CONDITIONS OF ANY KIND, either express or implied.
 * See the License for the specific language governing permissions and
 * limitations under the License.
 *
 * Author: Courtney Goeltzenleuchter <courtneygo@google.com>
 * Author: Tobin Ehlis <tobine@google.com>
 * Author: Chris Forbes <chrisf@ijw.co.nz>
 * Author: Mark Lobodzinski <mark@lunarg.com>
 */
#ifndef CORE_VALIDATION_ERROR_ENUMS_H_
#define CORE_VALIDATION_ERROR_ENUMS_H_

// Mem Tracker ERROR codes
enum MEM_TRACK_ERROR {
    MEMTRACK_NONE,                         // Used for INFO & other non-error messages
    MEMTRACK_INVALID_CB,                   // Cmd Buffer invalid
    MEMTRACK_INVALID_MEM_OBJ,              // Invalid Memory Object
    MEMTRACK_INVALID_ALIASING,             // Invalid Memory Aliasing
    MEMTRACK_INTERNAL_ERROR,               // Bug in Mem Track Layer internal data structures
    MEMTRACK_FREED_MEM_REF,                // MEM Obj freed while it still has obj and/or CB refs
    MEMTRACK_INVALID_OBJECT,               // Attempting to reference generic VK Object that is invalid
    MEMTRACK_MEMORY_LEAK,                  // Failure to call vkFreeMemory on Mem Obj prior to DestroyDevice
    MEMTRACK_INVALID_STATE,                // Memory not in the correct state
    MEMTRACK_RESET_CB_WHILE_IN_FLIGHT,     // vkResetCommandBuffer() called on a CB that hasn't completed
    MEMTRACK_INVALID_FENCE_STATE,          // Invalid Fence State signaled or used
    MEMTRACK_REBIND_OBJECT,                // Non-sparse object bindings are immutable
    MEMTRACK_INVALID_USAGE_FLAG,           // Usage flags specified at image/buffer create conflict w/ use of object
    MEMTRACK_INVALID_MAP,                  // Size flag specified at alloc is too small for mapping range
    MEMTRACK_INVALID_MEM_TYPE,             // Memory Type mismatch
    MEMTRACK_INVALID_MEM_REGION,           // Memory region for object bound to an allocation is invalid
    MEMTRACK_OBJECT_NOT_BOUND,             // Image or Buffer used without having memory bound to it
};

// Draw State ERROR codes
enum DRAW_STATE_ERROR {
    // TODO: Remove the comments here or expand them. There isn't any additional information in the
    // comments than in the name in almost all cases.
    DRAWSTATE_NONE,                          // Used for INFO & other non-error messages
    DRAWSTATE_INTERNAL_ERROR,                // Error with DrawState internal data structures
    DRAWSTATE_NO_PIPELINE_BOUND,             // Unable to identify a bound pipeline
    DRAWSTATE_INVALID_SET,                   // Invalid DS
    DRAWSTATE_INVALID_RENDER_AREA,           // Invalid renderArea
    DRAWSTATE_INVALID_LAYOUT,                // Invalid DS layout
    DRAWSTATE_INVALID_IMAGE_LAYOUT,          // Invalid Image layout
    DRAWSTATE_INVALID_PIPELINE,              // Invalid Pipeline handle referenced
    DRAWSTATE_INVALID_PIPELINE_CREATE_STATE, // Attempt to create a pipeline
                                             // with invalid state
    DRAWSTATE_INVALID_COMMAND_BUFFER,        // Invalid CommandBuffer referenced
    DRAWSTATE_INVALID_BARRIER,               // Invalid Barrier
    DRAWSTATE_INVALID_BUFFER,                // Invalid Buffer
    DRAWSTATE_INVALID_IMAGE,                 // Invalid Image
<<<<<<< HEAD
    DRAWSTATE_INVALID_QUERY,                 // Invalid Query
    DRAWSTATE_INVALID_QUERY_POOL,            // Invalid QueryPool
    DRAWSTATE_INVALID_FENCE,                 // Invalid Fence
    DRAWSTATE_INVALID_EVENT,                 // Invalid Event
    DRAWSTATE_INVALID_SAMPLER,               // Invalid Sampler
=======
    DRAWSTATE_INVALID_BUFFER_VIEW,           // Invalid BufferView
    DRAWSTATE_INVALID_IMAGE_VIEW,            // Invalid ImageView
    DRAWSTATE_INVALID_QUERY,                 // Invalid Query
    DRAWSTATE_INVALID_QUERY_POOL,            // Invalid QueryPool
    DRAWSTATE_INVALID_DESCRIPTOR_POOL,       // Invalid DescriptorPool
    DRAWSTATE_INVALID_COMMAND_POOL,          // Invalid CommandPool
    DRAWSTATE_INVALID_FENCE,                 // Invalid Fence
    DRAWSTATE_INVALID_EVENT,                 // Invalid Event
    DRAWSTATE_INVALID_SAMPLER,               // Invalid Sampler
    DRAWSTATE_INVALID_FRAMEBUFFER,           // Invalid Framebuffer
    DRAWSTATE_INVALID_DEVICE_MEMORY,         // Invalid DeviceMemory
>>>>>>> 9dee5292
    DRAWSTATE_VTX_INDEX_OUT_OF_BOUNDS,       // binding in vkCmdBindVertexData() too
                                             // large for PSO's
                                             // pVertexBindingDescriptions array
    DRAWSTATE_VTX_INDEX_ALIGNMENT_ERROR,     // binding offset in
                                             // vkCmdBindIndexBuffer() out of
                                             // alignment based on indexType
    // DRAWSTATE_MISSING_DOT_PROGRAM,              // No "dot" program in order
    // to generate png image
    DRAWSTATE_OUT_OF_MEMORY,                          // malloc failed
    DRAWSTATE_INVALID_DESCRIPTOR_SET,                 // Descriptor Set handle is unknown
    DRAWSTATE_DESCRIPTOR_TYPE_MISMATCH,               // Type in layout vs. update are not the
                                                      // same
    DRAWSTATE_DESCRIPTOR_STAGEFLAGS_MISMATCH,         // StageFlags in layout are not
                                                      // the same throughout a single
                                                      // VkWriteDescriptorSet update
    DRAWSTATE_DESCRIPTOR_UPDATE_OUT_OF_BOUNDS,        // Descriptors set for update out
                                                      // of bounds for corresponding
                                                      // layout section
    DRAWSTATE_DESCRIPTOR_POOL_EMPTY,                  // Attempt to allocate descriptor from a
                                                      // pool with no more descriptors of that
                                                      // type available
    DRAWSTATE_CANT_FREE_FROM_NON_FREE_POOL,           // Invalid to call
                                                      // vkFreeDescriptorSets on Sets
                                                      // allocated from a NON_FREE Pool
    DRAWSTATE_INVALID_WRITE_UPDATE,                   // Attempting a write update to a descriptor
                                                      // set with invalid update state
    DRAWSTATE_INVALID_COPY_UPDATE,                    // Attempting copy update to a descriptor set
                                                      // with invalid state
    DRAWSTATE_INVALID_UPDATE_STRUCT,                  // Struct in DS Update tree is of invalid
                                                      // type
    DRAWSTATE_NUM_SAMPLES_MISMATCH,                   // Number of samples in bound PSO does not
                                                      // match number in FB of current RenderPass
    DRAWSTATE_NO_END_COMMAND_BUFFER,                  // Must call vkEndCommandBuffer() before
                                                      // QueueSubmit on that commandBuffer
    DRAWSTATE_NO_BEGIN_COMMAND_BUFFER,                // Binding cmds or calling End on CB that
                                                      // never had vkBeginCommandBuffer()
                                                      // called on it
    DRAWSTATE_COMMAND_BUFFER_SINGLE_SUBMIT_VIOLATION, // Cmd Buffer created with
    // VK_COMMAND_BUFFER_USAGE_ONE_TIME_SUBMIT_BIT
    // flag is submitted
    // multiple times
    DRAWSTATE_INVALID_SECONDARY_COMMAND_BUFFER, // vkCmdExecuteCommands() called
                                                // with a primary commandBuffer
                                                // in pCommandBuffers array
    DRAWSTATE_VIEWPORT_NOT_BOUND,               // Draw submitted with no viewport state bound
    DRAWSTATE_SCISSOR_NOT_BOUND,                // Draw submitted with no scissor state bound
    DRAWSTATE_LINE_WIDTH_NOT_BOUND,             // Draw submitted with no line width state
                                                // bound
    DRAWSTATE_DEPTH_BIAS_NOT_BOUND,             // Draw submitted with no depth bias state
                                                // bound
    DRAWSTATE_BLEND_NOT_BOUND,                  // Draw submitted with no blend state bound when
                                                // color write enabled
    DRAWSTATE_DEPTH_BOUNDS_NOT_BOUND,           // Draw submitted with no depth bounds
                                                // state bound when depth enabled
    DRAWSTATE_STENCIL_NOT_BOUND,                // Draw submitted with no stencil state bound
                                                // when stencil enabled
    DRAWSTATE_INDEX_BUFFER_NOT_BOUND,           // Draw submitted with no depth-stencil
                                                // state bound when depth write enabled
    DRAWSTATE_PIPELINE_LAYOUTS_INCOMPATIBLE,    // Draw submitted PSO Pipeline
                                                // layout that's not compatible
                                                // with layout from
                                                // BindDescriptorSets
    DRAWSTATE_RENDERPASS_INCOMPATIBLE,          // Incompatible renderpasses between
                                                // secondary cmdBuffer and primary
                                                // cmdBuffer or framebuffer
    DRAWSTATE_FRAMEBUFFER_INCOMPATIBLE,         // Incompatible framebuffer between
                                                // secondary cmdBuffer and active
                                                // renderPass
    DRAWSTATE_INVALID_FRAMEBUFFER_CREATE_INFO,  // Invalid VkFramebufferCreateInfo state
    DRAWSTATE_INVALID_RENDERPASS,               // Use of a NULL or otherwise invalid
                                                // RenderPass object
    DRAWSTATE_INVALID_RENDERPASS_CMD,           // Invalid cmd submitted while a
                                                // RenderPass is active
    DRAWSTATE_NO_ACTIVE_RENDERPASS,             // Rendering cmd submitted without an active
                                                // RenderPass
    DRAWSTATE_INVALID_IMAGE_USAGE,              // Image attachment location conflicts with
                                                // image's USAGE flags
    DRAWSTATE_INVALID_ATTACHMENT_INDEX,         // Attachment reference contains an index
                                                // that is out-of-bounds
    DRAWSTATE_DESCRIPTOR_SET_NOT_UPDATED,       // DescriptorSet bound but it was
                                                // never updated. This is a warning
                                                // code.
    DRAWSTATE_DESCRIPTOR_SET_NOT_BOUND,         // DescriptorSet used by pipeline at
                                                // draw time is not bound, or has been
                                                // disturbed (which would have flagged
                                                // previous warning)
    DRAWSTATE_INVALID_DYNAMIC_OFFSET_COUNT,     // DescriptorSets bound with
                                                // different number of dynamic
                                                // descriptors that were included in
                                                // dynamicOffsetCount
    DRAWSTATE_CLEAR_CMD_BEFORE_DRAW,            // Clear cmd issued before any Draw in
                                                // CommandBuffer, should use RenderPass Ops
                                                // instead
    DRAWSTATE_BEGIN_CB_INVALID_STATE,           // CB state at Begin call is bad. Can be
                                                // Primary/Secondary CB created with
                                                // mismatched FB/RP information or CB in
                                                // RECORDING state
    DRAWSTATE_INVALID_CB_SIMULTANEOUS_USE,      // CmdBuffer is being used in
                                                // violation of
    // VK_COMMAND_BUFFER_USAGE_SIMULTANEOUS_USE_BIT
    // rules (i.e. simultaneous use w/o
    // that bit set)
    DRAWSTATE_INVALID_COMMAND_BUFFER_RESET, // Attempting to call Reset (or
                                            // Begin on recorded cmdBuffer) that
                                            // was allocated from Pool w/o
    // VK_COMMAND_POOL_CREATE_RESET_COMMAND_BUFFER_BIT
    // bit set
    DRAWSTATE_VIEWPORT_SCISSOR_MISMATCH,             // Count for viewports and scissors
                                                     // mismatch and/or state doesn't match
                                                     // count
    DRAWSTATE_INVALID_IMAGE_ASPECT,                  // Image aspect is invalid for the current
                                                     // operation
    DRAWSTATE_MISSING_ATTACHMENT_REFERENCE,          // Attachment reference must be
                                                     // present in active subpass
    DRAWSTATE_SAMPLER_DESCRIPTOR_ERROR,              // A Descriptor of *_SAMPLER type is
                                                     // being updated with an invalid or bad
                                                     // Sampler
    DRAWSTATE_INCONSISTENT_IMMUTABLE_SAMPLER_UPDATE, // Descriptors of
                                                     // *COMBINED_IMAGE_SAMPLER
                                                     // type are being updated
                                                     // where some, but not all,
                                                     // of the updates use
                                                     // immutable samplers
    DRAWSTATE_IMAGEVIEW_DESCRIPTOR_ERROR,            // A Descriptor of *_IMAGE or
                                                     // *_ATTACHMENT type is being updated
                                                     // with an invalid or bad ImageView
    DRAWSTATE_BUFFERVIEW_DESCRIPTOR_ERROR,           // A Descriptor of *_TEXEL_BUFFER
                                                     // type is being updated with an
                                                     // invalid or bad BufferView
    DRAWSTATE_BUFFERINFO_DESCRIPTOR_ERROR,           // A Descriptor of
    // *_[UNIFORM|STORAGE]_BUFFER_[DYNAMIC]
    // type is being updated with an
    // invalid or bad BufferView
    DRAWSTATE_DYNAMIC_OFFSET_OVERFLOW,       // At draw time the dynamic offset
                                             // combined with buffer offset and range
                                             // oversteps size of buffer
    DRAWSTATE_DOUBLE_DESTROY,                // Destroying an object twice
    DRAWSTATE_OBJECT_INUSE,                  // Destroying or modifying an object in use by a
                                             // command buffer
    DRAWSTATE_QUEUE_FORWARD_PROGRESS,        // Queue cannot guarantee forward progress
    DRAWSTATE_INVALID_BUFFER_MEMORY_OFFSET,  // Dynamic Buffer Offset
                                             // violates memory requirements limit
    DRAWSTATE_INVALID_TEXEL_BUFFER_OFFSET,   // Dynamic Texel Buffer Offsets
                                             // violate device limit
    DRAWSTATE_INVALID_UNIFORM_BUFFER_OFFSET, // Dynamic Uniform Buffer Offsets
                                             // violate device limit
    DRAWSTATE_INVALID_STORAGE_BUFFER_OFFSET, // Dynamic Storage Buffer Offsets
                                             // violate device limit
    DRAWSTATE_INDEPENDENT_BLEND,             // If independent blending is not enabled, all
                                             // elements of pAttachmentsMustBeIdentical
    DRAWSTATE_DISABLED_LOGIC_OP,             // If logic operations is not enabled, logicOpEnable
                                             // must be VK_FALSE
    DRAWSTATE_INVALID_QUEUE_INDEX,           // Specified queue index exceeds number
                                             // of queried queue families
    DRAWSTATE_INVALID_QUEUE_FAMILY,          // Command buffer submitted on queue is from
                                             // a different queue family
    DRAWSTATE_IMAGE_TRANSFER_GRANULARITY,    // Violation of queue family's image transfer
                                             // granularity
    DRAWSTATE_PUSH_CONSTANTS_ERROR,          // Push constants exceed maxPushConstantSize
    DRAWSTATE_INVALID_SUBPASS_INDEX,         // Stepping beyond last subpass, or not reaching it
<<<<<<< HEAD
=======
    DRAWSTATE_SWAPCHAIN_NO_SYNC_FOR_ACQUIRE, // AcquireNextImageKHR with no sync object
    DRAWSTATE_SWAPCHAIN_INVALID_IMAGE,       // QueuePresentKHR with image index out of range
    DRAWSTATE_SWAPCHAIN_IMAGE_NOT_ACQUIRED,  // QueuePresentKHR with image not acquired by app
    DRAWSTATE_SWAPCHAIN_ALREADY_EXISTS,      // Surface has an existing swapchain that is not being replaced
    DRAWSTATE_SWAPCHAIN_WRONG_SURFACE,       // Swapchain being replaced is not attached to the same surface
>>>>>>> 9dee5292
};

// Shader Checker ERROR codes
enum SHADER_CHECKER_ERROR {
    SHADER_CHECKER_NONE,
    SHADER_CHECKER_INTERFACE_TYPE_MISMATCH,    // Type mismatch between shader stages or shader and pipeline
    SHADER_CHECKER_OUTPUT_NOT_CONSUMED,        // Entry appears in output interface, but missing in input
    SHADER_CHECKER_INPUT_NOT_PRODUCED,         // Entry appears in input interface, but missing in output
    SHADER_CHECKER_NON_SPIRV_SHADER,           // Shader image is not SPIR-V
    SHADER_CHECKER_INCONSISTENT_SPIRV,         // General inconsistency within a SPIR-V module
    SHADER_CHECKER_UNKNOWN_STAGE,              // Stage is not supported by analysis
    SHADER_CHECKER_INCONSISTENT_VI,            // VI state contains conflicting binding or attrib descriptions
    SHADER_CHECKER_MISSING_DESCRIPTOR,         // Shader attempts to use a descriptor binding not declared in the layout
    SHADER_CHECKER_BAD_SPECIALIZATION,         // Specialization map entry points outside specialization data block
    SHADER_CHECKER_MISSING_ENTRYPOINT,         // Shader module does not contain the requested entrypoint
    SHADER_CHECKER_PUSH_CONSTANT_OUT_OF_RANGE, // Push constant variable is not in a push constant range
    SHADER_CHECKER_PUSH_CONSTANT_NOT_ACCESSIBLE_FROM_STAGE, // Push constant range exists, but not accessible from stage
    SHADER_CHECKER_DESCRIPTOR_TYPE_MISMATCH,                // Descriptor type does not match shader resource type
    SHADER_CHECKER_DESCRIPTOR_NOT_ACCESSIBLE_FROM_STAGE,    // Descriptor used by shader, but not accessible from stage
    SHADER_CHECKER_FEATURE_NOT_ENABLED,                     // Shader uses capability requiring a feature not enabled on device
    SHADER_CHECKER_BAD_CAPABILITY,                          // Shader uses capability not supported by Vulkan (OpenCL features)
    SHADER_CHECKER_MISSING_INPUT_ATTACHMENT,   // Shader uses an input attachment but not declared in subpass
    SHADER_CHECKER_INPUT_ATTACHMENT_TYPE_MISMATCH,          // Shader input attachment type does not match subpass format
};

// Device Limits ERROR codes
enum DEV_LIMITS_ERROR {
    DEVLIMITS_NONE,                          // Used for INFO & other non-error messages
    DEVLIMITS_INVALID_INSTANCE,              // Invalid instance used
    DEVLIMITS_INVALID_PHYSICAL_DEVICE,       // Invalid physical device used
    DEVLIMITS_MISSING_QUERY_COUNT,           // Did not make initial call to an API to query the count
    DEVLIMITS_MUST_QUERY_COUNT,              // Failed to make initial call to an API to query the count
    DEVLIMITS_INVALID_FEATURE_REQUESTED,     // App requested a feature not supported by physical device
    DEVLIMITS_COUNT_MISMATCH,                // App requesting a count value different than actual value
    DEVLIMITS_INVALID_QUEUE_CREATE_REQUEST,  // Invalid queue requested based on queue family properties
};
#endif // CORE_VALIDATION_ERROR_ENUMS_H_<|MERGE_RESOLUTION|>--- conflicted
+++ resolved
@@ -62,13 +62,6 @@
     DRAWSTATE_INVALID_BARRIER,               // Invalid Barrier
     DRAWSTATE_INVALID_BUFFER,                // Invalid Buffer
     DRAWSTATE_INVALID_IMAGE,                 // Invalid Image
-<<<<<<< HEAD
-    DRAWSTATE_INVALID_QUERY,                 // Invalid Query
-    DRAWSTATE_INVALID_QUERY_POOL,            // Invalid QueryPool
-    DRAWSTATE_INVALID_FENCE,                 // Invalid Fence
-    DRAWSTATE_INVALID_EVENT,                 // Invalid Event
-    DRAWSTATE_INVALID_SAMPLER,               // Invalid Sampler
-=======
     DRAWSTATE_INVALID_BUFFER_VIEW,           // Invalid BufferView
     DRAWSTATE_INVALID_IMAGE_VIEW,            // Invalid ImageView
     DRAWSTATE_INVALID_QUERY,                 // Invalid Query
@@ -80,7 +73,6 @@
     DRAWSTATE_INVALID_SAMPLER,               // Invalid Sampler
     DRAWSTATE_INVALID_FRAMEBUFFER,           // Invalid Framebuffer
     DRAWSTATE_INVALID_DEVICE_MEMORY,         // Invalid DeviceMemory
->>>>>>> 9dee5292
     DRAWSTATE_VTX_INDEX_OUT_OF_BOUNDS,       // binding in vkCmdBindVertexData() too
                                              // large for PSO's
                                              // pVertexBindingDescriptions array
@@ -241,14 +233,11 @@
                                              // granularity
     DRAWSTATE_PUSH_CONSTANTS_ERROR,          // Push constants exceed maxPushConstantSize
     DRAWSTATE_INVALID_SUBPASS_INDEX,         // Stepping beyond last subpass, or not reaching it
-<<<<<<< HEAD
-=======
     DRAWSTATE_SWAPCHAIN_NO_SYNC_FOR_ACQUIRE, // AcquireNextImageKHR with no sync object
     DRAWSTATE_SWAPCHAIN_INVALID_IMAGE,       // QueuePresentKHR with image index out of range
     DRAWSTATE_SWAPCHAIN_IMAGE_NOT_ACQUIRED,  // QueuePresentKHR with image not acquired by app
     DRAWSTATE_SWAPCHAIN_ALREADY_EXISTS,      // Surface has an existing swapchain that is not being replaced
     DRAWSTATE_SWAPCHAIN_WRONG_SURFACE,       // Swapchain being replaced is not attached to the same surface
->>>>>>> 9dee5292
 };
 
 // Shader Checker ERROR codes
