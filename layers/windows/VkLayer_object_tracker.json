--- conflicted
+++ resolved
@@ -4,11 +4,7 @@
         "name": "VK_LAYER_LUNARG_object_tracker",
         "type": "GLOBAL",
         "library_path": ".\\VkLayer_object_tracker.dll",
-<<<<<<< HEAD
-        "api_version": "1.0.26",
-=======
         "api_version": "1.0.31",
->>>>>>> 9dee5292
         "implementation_version": "1",
         "description": "LunarG Validation Layer",
         "instance_extensions": [
