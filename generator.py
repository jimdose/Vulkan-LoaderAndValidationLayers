#!/usr/bin/python3 -i
#
# Copyright (c) 2013-2016 The Khronos Group Inc.
#
# Licensed under the Apache License, Version 2.0 (the "License");
# you may not use this file except in compliance with the License.
# You may obtain a copy of the License at
#
#     http://www.apache.org/licenses/LICENSE-2.0
#
# Unless required by applicable law or agreed to in writing, software
# distributed under the License is distributed on an "AS IS" BASIS,
# WITHOUT WARRANTIES OR CONDITIONS OF ANY KIND, either express or implied.
# See the License for the specific language governing permissions and
# limitations under the License.

import os,re,sys

def write( *args, **kwargs ):
    file = kwargs.pop('file',sys.stdout)
    end = kwargs.pop( 'end','\n')
    file.write( ' '.join([str(arg) for arg in args]) )
    file.write( end )

# noneStr - returns string argument, or "" if argument is None.
# Used in converting etree Elements into text.
#   str - string to convert
def noneStr(str):
    if (str):
        return str
    else:
        return ""

# enquote - returns string argument with surrounding quotes,
#   for serialization into Python code.
def enquote(str):
    if (str):
        return "'" + str + "'"
    else:
        return None

# apiName - returns True if name is a Vulkan name (vk/Vk/VK prefix, or a
# function pointer type), False otherwise.
def apiName(str):
    return str[0:2].lower() == 'vk' or str[0:3] == 'PFN'

# Primary sort key for regSortFeatures.
# Sorts by category of the feature name string:
#   Core API features (those defined with a <feature> tag)
#   ARB/KHR/OES (Khronos extensions)
#   other       (EXT/vendor extensions)
# This will need changing for Vulkan!
def regSortCategoryKey(feature):
    if (feature.elem.tag == 'feature'):
        return 0
    elif (feature.category == 'ARB' or
          feature.category == 'KHR' or
          feature.category == 'OES'):
        return 1
    else:
        return 2

# Secondary sort key for regSortFeatures.
# Sorts by extension name.
def regSortNameKey(feature):
    return feature.name

# Second sort key for regSortFeatures.
# Sorts by feature version. <extension> elements all have version number "0"
def regSortFeatureVersionKey(feature):
    return float(feature.version)

# Tertiary sort key for regSortFeatures.
# Sorts by extension number. <feature> elements all have extension number 0.
def regSortExtensionNumberKey(feature):
    return int(feature.number)

# regSortFeatures - default sort procedure for features.
# Sorts by primary key of feature category ('feature' or 'extension')
#   then by version number (for features)
#   then by extension number (for extensions)
def regSortFeatures(featureList):
    featureList.sort(key = regSortExtensionNumberKey)
    featureList.sort(key = regSortFeatureVersionKey)
    featureList.sort(key = regSortCategoryKey)

# GeneratorOptions - base class for options used during header production
# These options are target language independent, and used by
# Registry.apiGen() and by base OutputGenerator objects.
#
# Members
#   filename - basename of file to generate, or None to write to stdout.
#   directory - directory in which to generate filename
#   apiname - string matching <api> 'apiname' attribute, e.g. 'gl'.
#   profile - string specifying API profile , e.g. 'core', or None.
#   versions - regex matching API versions to process interfaces for.
#     Normally '.*' or '[0-9]\.[0-9]' to match all defined versions.
#   emitversions - regex matching API versions to actually emit
#    interfaces for (though all requested versions are considered
#    when deciding which interfaces to generate). For GL 4.3 glext.h,
#     this might be '1\.[2-5]|[2-4]\.[0-9]'.
#   defaultExtensions - If not None, a string which must in its
#     entirety match the pattern in the "supported" attribute of
#     the <extension>. Defaults to None. Usually the same as apiname.
#   addExtensions - regex matching names of additional extensions
#     to include. Defaults to None.
#   removeExtensions - regex matching names of extensions to
#     remove (after defaultExtensions and addExtensions). Defaults
#     to None.
#   sortProcedure - takes a list of FeatureInfo objects and sorts
#     them in place to a preferred order in the generated output.
#     Default is core API versions, ARB/KHR/OES extensions, all
#     other extensions, alphabetically within each group.
# The regex patterns can be None or empty, in which case they match
#   nothing.
class GeneratorOptions:
    """Represents options during header production from an API registry"""
    def __init__(self,
                 filename = None,
                 directory = '.',
                 apiname = None,
                 profile = None,
                 versions = '.*',
                 emitversions = '.*',
                 defaultExtensions = None,
                 addExtensions = None,
                 removeExtensions = None,
                 sortProcedure = regSortFeatures):
        self.filename          = filename
        self.directory         = directory
        self.apiname           = apiname
        self.profile           = profile
        self.versions          = self.emptyRegex(versions)
        self.emitversions      = self.emptyRegex(emitversions)
        self.defaultExtensions = defaultExtensions
        self.addExtensions     = self.emptyRegex(addExtensions)
        self.removeExtensions  = self.emptyRegex(removeExtensions)
        self.sortProcedure     = sortProcedure
    #
    # Substitute a regular expression which matches no version
    # or extension names for None or the empty string.
    def emptyRegex(self,pat):
        if (pat == None or pat == ''):
            return '_nomatch_^'
        else:
            return pat

# OutputGenerator - base class for generating API interfaces.
# Manages basic logic, logging, and output file control
# Derived classes actually generate formatted output.
#
# ---- methods ----
# OutputGenerator(errFile, warnFile, diagFile)
#   errFile, warnFile, diagFile - file handles to write errors,
#     warnings, diagnostics to. May be None to not write.
# logMsg(level, *args) - log messages of different categories
#   level - 'error', 'warn', or 'diag'. 'error' will also
#     raise a UserWarning exception
#   *args - print()-style arguments
# setExtMap(map) - specify a dictionary map from extension names to
#   numbers, used in creating values for extension enumerants.
# makeDir(directory) - create a directory, if not already done.
#   Generally called from derived generators creating hierarchies.
# beginFile(genOpts) - start a new interface file
#   genOpts - GeneratorOptions controlling what's generated and how
# endFile() - finish an interface file, closing it when done
# beginFeature(interface, emit) - write interface for a feature
# and tag generated features as having been done.
#   interface - element for the <version> / <extension> to generate
#   emit - actually write to the header only when True
# endFeature() - finish an interface.
# genType(typeinfo,name) - generate interface for a type
#   typeinfo - TypeInfo for a type
# genStruct(typeinfo,name) - generate interface for a C "struct" type.
#   typeinfo - TypeInfo for a type interpreted as a struct
# genGroup(groupinfo,name) - generate interface for a group of enums (C "enum")
#   groupinfo - GroupInfo for a group
# genEnum(enuminfo, name) - generate interface for an enum (constant)
#   enuminfo - EnumInfo for an enum
#   name - enum name
# genCmd(cmdinfo) - generate interface for a command
#   cmdinfo - CmdInfo for a command
# isEnumRequired(enumElem) - return True if this <enum> element is required
#   elem - <enum> element to test
# makeCDecls(cmd) - return C prototype and function pointer typedef for a
#     <command> Element, as a list of two strings
#   cmd - Element for the <command>
# newline() - print a newline to the output file (utility function)
#
class OutputGenerator:
    """Generate specified API interfaces in a specific style, such as a C header"""
    #
    # categoryToPath - map XML 'category' to include file directory name
    categoryToPath = {
        'bitmask'      : 'flags',
        'enum'         : 'enums',
        'funcpointer'  : 'funcpointers',
        'handle'       : 'handles',
        'define'       : 'defines',
        'basetype'     : 'basetypes',
    }
    #
    # Constructor
    def __init__(self,
                 errFile = sys.stderr,
                 warnFile = sys.stderr,
                 diagFile = sys.stdout):
        self.outFile = None
        self.errFile = errFile
        self.warnFile = warnFile
        self.diagFile = diagFile
        # Internal state
        self.featureName = None
        self.genOpts = None
        self.registry = None
        # Used for extension enum value generation
        self.extBase      = 1000000000
        self.extBlockSize = 1000
        self.madeDirs = {}
    #
    # logMsg - write a message of different categories to different
    #   destinations.
    # level -
    #   'diag' (diagnostic, voluminous)
    #   'warn' (warning)
    #   'error' (fatal error - raises exception after logging)
    # *args - print()-style arguments to direct to corresponding log
    def logMsg(self, level, *args):
        """Log a message at the given level. Can be ignored or log to a file"""
        if (level == 'error'):
            strfile = io.StringIO()
            write('ERROR:', *args, file=strfile)
            if (self.errFile != None):
                write(strfile.getvalue(), file=self.errFile)
            raise UserWarning(strfile.getvalue())
        elif (level == 'warn'):
            if (self.warnFile != None):
                write('WARNING:', *args, file=self.warnFile)
        elif (level == 'diag'):
            if (self.diagFile != None):
                write('DIAG:', *args, file=self.diagFile)
        else:
            raise UserWarning(
                '*** FATAL ERROR in Generator.logMsg: unknown level:' + level)
    #
    # enumToValue - parses and converts an <enum> tag into a value.
    # Returns a list
    #   first element - integer representation of the value, or None
    #       if needsNum is False. The value must be a legal number
    #       if needsNum is True.
    #   second element - string representation of the value
    # There are several possible representations of values.
    #   A 'value' attribute simply contains the value.
    #   A 'bitpos' attribute defines a value by specifying the bit
    #       position which is set in that value.
    #   A 'offset','extbase','extends' triplet specifies a value
    #       as an offset to a base value defined by the specified
    #       'extbase' extension name, which is then cast to the
    #       typename specified by 'extends'. This requires probing
    #       the registry database, and imbeds knowledge of the
    #       Vulkan extension enum scheme in this function.
    def enumToValue(self, elem, needsNum):
        name = elem.get('name')
        numVal = None
        if ('value' in elem.keys()):
            value = elem.get('value')
            # print('About to translate value =', value, 'type =', type(value))
            if (needsNum):
                numVal = int(value, 0)
            # If there's a non-integer, numeric 'type' attribute (e.g. 'u' or
            # 'ull'), append it to the string value.
            # t = enuminfo.elem.get('type')
            # if (t != None and t != '' and t != 'i' and t != 's'):
            #     value += enuminfo.type
            self.logMsg('diag', 'Enum', name, '-> value [', numVal, ',', value, ']')
            return [numVal, value]
        if ('bitpos' in elem.keys()):
            value = elem.get('bitpos')
            numVal = int(value, 0)
            numVal = 1 << numVal
            value = '0x%08x' % numVal
            self.logMsg('diag', 'Enum', name, '-> bitpos [', numVal, ',', value, ']')
            return [numVal, value]
        if ('offset' in elem.keys()):
            # Obtain values in the mapping from the attributes
            enumNegative = False
            offset = int(elem.get('offset'),0)
            extnumber = int(elem.get('extnumber'),0)
            extends = elem.get('extends')
            if ('dir' in elem.keys()):
                enumNegative = True
            self.logMsg('diag', 'Enum', name, 'offset =', offset,
                'extnumber =', extnumber, 'extends =', extends,
                'enumNegative =', enumNegative)
            # Now determine the actual enumerant value, as defined
            # in the "Layers and Extensions" appendix of the spec.
            numVal = self.extBase + (extnumber - 1) * self.extBlockSize + offset
            if (enumNegative):
                numVal = -numVal
            value = '%d' % numVal
            # More logic needed!
            self.logMsg('diag', 'Enum', name, '-> offset [', numVal, ',', value, ']')
            return [numVal, value]
        return [None, None]
    #
    def makeDir(self, path):
        self.logMsg('diag', 'OutputGenerator::makeDir(' + path + ')')
        if not (path in self.madeDirs.keys()):
            # This can get race conditions with multiple writers, see
            # https://stackoverflow.com/questions/273192/
            if not os.path.exists(path):
                os.makedirs(path)
            self.madeDirs[path] = None
    #
    def beginFile(self, genOpts):
        self.genOpts = genOpts
        #
        # Open specified output file. Not done in constructor since a
        # Generator can be used without writing to a file.
        if (self.genOpts.filename != None):
            self.outFile = open(self.genOpts.directory + '/' + self.genOpts.filename, 'w')
        else:
            self.outFile = sys.stdout
    def endFile(self):
        self.errFile and self.errFile.flush()
        self.warnFile and self.warnFile.flush()
        self.diagFile and self.diagFile.flush()
        self.outFile.flush()
        if (self.outFile != sys.stdout and self.outFile != sys.stderr):
            self.outFile.close()
        self.genOpts = None
    #
    def beginFeature(self, interface, emit):
        self.emit = emit
        self.featureName = interface.get('name')
        # If there's an additional 'protect' attribute in the feature, save it
        self.featureExtraProtect = interface.get('protect')
    def endFeature(self):
        # Derived classes responsible for emitting feature
        self.featureName = None
        self.featureExtraProtect = None
    # Utility method to validate we're generating something only inside a
    # <feature> tag
    def validateFeature(self, featureType, featureName):
        if (self.featureName == None):
            raise UserWarning('Attempt to generate', featureType, name,
                    'when not in feature')
    #
    # Type generation
    def genType(self, typeinfo, name):
        self.validateFeature('type', name)
    #
    # Struct (e.g. C "struct" type) generation
    def genStruct(self, typeinfo, name):
        self.validateFeature('struct', name)
    #
    # Group (e.g. C "enum" type) generation
    def genGroup(self, groupinfo, name):
        self.validateFeature('group', name)
    #
    # Enumerant (really, constant) generation
    def genEnum(self, enuminfo, name):
        self.validateFeature('enum', name)
    #
    # Command generation
    def genCmd(self, cmd, name):
        self.validateFeature('command', name)
    #
    # Utility functions - turn a <proto> <name> into C-language prototype
    # and typedef declarations for that name.
    # name - contents of <name> tag
    # tail - whatever text follows that tag in the Element
    def makeProtoName(self, name, tail):
        return self.genOpts.apientry + name + tail
    def makeTypedefName(self, name, tail):
       return '(' + self.genOpts.apientryp + 'PFN_' + name + tail + ')'
    #
    # makeCParamDecl - return a string which is an indented, formatted
    # declaration for a <param> or <member> block (e.g. function parameter
    # or structure/union member).
    # param - Element (<param> or <member>) to format
    # aligncol - if non-zero, attempt to align the nested <name> element
    #   at this column
    def makeCParamDecl(self, param, aligncol):
        paramdecl = '    ' + noneStr(param.text)
        for elem in param:
            text = noneStr(elem.text)
            tail = noneStr(elem.tail)
            if (elem.tag == 'name' and aligncol > 0):
                self.logMsg('diag', 'Aligning parameter', elem.text, 'to column', self.genOpts.alignFuncParam)
                # Align at specified column, if possible
                paramdecl = paramdecl.rstrip()
                oldLen = len(paramdecl)
                # This works around a problem where very long type names -
                # longer than the alignment column - would run into the tail
                # text.
                paramdecl = paramdecl.ljust(aligncol-1) + ' '
                newLen = len(paramdecl)
                self.logMsg('diag', 'Adjust length of parameter decl from', oldLen, 'to', newLen, ':', paramdecl)
            paramdecl += text + tail
        return paramdecl
    #
    # getCParamTypeLength - return the length of the type field is an indented, formatted
    # declaration for a <param> or <member> block (e.g. function parameter
    # or structure/union member).
    # param - Element (<param> or <member>) to identify
    def getCParamTypeLength(self, param):
        paramdecl = '    ' + noneStr(param.text)
        for elem in param:
            text = noneStr(elem.text)
            tail = noneStr(elem.tail)
            if (elem.tag == 'name'):
                # Align at specified column, if possible
                newLen = len(paramdecl.rstrip())
                self.logMsg('diag', 'Identifying length of', elem.text, 'as', newLen)
            paramdecl += text + tail
        return newLen
    #
    # isEnumRequired(elem) - return True if this <enum> element is
    # required, False otherwise
    # elem - <enum> element to test
    def isEnumRequired(self, elem):
        return (elem.get('extname') is None or
                re.match(self.genOpts.addExtensions, elem.get('extname')) is not None or
                self.genOpts.defaultExtensions == elem.get('supported'))
    #
    # makeCDecls - return C prototype and function pointer typedef for a
    #   command, as a two-element list of strings.
    # cmd - Element containing a <command> tag
    def makeCDecls(self, cmd):
        """Generate C function pointer typedef for <command> Element"""
        proto = cmd.find('proto')
        params = cmd.findall('param')
        # Begin accumulating prototype and typedef strings
        pdecl = self.genOpts.apicall
        tdecl = 'typedef '
        #
        # Insert the function return type/name.
        # For prototypes, add APIENTRY macro before the name
        # For typedefs, add (APIENTRY *<name>) around the name and
        #   use the PFN_cmdnameproc naming convention.
        # Done by walking the tree for <proto> element by element.
        # etree has elem.text followed by (elem[i], elem[i].tail)
        #   for each child element and any following text
        # Leading text
        pdecl += noneStr(proto.text)
        tdecl += noneStr(proto.text)
        # For each child element, if it's a <name> wrap in appropriate
        # declaration. Otherwise append its contents and tail contents.
        for elem in proto:
            text = noneStr(elem.text)
            tail = noneStr(elem.tail)
            if (elem.tag == 'name'):
                pdecl += self.makeProtoName(text, tail)
                tdecl += self.makeTypedefName(text, tail)
            else:
                pdecl += text + tail
                tdecl += text + tail
        # Now add the parameter declaration list, which is identical
        # for prototypes and typedefs. Concatenate all the text from
        # a <param> node without the tags. No tree walking required
        # since all tags are ignored.
        # Uses: self.indentFuncProto
        # self.indentFuncPointer
        # self.alignFuncParam
        # Might be able to doubly-nest the joins, e.g.
        #   ','.join(('_'.join([l[i] for i in range(0,len(l))])
        n = len(params)
        # Indented parameters
        if n > 0:
            indentdecl = '(\n'
            for i in range(0,n):
                paramdecl = self.makeCParamDecl(params[i], self.genOpts.alignFuncParam)
                if (i < n - 1):
                    paramdecl += ',\n'
                else:
                    paramdecl += ');'
                indentdecl += paramdecl
        else:
            indentdecl = '(void);'
        # Non-indented parameters
        paramdecl = '('
        if n > 0:
            for i in range(0,n):
                paramdecl += ''.join([t for t in params[i].itertext()])
                if (i < n - 1):
                    paramdecl += ', '
        else:
            paramdecl += 'void'
        paramdecl += ");";
        return [ pdecl + indentdecl, tdecl + paramdecl ]
    #
    def newline(self):
        write('', file=self.outFile)

    def setRegistry(self, registry):
        self.registry = registry
<<<<<<< HEAD
        #

# COutputGenerator - subclass of OutputGenerator.
# Generates C-language API interfaces.
#
# ---- methods ----
# COutputGenerator(errFile, warnFile, diagFile) - args as for
#   OutputGenerator. Defines additional internal state.
# ---- methods overriding base class ----
# beginFile(genOpts)
# endFile()
# beginFeature(interface, emit)
# endFeature()
# genType(typeinfo,name)
# genStruct(typeinfo,name)
# genGroup(groupinfo,name)
# genEnum(enuminfo, name)
# genCmd(cmdinfo)
class COutputGenerator(OutputGenerator):
    """Generate specified API interfaces in a specific style, such as a C header"""
    # This is an ordered list of sections in the header file.
    TYPE_SECTIONS = ['include', 'define', 'basetype', 'handle', 'enum',
                     'group', 'bitmask', 'funcpointer', 'struct']
    ALL_SECTIONS = TYPE_SECTIONS + ['commandPointer', 'command']
    def __init__(self,
                 errFile = sys.stderr,
                 warnFile = sys.stderr,
                 diagFile = sys.stdout):
        OutputGenerator.__init__(self, errFile, warnFile, diagFile)
        # Internal state - accumulators for different inner block text
        self.sections = dict([(section, []) for section in self.ALL_SECTIONS])
    #
    def beginFile(self, genOpts):
        OutputGenerator.beginFile(self, genOpts)
        # C-specific
        #
        # Multiple inclusion protection & C++ wrappers.
        if (genOpts.protectFile and self.genOpts.filename):
            headerSym = re.sub('\.h', '_h_',
                               os.path.basename(self.genOpts.filename)).upper()
            write('#ifndef', headerSym, file=self.outFile)
            write('#define', headerSym, '1', file=self.outFile)
            self.newline()
        write('#ifdef __cplusplus', file=self.outFile)
        write('extern "C" {', file=self.outFile)
        write('#endif', file=self.outFile)
        self.newline()
        #
        # User-supplied prefix text, if any (list of strings)
        if (genOpts.prefixText):
            for s in genOpts.prefixText:
                write(s, file=self.outFile)
        #
        # Some boilerplate describing what was generated - this
        # will probably be removed later since the extensions
        # pattern may be very long.
        # write('/* Generated C header for:', file=self.outFile)
        # write(' * API:', genOpts.apiname, file=self.outFile)
        # if (genOpts.profile):
        #     write(' * Profile:', genOpts.profile, file=self.outFile)
        # write(' * Versions considered:', genOpts.versions, file=self.outFile)
        # write(' * Versions emitted:', genOpts.emitversions, file=self.outFile)
        # write(' * Default extensions included:', genOpts.defaultExtensions, file=self.outFile)
        # write(' * Additional extensions included:', genOpts.addExtensions, file=self.outFile)
        # write(' * Extensions removed:', genOpts.removeExtensions, file=self.outFile)
        # write(' */', file=self.outFile)
    def endFile(self):
        # C-specific
        # Finish C++ wrapper and multiple inclusion protection
        self.newline()
        write('#ifdef __cplusplus', file=self.outFile)
        write('}', file=self.outFile)
        write('#endif', file=self.outFile)
        if (self.genOpts.protectFile and self.genOpts.filename):
            self.newline()
            write('#endif', file=self.outFile)
        # Finish processing in superclass
        OutputGenerator.endFile(self)
    def beginFeature(self, interface, emit):
        # Start processing in superclass
        OutputGenerator.beginFeature(self, interface, emit)
        # C-specific
        # Accumulate includes, defines, types, enums, function pointer typedefs,
        # end function prototypes separately for this feature. They're only
        # printed in endFeature().
        self.sections = dict([(section, []) for section in self.ALL_SECTIONS])
    def endFeature(self):
        # C-specific
        # Actually write the interface to the output file.
        if (self.emit):
            self.newline()
            if (self.genOpts.protectFeature):
                write('#ifndef', self.featureName, file=self.outFile)
            # If type declarations are needed by other features based on
            # this one, it may be necessary to suppress the ExtraProtect,
            # or move it below the 'for section...' loop.
            if (self.featureExtraProtect != None):
                write('#ifdef', self.featureExtraProtect, file=self.outFile)
            write('#define', self.featureName, '1', file=self.outFile)
            for section in self.TYPE_SECTIONS:
                contents = self.sections[section]
                if contents:
                    write('\n'.join(contents), file=self.outFile)
                    self.newline()
            if (self.genOpts.genFuncPointers and self.sections['commandPointer']):
                write('\n'.join(self.sections['commandPointer']), file=self.outFile)
                self.newline()
            if (self.sections['command']):
                if (self.genOpts.protectProto):
                    write(self.genOpts.protectProto,
                          self.genOpts.protectProtoStr, file=self.outFile)
                write('\n'.join(self.sections['command']), end='', file=self.outFile)
                if (self.genOpts.protectProto):
                    write('#endif', file=self.outFile)
                else:
                    self.newline()
            if (self.featureExtraProtect != None):
                write('#endif /*', self.featureExtraProtect, '*/', file=self.outFile)
            if (self.genOpts.protectFeature):
                write('#endif /*', self.featureName, '*/', file=self.outFile)
        # Finish processing in superclass
        OutputGenerator.endFeature(self)
    #
    # Append a definition to the specified section
    def appendSection(self, section, text):
        # self.sections[section].append('SECTION: ' + section + '\n')
        self.sections[section].append(text)
    #
    # Type generation
    def genType(self, typeinfo, name):
        OutputGenerator.genType(self, typeinfo, name)
        typeElem = typeinfo.elem
        # If the type is a struct type, traverse the imbedded <member> tags
        # generating a structure. Otherwise, emit the tag text.
        category = typeElem.get('category')
        if (category == 'struct' or category == 'union'):
            self.genStruct(typeinfo, name)
        else:
            # Replace <apientry /> tags with an APIENTRY-style string
            # (from self.genOpts). Copy other text through unchanged.
            # If the resulting text is an empty string, don't emit it.
            s = noneStr(typeElem.text)
            for elem in typeElem:
                if (elem.tag == 'apientry'):
                    s += self.genOpts.apientry + noneStr(elem.tail)
                else:
                    s += noneStr(elem.text) + noneStr(elem.tail)
            if s:
                # Add extra newline after multi-line entries.
                if '\n' in s:
                    s += '\n'
                self.appendSection(category, s)
    #
    # Struct (e.g. C "struct" type) generation.
    # This is a special case of the <type> tag where the contents are
    # interpreted as a set of <member> tags instead of freeform C
    # C type declarations. The <member> tags are just like <param>
    # tags - they are a declaration of a struct or union member.
    # Only simple member declarations are supported (no nested
    # structs etc.)
    def genStruct(self, typeinfo, typeName):
        OutputGenerator.genStruct(self, typeinfo, typeName)
        body = 'typedef ' + typeinfo.elem.get('category') + ' ' + typeName + ' {\n'
        # paramdecl = self.makeCParamDecl(typeinfo.elem, self.genOpts.alignFuncParam)
        targetLen = 0;
        for member in typeinfo.elem.findall('.//member'):
            targetLen = max(targetLen, self.getCParamTypeLength(member))
        for member in typeinfo.elem.findall('.//member'):
            body += self.makeCParamDecl(member, targetLen + 4)
            body += ';\n'
        body += '} ' + typeName + ';\n'
        self.appendSection('struct', body)
    #
    # Group (e.g. C "enum" type) generation.
    # These are concatenated together with other types.
    def genGroup(self, groupinfo, groupName):
        OutputGenerator.genGroup(self, groupinfo, groupName)
        groupElem = groupinfo.elem

        expandName = re.sub(r'([0-9a-z_])([A-Z0-9][^A-Z0-9]?)',r'\1_\2',groupName).upper()

        expandPrefix = expandName
        expandSuffix = ''
        expandSuffixMatch = re.search(r'[A-Z][A-Z]+$',groupName)
        if expandSuffixMatch:
            expandSuffix = '_' + expandSuffixMatch.group()
            # Strip off the suffix from the prefix
            expandPrefix = expandName.rsplit(expandSuffix, 1)[0]

        # Prefix
        body = "\ntypedef enum " + groupName + " {\n"

        isEnum = ('FLAG_BITS' not in expandPrefix)

        # Loop over the nested 'enum' tags. Keep track of the minimum and
        # maximum numeric values, if they can be determined; but only for
        # core API enumerants, not extension enumerants. This is inferred
        # by looking for 'extends' attributes.
        minName = None
        for elem in groupElem.findall('enum'):
            # Convert the value to an integer and use that to track min/max.
            # Values of form -(number) are accepted but nothing more complex.
            # Should catch exceptions here for more complex constructs. Not yet.
            (numVal,strVal) = self.enumToValue(elem, True)
            name = elem.get('name')

            # Extension enumerants are only included if they are requested
            # in addExtensions or match defaultExtensions.
            if (elem.get('extname') is None or
              re.match(self.genOpts.addExtensions,elem.get('extname')) is not None or
              self.genOpts.defaultExtensions == elem.get('supported')):
                body += "    " + name + " = " + strVal + ",\n"

            if (isEnum  and elem.get('extends') is None):
                if (minName == None):
                    minName = maxName = name
                    minValue = maxValue = numVal
                elif (numVal < minValue):
                    minName = name
                    minValue = numVal
                elif (numVal > maxValue):
                    maxName = name
                    maxValue = numVal
        # Generate min/max value tokens and a range-padding enum. Need some
        # additional padding to generate correct names...
        if isEnum:
            body += "    " + expandPrefix + "_BEGIN_RANGE" + expandSuffix + " = " + minName + ",\n"
            body += "    " + expandPrefix + "_END_RANGE" + expandSuffix + " = " + maxName + ",\n"
            body += "    " + expandPrefix + "_RANGE_SIZE" + expandSuffix + " = (" + maxName + " - " + minName + " + 1),\n"

        body += "    " + expandPrefix + "_MAX_ENUM" + expandSuffix + " = 0x7FFFFFFF\n"

        # Postfix
        body += "} " + groupName + ";"
        if groupElem.get('type') == 'bitmask':
            section = 'bitmask'
        else:
            section = 'group'
        self.appendSection(section, body)
    # Enumerant generation
    # <enum> tags may specify their values in several ways, but are usually
    # just integers.
    def genEnum(self, enuminfo, name):
        OutputGenerator.genEnum(self, enuminfo, name)
        (numVal,strVal) = self.enumToValue(enuminfo.elem, False)
        body = '#define ' + name.ljust(33) + ' ' + strVal
        self.appendSection('enum', body)
    #
    # Command generation
    def genCmd(self, cmdinfo, name):
        OutputGenerator.genCmd(self, cmdinfo, name)
        #
        decls = self.makeCDecls(cmdinfo.elem)
        self.appendSection('command', decls[0] + '\n')
        if (self.genOpts.genFuncPointers):
            self.appendSection('commandPointer', decls[1])

# DocOutputGenerator - subclass of OutputGenerator.
# Generates AsciiDoc includes with C-language API interfaces, for reference
# pages and the Vulkan specification. Similar to COutputGenerator, but
# each interface is written into a different file as determined by the
# options, only actual C types are emitted, and none of the boilerplate
# preprocessor code is emitted.
#
# ---- methods ----
# DocOutputGenerator(errFile, warnFile, diagFile) - args as for
#   OutputGenerator. Defines additional internal state.
# ---- methods overriding base class ----
# beginFile(genOpts)
# endFile()
# beginFeature(interface, emit)
# endFeature()
# genType(typeinfo,name)
# genStruct(typeinfo,name)
# genGroup(groupinfo,name)
# genEnum(enuminfo, name)
# genCmd(cmdinfo)
class DocOutputGenerator(OutputGenerator):
    """Generate specified API interfaces in a specific style, such as a C header"""
    def __init__(self,
                 errFile = sys.stderr,
                 warnFile = sys.stderr,
                 diagFile = sys.stdout):
        OutputGenerator.__init__(self, errFile, warnFile, diagFile)
    #
    def beginFile(self, genOpts):
        OutputGenerator.beginFile(self, genOpts)
    def endFile(self):
        OutputGenerator.endFile(self)
    def beginFeature(self, interface, emit):
        # Start processing in superclass
        OutputGenerator.beginFeature(self, interface, emit)
    def endFeature(self):
        # Finish processing in superclass
        OutputGenerator.endFeature(self)
    #
    # Generate an include file
    #
    # directory - subdirectory to put file in
    # basename - base name of the file
    # contents - contents of the file (Asciidoc boilerplate aside)
    def writeInclude(self, directory, basename, contents):
        # Create file
        filename = self.genOpts.genDirectory + '/' + directory + '/' + basename + '.txt'
        self.logMsg('diag', '# Generating include file:', filename)
        fp = open(filename, 'w')
        # Asciidoc anchor
        write('// WARNING: DO NOT MODIFY! This file is automatically generated from the vk.xml registry', file=fp)
        write('ifndef::doctype-manpage[]', file=fp)
        write('[[{0},{0}]]'.format(basename), file=fp)
        write('["source","{basebackend@docbook:c++:cpp}",title=""]', file=fp)
        write('endif::doctype-manpage[]', file=fp)
        write('ifdef::doctype-manpage[]', file=fp)
        write('["source","{basebackend@docbook:c++:cpp}"]', file=fp)
        write('endif::doctype-manpage[]', file=fp)
        write('------------------------------------------------------------------------------', file=fp)
        write(contents, file=fp)
        write('------------------------------------------------------------------------------', file=fp)
        fp.close()
    #
    # Type generation
    def genType(self, typeinfo, name):
        OutputGenerator.genType(self, typeinfo, name)
        typeElem = typeinfo.elem
        # If the type is a struct type, traverse the imbedded <member> tags
        # generating a structure. Otherwise, emit the tag text.
        category = typeElem.get('category')
        if (category == 'struct' or category == 'union'):
            self.genStruct(typeinfo, name)
        else:
            # Replace <apientry /> tags with an APIENTRY-style string
            # (from self.genOpts). Copy other text through unchanged.
            # If the resulting text is an empty string, don't emit it.
            s = noneStr(typeElem.text)
            for elem in typeElem:
                if (elem.tag == 'apientry'):
                    s += self.genOpts.apientry + noneStr(elem.tail)
                else:
                    s += noneStr(elem.text) + noneStr(elem.tail)
            if (len(s) > 0):
                if (category == 'bitmask'):
                    self.writeInclude('flags', name, s + '\n')
                elif (category == 'enum'):
                    self.writeInclude('enums', name, s + '\n')
                elif (category == 'funcpointer'):
                    self.writeInclude('funcpointers', name, s+ '\n')
                else:
                    self.logMsg('diag', '# NOT writing include file for type:',
                        name, 'category: ', category)
            else:
                self.logMsg('diag', '# NOT writing empty include file for type', name)
    #
    # Struct (e.g. C "struct" type) generation.
    # This is a special case of the <type> tag where the contents are
    # interpreted as a set of <member> tags instead of freeform C
    # C type declarations. The <member> tags are just like <param>
    # tags - they are a declaration of a struct or union member.
    # Only simple member declarations are supported (no nested
    # structs etc.)
    def genStruct(self, typeinfo, typeName):
        OutputGenerator.genStruct(self, typeinfo, typeName)
        s = 'typedef ' + typeinfo.elem.get('category') + ' ' + typeName + ' {\n'
        # paramdecl = self.makeCParamDecl(typeinfo.elem, self.genOpts.alignFuncParam)
        targetLen = 0;
        for member in typeinfo.elem.findall('.//member'):
            targetLen = max(targetLen, self.getCParamTypeLength(member))
        for member in typeinfo.elem.findall('.//member'):
            s += self.makeCParamDecl(member, targetLen + 4)
            s += ';\n'
        s += '} ' + typeName + ';'
        self.writeInclude('structs', typeName, s)
    #
    # Group (e.g. C "enum" type) generation.
    # These are concatenated together with other types.
    def genGroup(self, groupinfo, groupName):
        OutputGenerator.genGroup(self, groupinfo, groupName)
        groupElem = groupinfo.elem

        # See if we need min/max/num/padding at end
        expand = self.genOpts.expandEnumerants

        if expand:
            expandName = re.sub(r'([0-9a-z_])([A-Z0-9][^A-Z0-9]?)',r'\1_\2',groupName).upper()
            isEnum = ('FLAG_BITS' not in expandName)

            expandPrefix = expandName
            expandSuffix = ''

            # Look for a suffix
            expandSuffixMatch = re.search(r'[A-Z][A-Z]+$',groupName)
            if expandSuffixMatch:
                expandSuffix = '_' + expandSuffixMatch.group()
                # Strip off the suffix from the prefix
                expandPrefix = expandName.rsplit(expandSuffix, 1)[0]

        # Prefix
        s = "typedef enum " + groupName + " {\n"

        # Loop over the nested 'enum' tags. Keep track of the minimum and
        # maximum numeric values, if they can be determined.
        minName = None
        for elem in groupElem.findall('enum'):
            # Convert the value to an integer and use that to track min/max.
            # Values of form -(number) are accepted but nothing more complex.
            # Should catch exceptions here for more complex constructs. Not yet.
            (numVal,strVal) = self.enumToValue(elem, True)
            name = elem.get('name')

            # Extension enumerants are only included if they are requested
            # in addExtensions or match defaultExtensions.
            if (elem.get('extname') is None or
              re.match(self.genOpts.addExtensions,elem.get('extname')) is not None or
              self.genOpts.defaultExtensions == elem.get('supported')):
                s += "    " + name + " = " + strVal + ",\n"

            if (expand and isEnum and elem.get('extends') is None):
                if (minName == None):
                    minName = maxName = name
                    minValue = maxValue = numVal
                elif (numVal < minValue):
                    minName = name
                    minValue = numVal
                elif (numVal > maxValue):
                    maxName = name
                    maxValue = numVal
        # Generate min/max value tokens and a range-padding enum. Need some
        # additional padding to generate correct names...
        if (expand):
            s += "\n"
            if isEnum:
                s += "    " + expandPrefix + "_BEGIN_RANGE" + expandSuffix + " = " + minName + ",\n"
                s += "    " + expandPrefix + "_END_RANGE" + expandSuffix + " = " + maxName + ",\n"
                s += "    " + expandPrefix + "_RANGE_SIZE" + expandSuffix + " = (" + maxName + " - " + minName + " + 1),\n"

            s += "    " + expandPrefix + "_MAX_ENUM" + expandSuffix + " = 0x7FFFFFFF\n"
        # Postfix
        s += "} " + groupName + ";"
        self.writeInclude('enums', groupName, s)
    # Enumerant generation
    # <enum> tags may specify their values in several ways, but are usually
    # just integers.
    def genEnum(self, enuminfo, name):
        OutputGenerator.genEnum(self, enuminfo, name)
        (numVal,strVal) = self.enumToValue(enuminfo.elem, False)
        s = '#define ' + name.ljust(33) + ' ' + strVal
        self.logMsg('diag', '# NOT writing compile-time constant', name)
        # self.writeInclude('consts', name, s)
    #
    # Command generation
    def genCmd(self, cmdinfo, name):
        OutputGenerator.genCmd(self, cmdinfo, name)
        #
        decls = self.makeCDecls(cmdinfo.elem)
        self.writeInclude('protos', name, decls[0])

# PyOutputGenerator - subclass of OutputGenerator.
# Generates Python data structures describing API names.
# Similar to DocOutputGenerator, but writes a single
# file.
#
# ---- methods ----
# PyOutputGenerator(errFile, warnFile, diagFile) - args as for
#   OutputGenerator. Defines additional internal state.
# ---- methods overriding base class ----
# beginFile(genOpts)
# endFile()
# genType(typeinfo,name)
# genStruct(typeinfo,name)
# genGroup(groupinfo,name)
# genEnum(enuminfo, name)
# genCmd(cmdinfo)
class PyOutputGenerator(OutputGenerator):
    """Generate specified API interfaces in a specific style, such as a C header"""
    def __init__(self,
                 errFile = sys.stderr,
                 warnFile = sys.stderr,
                 diagFile = sys.stdout):
        OutputGenerator.__init__(self, errFile, warnFile, diagFile)
    #
    def beginFile(self, genOpts):
        OutputGenerator.beginFile(self, genOpts)
        for dict in [ 'flags', 'enums', 'structs', 'consts', 'enums',
          'consts', 'protos', 'funcpointers' ]:
            write(dict, '= {}', file=self.outFile)
    def endFile(self):
        OutputGenerator.endFile(self)
    #
    # Add a name from the interface
    #
    # dict - type of name (see beginFile above)
    # name - name to add
    # value - A serializable Python value for the name
    def addName(self, dict, name, value=None):
        write(dict + "['" + name + "'] = ", value, file=self.outFile)
    #
    # Type generation
    # For 'struct' or 'union' types, defer to genStruct() to
    #   add to the dictionary.
    # For 'bitmask' types, add the type name to the 'flags' dictionary,
    #   with the value being the corresponding 'enums' name defining
    #   the acceptable flag bits.
    # For 'enum' types, add the type name to the 'enums' dictionary,
    #   with the value being '@STOPHERE@' (because this case seems
    #   never to happen).
    # For 'funcpointer' types, add the type name to the 'funcpointers'
    #   dictionary.
    # For 'handle' and 'define' types, add the handle or #define name
    #   to the 'struct' dictionary, because that's how the spec sources
    #   tag these types even though they aren't structs.
    def genType(self, typeinfo, name):
        OutputGenerator.genType(self, typeinfo, name)
        typeElem = typeinfo.elem
        # If the type is a struct type, traverse the imbedded <member> tags
        # generating a structure. Otherwise, emit the tag text.
        category = typeElem.get('category')
        if (category == 'struct' or category == 'union'):
            self.genStruct(typeinfo, name)
        else:
            # Extract the type name
            # (from self.genOpts). Copy other text through unchanged.
            # If the resulting text is an empty string, don't emit it.
            count = len(noneStr(typeElem.text))
            for elem in typeElem:
                count += len(noneStr(elem.text)) + len(noneStr(elem.tail))
            if (count > 0):
                if (category == 'bitmask'):
                    requiredEnum = typeElem.get('requires')
                    self.addName('flags', name, enquote(requiredEnum))
                elif (category == 'enum'):
                    # This case never seems to come up!
                    # @enums   C 'enum' name           Dictionary of enumerant names
                    self.addName('enums', name, enquote('@STOPHERE@'))
                elif (category == 'funcpointer'):
                    self.addName('funcpointers', name, None)
                elif (category == 'handle' or category == 'define'):
                    self.addName('structs', name, None)
                else:
                    write('# Unprocessed type:', name, 'category:', category, file=self.outFile)
            else:
                write('# Unprocessed type:', name, file=self.outFile)
    #
    # Struct (e.g. C "struct" type) generation.
    #
    # Add the struct name to the 'structs' dictionary, with the
    # value being an ordered list of the struct member names.
    def genStruct(self, typeinfo, typeName):
        OutputGenerator.genStruct(self, typeinfo, typeName)

        members = [member.text for member in typeinfo.elem.findall('.//member/name')]
        self.addName('structs', typeName, members)
    #
    # Group (e.g. C "enum" type) generation.
    # These are concatenated together with other types.
    #
    # Add the enum type name to the 'enums' dictionary, with
    #   the value being an ordered list of the enumerant names.
    # Add each enumerant name to the 'consts' dictionary, with
    #   the value being the enum type the enumerant is part of.
    def genGroup(self, groupinfo, groupName):
        OutputGenerator.genGroup(self, groupinfo, groupName)
        groupElem = groupinfo.elem

        # @enums   C 'enum' name           Dictionary of enumerant names
        # @consts  C enumerant/const name  Name of corresponding 'enums' key

        # Loop over the nested 'enum' tags. Keep track of the minimum and
        # maximum numeric values, if they can be determined.
        enumerants = [elem.get('name') for elem in groupElem.findall('enum')]
        for name in enumerants:
            self.addName('consts', name, enquote(groupName))
        self.addName('enums', groupName, enumerants)
    # Enumerant generation (compile-time constants)
    #
    # Add the constant name to the 'consts' dictionary, with the
    #   value being None to indicate that the constant isn't
    #   an enumeration value.
    def genEnum(self, enuminfo, name):
        OutputGenerator.genEnum(self, enuminfo, name)

        # @consts  C enumerant/const name  Name of corresponding 'enums' key

        self.addName('consts', name, None)
    #
    # Command generation
    #
    # Add the command name to the 'protos' dictionary, with the
    #   value being an ordered list of the parameter names.
    def genCmd(self, cmdinfo, name):
        OutputGenerator.genCmd(self, cmdinfo, name)

        params = [param.text for param in cmdinfo.elem.findall('param/name')]
        self.addName('protos', name, params)

# ValidityOutputGenerator - subclass of OutputGenerator.
# Generates AsciiDoc includes of valid usage information, for reference
# pages and the Vulkan specification. Similar to DocOutputGenerator.
#
# ---- methods ----
# ValidityOutputGenerator(errFile, warnFile, diagFile) - args as for
#   OutputGenerator. Defines additional internal state.
# ---- methods overriding base class ----
# beginFile(genOpts)
# endFile()
# beginFeature(interface, emit)
# endFeature()
# genCmd(cmdinfo)
class ValidityOutputGenerator(OutputGenerator):
    """Generate specified API interfaces in a specific style, such as a C header"""
    def __init__(self,
                 errFile = sys.stderr,
                 warnFile = sys.stderr,
                 diagFile = sys.stdout):
        OutputGenerator.__init__(self, errFile, warnFile, diagFile)

    def beginFile(self, genOpts):
        OutputGenerator.beginFile(self, genOpts)
    def endFile(self):
        OutputGenerator.endFile(self)
    def beginFeature(self, interface, emit):
        # Start processing in superclass
        OutputGenerator.beginFeature(self, interface, emit)
    def endFeature(self):
        # Finish processing in superclass
        OutputGenerator.endFeature(self)

    def makeParameterName(self, name):
        return 'pname:' + name

    def makeStructName(self, name):
        return 'sname:' + name

    def makeBaseTypeName(self, name):
        return 'basetype:' + name

    def makeEnumerationName(self, name):
        return 'elink:' + name

    def makeEnumerantName(self, name):
        return 'ename:' + name

    def makeFLink(self, name):
        return 'flink:' + name

    #
    # Generate an include file
    #
    # directory - subdirectory to put file in
    # basename - base name of the file
    # contents - contents of the file (Asciidoc boilerplate aside)
    def writeInclude(self, directory, basename, validity, threadsafety, commandpropertiesentry, successcodes, errorcodes):
        # Create file
        filename = self.genOpts.genDirectory + '/' + directory + '/' + basename + '.txt'
        self.logMsg('diag', '# Generating include file:', filename)
        fp = open(filename, 'w')
        # Asciidoc anchor
        write('// WARNING: DO NOT MODIFY! This file is automatically generated from the vk.xml registry', file=fp)

        # Valid Usage
        if validity is not None:
            write('ifndef::doctype-manpage[]', file=fp)
            write('.Valid Usage', file=fp)
            write('*' * 80, file=fp)
            write('endif::doctype-manpage[]', file=fp)
            write('ifdef::doctype-manpage[]', file=fp)
            write('Valid Usage', file=fp)
            write('-----------', file=fp)
            write('endif::doctype-manpage[]', file=fp)
            write(validity, file=fp, end='')
            write('ifndef::doctype-manpage[]', file=fp)
            write('*' * 80, file=fp)
            write('endif::doctype-manpage[]', file=fp)
            write('', file=fp)

        # Host Synchronization
        if threadsafety is not None:
            write('ifndef::doctype-manpage[]', file=fp)
            write('.Host Synchronization', file=fp)
            write('*' * 80, file=fp)
            write('endif::doctype-manpage[]', file=fp)
            write('ifdef::doctype-manpage[]', file=fp)
            write('Host Synchronization', file=fp)
            write('--------------------', file=fp)
            write('endif::doctype-manpage[]', file=fp)
            write(threadsafety, file=fp, end='')
            write('ifndef::doctype-manpage[]', file=fp)
            write('*' * 80, file=fp)
            write('endif::doctype-manpage[]', file=fp)
            write('', file=fp)

        # Command Properties - contained within a block, to avoid table numbering
        if commandpropertiesentry is not None:
            write('ifndef::doctype-manpage[]', file=fp)
            write('.Command Properties', file=fp)
            write('*' * 80, file=fp)
            write('endif::doctype-manpage[]', file=fp)
            write('ifdef::doctype-manpage[]', file=fp)
            write('Command Properties', file=fp)
            write('------------------', file=fp)
            write('endif::doctype-manpage[]', file=fp)
            write('[options="header", width="100%"]', file=fp)
            write('|=====================', file=fp)
            write('|Command Buffer Levels|Render Pass Scope|Supported Queue Types', file=fp)
            write(commandpropertiesentry, file=fp)
            write('|=====================', file=fp)
            write('ifndef::doctype-manpage[]', file=fp)
            write('*' * 80, file=fp)
            write('endif::doctype-manpage[]', file=fp)
            write('', file=fp)

        # Success Codes - contained within a block, to avoid table numbering
        if successcodes is not None or errorcodes is not None:
            write('ifndef::doctype-manpage[]', file=fp)
            write('.Return Codes', file=fp)
            write('*' * 80, file=fp)
            write('endif::doctype-manpage[]', file=fp)
            write('ifdef::doctype-manpage[]', file=fp)
            write('Return Codes', file=fp)
            write('------------', file=fp)
            write('endif::doctype-manpage[]', file=fp)
            if successcodes is not None:
                write('ifndef::doctype-manpage[]', file=fp)
                write('<<fundamentals-successcodes,Success>>::', file=fp)
                write('endif::doctype-manpage[]', file=fp)
                write('ifdef::doctype-manpage[]', file=fp)
                write('On success, this command returns::', file=fp)
                write('endif::doctype-manpage[]', file=fp)
                write(successcodes, file=fp)
            if errorcodes is not None:
                write('ifndef::doctype-manpage[]', file=fp)
                write('<<fundamentals-errorcodes,Failure>>::', file=fp)
                write('endif::doctype-manpage[]', file=fp)
                write('ifdef::doctype-manpage[]', file=fp)
                write('On failure, this command returns::', file=fp)
                write('endif::doctype-manpage[]', file=fp)
                write(errorcodes, file=fp)
            write('ifndef::doctype-manpage[]', file=fp)
            write('*' * 80, file=fp)
            write('endif::doctype-manpage[]', file=fp)
            write('', file=fp)

        fp.close()

    #
    # Check if the parameter passed in is a pointer
    def paramIsPointer(self, param):
        ispointer = False
        paramtype = param.find('type')
        if paramtype.tail is not None and '*' in paramtype.tail:
            ispointer = True

        return ispointer

    #
    # Check if the parameter passed in is a static array
    def paramIsStaticArray(self, param):
        if param.find('name').tail is not None:
            if param.find('name').tail[0] == '[':
                return True

    #
    # Get the length of a parameter that's been identified as a static array
    def staticArrayLength(self, param):
        paramname = param.find('name')
        paramenumsize = param.find('enum')

        if paramenumsize is not None:
            return paramenumsize.text
        else:
            return paramname.tail[1:-1]

    #
    # Check if the parameter passed in is a pointer to an array
    def paramIsArray(self, param):
        return param.attrib.get('len') is not None

    #
    # Get the parent of a handle object
    def getHandleParent(self, typename):
        types = self.registry.findall("types/type")
        for elem in types:
            if (elem.find("name") is not None and elem.find('name').text == typename) or elem.attrib.get('name') == typename:
                return elem.attrib.get('parent')

    #
    # Check if a parent object is dispatchable or not
    def isHandleTypeDispatchable(self, handlename):
        handle = self.registry.find("types/type/[name='" + handlename + "'][@category='handle']")
        if handle is not None and handle.find('type').text == 'VK_DEFINE_HANDLE':
            return True
        else:
            return False

    def isHandleOptional(self, param, params):

        # See if the handle is optional
        isOptional = False

        # Simple, if it's optional, return true
        if param.attrib.get('optional') is not None:
            return True

        # If no validity is being generated, it usually means that validity is complex and not absolute, so let's say yes.
        if param.attrib.get('noautovalidity') is not None:
            return True

        # If the parameter is an array and we haven't already returned, find out if any of the len parameters are optional
        if self.paramIsArray(param):
            lengths = param.attrib.get('len').split(',')
            for length in lengths:
                if (length) != 'null-terminated' and (length) != '1':
                    for otherparam in params:
                        if otherparam.find('name').text == length:
                            if otherparam.attrib.get('optional') is not None:
                                return True

        return False
    #
    # Get the category of a type
    def getTypeCategory(self, typename):
        types = self.registry.findall("types/type")
        for elem in types:
            if (elem.find("name") is not None and elem.find('name').text == typename) or elem.attrib.get('name') == typename:
                return elem.attrib.get('category')

    #
    # Make a chunk of text for the end of a parameter if it is an array
    def makeAsciiDocPreChunk(self, param, params):
        paramname = param.find('name')
        paramtype = param.find('type')

        # General pre-amble. Check optionality and add stuff.
        asciidoc = '* '

        if self.paramIsStaticArray(param):
            asciidoc += 'Any given element of '

        elif self.paramIsArray(param):
            lengths = param.attrib.get('len').split(',')

            # Find all the parameters that are called out as optional, so we can document that they might be zero, and the array may be ignored
            optionallengths = []
            for length in lengths:
                if (length) != 'null-terminated' and (length) != '1':
                    for otherparam in params:
                        if otherparam.find('name').text == length:
                            if otherparam.attrib.get('optional') is not None:
                                if self.paramIsPointer(otherparam):
                                    optionallengths.append('the value referenced by ' + self.makeParameterName(length))
                                else:
                                    optionallengths.append(self.makeParameterName(length))

            # Document that these arrays may be ignored if any of the length values are 0
            if len(optionallengths) != 0 or param.attrib.get('optional') is not None:
                asciidoc += 'If '


                if len(optionallengths) != 0:
                    if len(optionallengths) == 1:

                        asciidoc += optionallengths[0]
                        asciidoc += ' is '

                    else:
                        asciidoc += ' or '.join(optionallengths)
                        asciidoc += ' are '

                    asciidoc += 'not `0`, '

                if len(optionallengths) != 0 and param.attrib.get('optional') is not None:
                    asciidoc += 'and '

                if param.attrib.get('optional') is not None:
                    asciidoc += self.makeParameterName(paramname.text)
                    asciidoc += ' is not `NULL`, '

        elif param.attrib.get('optional') is not None:
            # Don't generate this stub for bitflags
            if self.getTypeCategory(paramtype.text) != 'bitmask':
                if param.attrib.get('optional').split(',')[0] == 'true':
                    asciidoc += 'If '
                    asciidoc += self.makeParameterName(paramname.text)
                    asciidoc += ' is not '
                    if self.paramIsArray(param) or self.paramIsPointer(param) or self.isHandleTypeDispatchable(paramtype.text):
                        asciidoc += '`NULL`'
                    elif self.getTypeCategory(paramtype.text) == 'handle':
                        asciidoc += 'sname:VK_NULL_HANDLE'
                    else:
                        asciidoc += '`0`'

                    asciidoc += ', '

        return asciidoc

    #
    # Make the generic asciidoc line chunk portion used for all parameters.
    # May return an empty string if nothing to validate.
    def createValidationLineForParameterIntroChunk(self, param, params, typetext):
        asciidoc = ''
        paramname = param.find('name')
        paramtype = param.find('type')

        asciidoc += self.makeAsciiDocPreChunk(param, params)

        asciidoc += self.makeParameterName(paramname.text)
        asciidoc += ' must: be '

        if self.paramIsArray(param):
            # Arrays. These are hard to get right, apparently

            lengths = param.attrib.get('len').split(',')

            if (lengths[0]) == 'null-terminated':
                asciidoc += 'a null-terminated '
            elif (lengths[0]) == '1':
                asciidoc += 'a pointer to '
            else:
                asciidoc += 'a pointer to an array of '

                # Handle equations, which are currently denoted with latex
                if 'latexmath:' in lengths[0]:
                    asciidoc += lengths[0]
                else:
                    asciidoc += self.makeParameterName(lengths[0])
                asciidoc += ' '

            for length in lengths[1:]:
                if (length) == 'null-terminated': # This should always be the last thing. If it ever isn't for some bizarre reason, then this will need some massaging.
                    asciidoc += 'null-terminated '
                elif (length) == '1':
                    asciidoc += 'pointers to '
                else:
                    asciidoc += 'pointers to arrays of '
                    # Handle equations, which are currently denoted with latex
                    if 'latex:' in length:
                        asciidoc += length
                    else:
                        asciidoc += self.makeParameterName(length)
                    asciidoc += ' '

            # Void pointers don't actually point at anything - remove the word "to"
            if paramtype.text == 'void':
                if lengths[-1] == '1':
                    if len(lengths) > 1:
                        asciidoc = asciidoc[:-5]    # Take care of the extra s added by the post array chunk function. #HACK#
                    else:
                        asciidoc = asciidoc[:-4]
                else:
                    # An array of void values is a byte array.
                    asciidoc += 'byte'

            elif paramtype.text == 'char':
                # A null terminated array of chars is a string
                if lengths[-1] == 'null-terminated':
                    asciidoc += 'string'
                else:
                    # Else it's just a bunch of chars
                    asciidoc += 'char value'
            elif param.text is not None:
                # If a value is "const" that means it won't get modified, so it must be valid going into the function.
                if 'const' in param.text:
                    typecategory = self.getTypeCategory(paramtype.text)
                    if (typecategory != 'struct' and typecategory != 'union' and typecategory != 'basetype' and typecategory is not None) or not self.isStructAlwaysValid(paramtype.text):
                        asciidoc += 'valid '

            asciidoc += typetext

            # pluralize
            if len(lengths) > 1 or (lengths[0] != '1' and lengths[0] != 'null-terminated'):
                asciidoc += 's'

        elif self.paramIsPointer(param):
            # Handle pointers - which are really special case arrays (i.e. they don't have a length)
            pointercount = paramtype.tail.count('*')

            # Could be multi-level pointers (e.g. ppData - pointer to a pointer). Handle that.
            for i in range(0, pointercount):
                asciidoc += 'a pointer to '

            if paramtype.text == 'void':
                # If there's only one pointer, it's optional, and it doesn't point at anything in particular - we don't need any language.
                if pointercount == 1 and param.attrib.get('optional') is not None:
                    return '' # early return
                else:
                    # Pointer to nothing in particular - delete the " to " portion
                    asciidoc = asciidoc[:-4]
            else:
                # Add an article for English semantic win
                asciidoc += 'a '

            # If a value is "const" that means it won't get modified, so it must be valid going into the function.
            if param.text is not None and paramtype.text != 'void':
                if 'const' in param.text:
                    asciidoc += 'valid '

            asciidoc += typetext

        else:
            # Non-pointer, non-optional things must be valid
            asciidoc += 'a valid '
            asciidoc += typetext

        if asciidoc != '':
            asciidoc += '\n'

            # Add additional line for non-optional bitmasks
            if self.getTypeCategory(paramtype.text) == 'bitmask':
                if param.attrib.get('optional') is None:
                    asciidoc += '* '
                    if self.paramIsArray(param):
                        asciidoc += 'Each element of '
                    asciidoc += 'pname:'
                    asciidoc += paramname.text
                    asciidoc += ' mustnot: be `0`'
                    asciidoc += '\n'

        return asciidoc

    def makeAsciiDocLineForParameter(self, param, params, typetext):
        if param.attrib.get('noautovalidity') is not None:
            return ''
        asciidoc  = self.createValidationLineForParameterIntroChunk(param, params, typetext)

        return asciidoc

    # Try to do check if a structure is always considered valid (i.e. there's no rules to its acceptance)
    def isStructAlwaysValid(self, structname):

        struct = self.registry.find("types/type[@name='" + structname + "']")

        params = struct.findall('member')
        validity = struct.find('validity')

        if validity is not None:
            return False

        for param in params:
            paramname = param.find('name')
            paramtype = param.find('type')
            typecategory = self.getTypeCategory(paramtype.text)

            if paramname.text == 'pNext':
                return False

            if paramname.text == 'sType':
                return False

            if paramtype.text == 'void' or paramtype.text == 'char' or self.paramIsArray(param) or self.paramIsPointer(param):
                if self.makeAsciiDocLineForParameter(param, params, '') != '':
                    return False
            elif typecategory == 'handle' or typecategory == 'enum' or typecategory == 'bitmask' or param.attrib.get('returnedonly') == 'true':
                return False
            elif typecategory == 'struct' or typecategory == 'union':
                if self.isStructAlwaysValid(paramtype.text) is False:
                    return False

        return True

    #
    # Make an entire asciidoc line for a given parameter
    def createValidationLineForParameter(self, param, params, typecategory):
        asciidoc = ''
        paramname = param.find('name')
        paramtype = param.find('type')

        if paramtype.text == 'void' or paramtype.text == 'char':
            # Chars and void are special cases - needs care inside the generator functions
            # A null-terminated char array is a string, else it's chars.
            # An array of void values is a byte array, a void pointer is just a pointer to nothing in particular
            asciidoc += self.makeAsciiDocLineForParameter(param, params, '')
        elif typecategory == 'bitmask':
            bitsname = paramtype.text.replace('Flags', 'FlagBits')
            if self.registry.find("enums[@name='" + bitsname + "']") is None:
                asciidoc += '* '
                asciidoc += self.makeParameterName(paramname.text)
                asciidoc += ' must: be `0`'
                asciidoc += '\n'
            else:
                if self.paramIsArray(param):
                    asciidoc += self.makeAsciiDocLineForParameter(param, params, 'combinations of ' + self.makeEnumerationName(bitsname) + ' value')
                else:
                    asciidoc += self.makeAsciiDocLineForParameter(param, params, 'combination of ' + self.makeEnumerationName(bitsname) + ' values')
        elif typecategory == 'handle':
            asciidoc += self.makeAsciiDocLineForParameter(param, params, self.makeStructName(paramtype.text) + ' handle')
        elif typecategory == 'enum':
            asciidoc += self.makeAsciiDocLineForParameter(param, params, self.makeEnumerationName(paramtype.text) + ' value')
        elif typecategory == 'struct':
            if (self.paramIsArray(param) or self.paramIsPointer(param)) or not self.isStructAlwaysValid(paramtype.text):
                asciidoc += self.makeAsciiDocLineForParameter(param, params, self.makeStructName(paramtype.text) + ' structure')
        elif typecategory == 'union':
            if (self.paramIsArray(param) or self.paramIsPointer(param)) or not self.isStructAlwaysValid(paramtype.text):
                asciidoc += self.makeAsciiDocLineForParameter(param, params, self.makeStructName(paramtype.text) + ' union')
        elif self.paramIsArray(param) or self.paramIsPointer(param):
            asciidoc += self.makeAsciiDocLineForParameter(param, params, self.makeBaseTypeName(paramtype.text) + ' value')

        return asciidoc

    #
    # Make an asciidoc validity entry for a handle's parent object
    def makeAsciiDocHandleParent(self, param, params):
        asciidoc = ''
        paramname = param.find('name')
        paramtype = param.find('type')

        # Deal with handle parents
        handleparent = self.getHandleParent(paramtype.text)
        if handleparent is not None:
            parentreference = None
            for otherparam in params:
                if otherparam.find('type').text == handleparent:
                    parentreference = otherparam.find('name').text
            if parentreference is not None:
                asciidoc += '* '

                if self.isHandleOptional(param, params):
                    if self.paramIsArray(param):
                        asciidoc += 'Each element of '
                        asciidoc += self.makeParameterName(paramname.text)
                        asciidoc += ' that is a valid handle'
                    else:
                        asciidoc += 'If '
                        asciidoc += self.makeParameterName(paramname.text)
                        asciidoc += ' is a valid handle, it'
                else:
                    if self.paramIsArray(param):
                        asciidoc += 'Each element of '
                    asciidoc += self.makeParameterName(paramname.text)
                asciidoc += ' must: have been created, allocated or retrieved from '
                asciidoc += self.makeParameterName(parentreference)

                asciidoc += '\n'
        return asciidoc

    #
    # Generate an asciidoc validity line for the sType value of a struct
    def makeStructureType(self, blockname, param):
        asciidoc = '* '
        paramname = param.find('name')
        paramtype = param.find('type')

        asciidoc += self.makeParameterName(paramname.text)
        asciidoc += ' must: be '

        structuretype = ''
        for elem in re.findall(r'(([A-Z][a-z]+)|([A-Z][A-Z]+))', blockname):
            if elem[0] == 'Vk':
                structuretype += 'VK_STRUCTURE_TYPE_'
            else:
                structuretype += elem[0].upper()
                structuretype += '_'

        asciidoc += self.makeEnumerantName(structuretype[:-1])
        asciidoc += '\n'

        return asciidoc

    #
    # Generate an asciidoc validity line for the pNext value of a struct
    def makeStructureExtensionPointer(self, param):
        asciidoc = '* '
        paramname = param.find('name')
        paramtype = param.find('type')

        asciidoc += self.makeParameterName(paramname.text)

        validextensionstructs = param.attrib.get('validextensionstructs')
        asciidoc += ' must: be `NULL`'
        if validextensionstructs is not None:
            extensionstructs = ['slink:' + x for x in validextensionstructs.split(',')]
            asciidoc += ', or a pointer to a valid instance of '
            if len(extensionstructs) == 1:
                asciidoc += validextensionstructs
            else:
                asciidoc += (', ').join(extensionstructs[:-1]) + ' or ' + extensionstructs[-1]

        asciidoc += '\n'

        return asciidoc

    #
    # Generate all the valid usage information for a given struct or command
    def makeValidUsageStatements(self, cmd, blockname, params, usages):
        # Start the asciidoc block for this
        asciidoc = ''

        handles = []
        anyparentedhandlesoptional = False
        parentdictionary = {}
        arraylengths = set()
        for param in params:
            paramname = param.find('name')
            paramtype = param.find('type')

            # Get the type's category
            typecategory = self.getTypeCategory(paramtype.text)

            # Generate language to independently validate a parameter
            if paramtype.text == 'VkStructureType' and paramname.text == 'sType':
                asciidoc += self.makeStructureType(blockname, param)
            elif paramtype.text == 'void' and paramname.text == 'pNext':
                asciidoc += self.makeStructureExtensionPointer(param)
            else:
                asciidoc += self.createValidationLineForParameter(param, params, typecategory)

            # Ensure that any parenting is properly validated, and list that a handle was found
            if typecategory == 'handle':
                # Don't detect a parent for return values!
                if not self.paramIsPointer(param) or (param.text is not None and 'const' in param.text):
                    parent = self.getHandleParent(paramtype.text)
                    if parent is not None:
                        handles.append(param)

                        # If any param is optional, it affects the output
                        if self.isHandleOptional(param, params):
                            anyparentedhandlesoptional = True

                        # Find the first dispatchable parent
                        ancestor = parent
                        while ancestor is not None and not self.isHandleTypeDispatchable(ancestor):
                            ancestor = self.getHandleParent(ancestor)

                        # If one was found, add this parameter to the parent dictionary
                        if ancestor is not None:
                            if ancestor not in parentdictionary:
                                parentdictionary[ancestor] = []

                            if self.paramIsArray(param):
                                parentdictionary[ancestor].append('the elements of ' + self.makeParameterName(paramname.text))
                            else:
                                parentdictionary[ancestor].append(self.makeParameterName(paramname.text))

            # Get the array length for this parameter
            arraylength = param.attrib.get('len')
            if arraylength is not None:
                for onelength in arraylength.split(','):
                    arraylengths.add(onelength)

        # For any vkQueue* functions, there might be queue type data
        if 'vkQueue' in blockname:
            # The queue type must be valid
            queuetypes = cmd.attrib.get('queues')
            if queuetypes is not None:
                queuebits = []
                for queuetype in re.findall(r'([^,]+)', queuetypes):
                    queuebits.append(queuetype.replace('_',' '))

                asciidoc += '* '
                asciidoc += 'The pname:queue must: support '
                if len(queuebits) == 1:
                    asciidoc += queuebits[0]
                else:
                    asciidoc += (', ').join(queuebits[:-1])
                    asciidoc += ' or '
                    asciidoc += queuebits[-1]
                asciidoc += ' operations'
                asciidoc += '\n'

        if 'vkCmd' in blockname:
            # The commandBuffer parameter must be being recorded
            asciidoc += '* '
            asciidoc += 'pname:commandBuffer must: be in the recording state'
            asciidoc += '\n'

            # The queue type must be valid
            queuetypes = cmd.attrib.get('queues')
            queuebits = []
            for queuetype in re.findall(r'([^,]+)', queuetypes):
                queuebits.append(queuetype.replace('_',' '))

            asciidoc += '* '
            asciidoc += 'The sname:VkCommandPool that pname:commandBuffer was allocated from must: support '
            if len(queuebits) == 1:
                asciidoc += queuebits[0]
            else:
                asciidoc += (', ').join(queuebits[:-1])
                asciidoc += ' or '
                asciidoc += queuebits[-1]
            asciidoc += ' operations'
            asciidoc += '\n'

            # Must be called inside/outside a renderpass appropriately
            renderpass = cmd.attrib.get('renderpass')

            if renderpass != 'both':
                asciidoc += '* This command must: only be called '
                asciidoc += renderpass
                asciidoc += ' of a render pass instance'
                asciidoc += '\n'

            # Must be in the right level command buffer
            cmdbufferlevel = cmd.attrib.get('cmdbufferlevel')

            if cmdbufferlevel != 'primary,secondary':
                asciidoc += '* pname:commandBuffer must: be a '
                asciidoc += cmdbufferlevel
                asciidoc += ' sname:VkCommandBuffer'
                asciidoc += '\n'

        # Any non-optional arraylengths should specify they must be greater than 0
        for param in params:
            paramname = param.find('name')

            for arraylength in arraylengths:
                if paramname.text == arraylength and param.attrib.get('optional') is None:
                    # Get all the array dependencies
                    arrays = cmd.findall("param/[@len='" + arraylength + "'][@optional='true']")

                    # Get all the optional array dependencies, including those not generating validity for some reason
                    optionalarrays = cmd.findall("param/[@len='" + arraylength + "'][@optional='true']")
                    optionalarrays.extend(cmd.findall("param/[@len='" + arraylength + "'][@noautovalidity='true']"))

                    asciidoc += '* '

                    # Allow lengths to be arbitrary if all their dependents are optional
                    if len(optionalarrays) == len(arrays) and len(optionalarrays) != 0:
                        asciidoc += 'If '
                        if len(optionalarrays) > 1:
                            asciidoc += 'any of '

                        for array in optionalarrays[:-1]:
                            asciidoc += self.makeParameterName(optionalarrays.find('name').text)
                            asciidoc += ', '

                        if len(optionalarrays) > 1:
                            asciidoc += 'and '
                            asciidoc += self.makeParameterName(optionalarrays[-1].find('name').text)
                            asciidoc += ' are '
                        else:
                            asciidoc += self.makeParameterName(optionalarrays[-1].find('name').text)
                            asciidoc += ' is '

                        asciidoc += 'not `NULL`, '

                        if self.paramIsPointer(param):
                            asciidoc += 'the value referenced by '

                    elif self.paramIsPointer(param):
                        asciidoc += 'The value referenced by '

                    asciidoc += self.makeParameterName(arraylength)
                    asciidoc += ' must: be greater than `0`'
                    asciidoc += '\n'

        # Find the parents of all objects referenced in this command
        for param in handles:
            asciidoc += self.makeAsciiDocHandleParent(param, params)

        # Find the common ancestors of objects
        noancestorscount = 0
        while noancestorscount < len(parentdictionary):
            noancestorscount = 0
            oldparentdictionary = parentdictionary.copy()
            for parent in oldparentdictionary.items():
                ancestor = self.getHandleParent(parent[0])

                while ancestor is not None and ancestor not in parentdictionary:
                    ancestor = self.getHandleParent(ancestor)

                if ancestor is not None:
                    parentdictionary[ancestor] += parentdictionary.pop(parent[0])
                else:
                    # No ancestors possible - so count it up
                    noancestorscount += 1

        # Add validation language about common ancestors
        for parent in parentdictionary.items():
            if len(parent[1]) > 1:
                parentlanguage = '* '

                parentlanguage += 'Each of '
                parentlanguage += ", ".join(parent[1][:-1])
                parentlanguage += ' and '
                parentlanguage += parent[1][-1]
                if anyparentedhandlesoptional is True:
                    parentlanguage += ' that are valid handles'
                parentlanguage += ' must: have been created, allocated or retrieved from the same '
                parentlanguage += self.makeStructName(parent[0])
                parentlanguage += '\n'

                # Capitalize and add to the main language
                asciidoc += parentlanguage

        # Add in any plain-text validation language that should be added
        for usage in usages:
            asciidoc += '* '
            asciidoc += usage
            asciidoc += '\n'

        # In case there's nothing to report, return None
        if asciidoc == '':
            return None
        # Delimit the asciidoc block
        return asciidoc

    def makeThreadSafetyBlock(self, cmd, paramtext):
        """Generate C function pointer typedef for <command> Element"""
        paramdecl = ''

        # For any vkCmd* functions, the commandBuffer parameter must be being recorded
        if cmd.find('proto/name') is not None and 'vkCmd' in cmd.find('proto/name'):
            paramdecl += '* '
            paramdecl += 'The sname:VkCommandPool that pname:commandBuffer was created from'
            paramdecl += '\n'

        # Find and add any parameters that are thread unsafe
        explicitexternsyncparams = cmd.findall(paramtext + "[@externsync]")
        if (explicitexternsyncparams is not None):
            for param in explicitexternsyncparams:
                externsyncattribs = param.attrib.get('externsync')
                paramname = param.find('name')
                for externsyncattrib in externsyncattribs.split(','):
                    paramdecl += '* '
                    paramdecl += 'Host access to '
                    if externsyncattrib == 'true':
                        if self.paramIsArray(param):
                            paramdecl += 'each member of ' + self.makeParameterName(paramname.text)
                        elif self.paramIsPointer(param):
                            paramdecl += 'the object referenced by ' + self.makeParameterName(paramname.text)
                        else:
                            paramdecl += self.makeParameterName(paramname.text)
                    else:
                        paramdecl += 'pname:'
                        paramdecl += externsyncattrib
                    paramdecl += ' must: be externally synchronized\n'

        # Find and add any "implicit" parameters that are thread unsafe
        implicitexternsyncparams = cmd.find('implicitexternsyncparams')
        if (implicitexternsyncparams is not None):
            for elem in implicitexternsyncparams:
                paramdecl += '* '
                paramdecl += 'Host access to '
                paramdecl += elem.text
                paramdecl += ' must: be externally synchronized\n'

        if (paramdecl == ''):
            return None
        else:
            return paramdecl

    def makeCommandPropertiesTableEntry(self, cmd, name):

        if 'vkCmd' in name:
            # Must be called inside/outside a renderpass appropriately
            cmdbufferlevel = cmd.attrib.get('cmdbufferlevel')
            cmdbufferlevel = (' + \n').join(cmdbufferlevel.title().split(','))

            renderpass = cmd.attrib.get('renderpass')
            renderpass = renderpass.capitalize()

            queues = cmd.attrib.get('queues')
            queues = (' + \n').join(queues.upper().split(','))

            return '|' + cmdbufferlevel + '|' + renderpass + '|' + queues
        elif 'vkQueue' in name:
            # Must be called inside/outside a renderpass appropriately

            queues = cmd.attrib.get('queues')
            if queues is None:
                queues = 'Any'
            else:
                queues = (' + \n').join(queues.upper().split(','))

            return '|-|-|' + queues

        return None

    def makeSuccessCodes(self, cmd, name):

        successcodes = cmd.attrib.get('successcodes')
        if successcodes is not None:

            successcodeentry = ''
            successcodes = successcodes.split(',')
            return '* ename:' + '\n* ename:'.join(successcodes)

        return None

    def makeErrorCodes(self, cmd, name):

        errorcodes = cmd.attrib.get('errorcodes')
        if errorcodes is not None:

            errorcodeentry = ''
            errorcodes = errorcodes.split(',')
            return '* ename:' + '\n* ename:'.join(errorcodes)

        return None

    #
    # Command generation
    def genCmd(self, cmdinfo, name):
        OutputGenerator.genCmd(self, cmdinfo, name)
        #
        # Get all the parameters
        params = cmdinfo.elem.findall('param')
        usageelements = cmdinfo.elem.findall('validity/usage')
        usages = []

        for usage in usageelements:
            usages.append(usage.text)
        for usage in cmdinfo.additionalValidity:
            usages.append(usage.text)
        for usage in cmdinfo.removedValidity:
            usages.remove(usage.text)

        validity = self.makeValidUsageStatements(cmdinfo.elem, name, params, usages)
        threadsafety = self.makeThreadSafetyBlock(cmdinfo.elem, 'param')
        commandpropertiesentry = self.makeCommandPropertiesTableEntry(cmdinfo.elem, name)
        successcodes = self.makeSuccessCodes(cmdinfo.elem, name)
        errorcodes = self.makeErrorCodes(cmdinfo.elem, name)

        self.writeInclude('validity/protos', name, validity, threadsafety, commandpropertiesentry, successcodes, errorcodes)

    #
    # Struct Generation
    def genStruct(self, typeinfo, typename):
        OutputGenerator.genStruct(self, typeinfo, typename)

        # Anything that's only ever returned can't be set by the user, so shouldn't have any validity information.
        if typeinfo.elem.attrib.get('returnedonly') is None:
            params = typeinfo.elem.findall('member')

            usageelements = typeinfo.elem.findall('validity/usage')
            usages = []

            for usage in usageelements:
                usages.append(usage.text)
            for usage in typeinfo.additionalValidity:
                usages.append(usage.text)
            for usage in typeinfo.removedValidity:
                usages.remove(usage.text)

            validity = self.makeValidUsageStatements(typeinfo.elem, typename, params, usages)
            threadsafety = self.makeThreadSafetyBlock(typeinfo.elem, 'member')

            self.writeInclude('validity/structs', typename, validity, threadsafety, None, None, None)
        else:
            # Still generate files for return only structs, in case this state changes later
            self.writeInclude('validity/structs', typename, None, None, None, None, None)

    #
    # Type Generation
    def genType(self, typeinfo, typename):
        OutputGenerator.genType(self, typeinfo, typename)

        category = typeinfo.elem.get('category')
        if (category == 'struct' or category == 'union'):
            self.genStruct(typeinfo, typename)

# HostSynchronizationOutputGenerator - subclass of OutputGenerator.
# Generates AsciiDoc includes of the externsync parameter table for the
# fundamentals chapter of the Vulkan specification. Similar to
# DocOutputGenerator.
#
# ---- methods ----
# HostSynchronizationOutputGenerator(errFile, warnFile, diagFile) - args as for
#   OutputGenerator. Defines additional internal state.
# ---- methods overriding base class ----
# genCmd(cmdinfo)
class HostSynchronizationOutputGenerator(OutputGenerator):
    # Generate Host Synchronized Parameters in a table at the top of the spec
    def __init__(self,
                 errFile = sys.stderr,
                 warnFile = sys.stderr,
                 diagFile = sys.stdout):
        OutputGenerator.__init__(self, errFile, warnFile, diagFile)

    threadsafety = {'parameters': '', 'parameterlists': '', 'implicit': ''}

    def makeParameterName(self, name):
        return 'pname:' + name

    def makeFLink(self, name):
        return 'flink:' + name

    #
    # Generate an include file
    #
    # directory - subdirectory to put file in
    # basename - base name of the file
    # contents - contents of the file (Asciidoc boilerplate aside)
    def writeInclude(self):

        if self.threadsafety['parameters'] is not None:
            # Create file
            filename = self.genOpts.genDirectory + '/' + self.genOpts.filename + '/parameters.txt'
            self.logMsg('diag', '# Generating include file:', filename)
            fp = open(filename, 'w')

            # Host Synchronization
            write('// WARNING: DO NOT MODIFY! This file is automatically generated from the vk.xml registry', file=fp)
            write('.Externally Synchronized Parameters', file=fp)
            write('*' * 80, file=fp)
            write(self.threadsafety['parameters'], file=fp, end='')
            write('*' * 80, file=fp)
            write('', file=fp)

        if self.threadsafety['parameterlists'] is not None:
            # Create file
            filename = self.genOpts.genDirectory + '/' + self.genOpts.filename + '/parameterlists.txt'
            self.logMsg('diag', '# Generating include file:', filename)
            fp = open(filename, 'w')

            # Host Synchronization
            write('// WARNING: DO NOT MODIFY! This file is automatically generated from the vk.xml registry', file=fp)
            write('.Externally Synchronized Parameter Lists', file=fp)
            write('*' * 80, file=fp)
            write(self.threadsafety['parameterlists'], file=fp, end='')
            write('*' * 80, file=fp)
            write('', file=fp)

        if self.threadsafety['implicit'] is not None:
            # Create file
            filename = self.genOpts.genDirectory + '/' + self.genOpts.filename + '/implicit.txt'
            self.logMsg('diag', '# Generating include file:', filename)
            fp = open(filename, 'w')

            # Host Synchronization
            write('// WARNING: DO NOT MODIFY! This file is automatically generated from the vk.xml registry', file=fp)
            write('.Implicit Externally Synchronized Parameters', file=fp)
            write('*' * 80, file=fp)
            write(self.threadsafety['implicit'], file=fp, end='')
            write('*' * 80, file=fp)
            write('', file=fp)

        fp.close()

    #
    # Check if the parameter passed in is a pointer to an array
    def paramIsArray(self, param):
        return param.attrib.get('len') is not None

    # Check if the parameter passed in is a pointer
    def paramIsPointer(self, param):
        ispointer = False
        paramtype = param.find('type')
        if paramtype.tail is not None and '*' in paramtype.tail:
            ispointer = True

        return ispointer

    # Turn the "name[].member[]" notation into plain English.
    def makeThreadDereferenceHumanReadable(self, dereference):
        matches = re.findall(r"[\w]+[^\w]*",dereference)
        stringval = ''
        for match in reversed(matches):
            if '->' in match or '.' in match:
                stringval += 'member of '
            if '[]' in match:
                stringval += 'each element of '

            stringval += 'the '
            stringval += self.makeParameterName(re.findall(r"[\w]+",match)[0])
            stringval += ' '

        stringval += 'parameter'

        return stringval[0].upper() + stringval[1:]

    def makeThreadSafetyBlocks(self, cmd, paramtext):
        protoname = cmd.find('proto/name').text

        # Find and add any parameters that are thread unsafe
        explicitexternsyncparams = cmd.findall(paramtext + "[@externsync]")
        if (explicitexternsyncparams is not None):
            for param in explicitexternsyncparams:
                externsyncattribs = param.attrib.get('externsync')
                paramname = param.find('name')
                for externsyncattrib in externsyncattribs.split(','):

                    tempstring = '* '
                    if externsyncattrib == 'true':
                        if self.paramIsArray(param):
                            tempstring += 'Each element of the '
                        elif self.paramIsPointer(param):
                            tempstring += 'The object referenced by the '
                        else:
                            tempstring += 'The '

                        tempstring += self.makeParameterName(paramname.text)
                        tempstring += ' parameter'

                    else:
                        tempstring += self.makeThreadDereferenceHumanReadable(externsyncattrib)

                    tempstring += ' in '
                    tempstring += self.makeFLink(protoname)
                    tempstring += '\n'


                    if ' element of ' in tempstring:
                        self.threadsafety['parameterlists'] += tempstring
                    else:
                        self.threadsafety['parameters'] += tempstring


        # Find and add any "implicit" parameters that are thread unsafe
        implicitexternsyncparams = cmd.find('implicitexternsyncparams')
        if (implicitexternsyncparams is not None):
            for elem in implicitexternsyncparams:
                self.threadsafety['implicit'] += '* '
                self.threadsafety['implicit'] += elem.text[0].upper()
                self.threadsafety['implicit'] += elem.text[1:]
                self.threadsafety['implicit'] += ' in '
                self.threadsafety['implicit'] += self.makeFLink(protoname)
                self.threadsafety['implicit'] += '\n'


        # For any vkCmd* functions, the commandBuffer parameter must be being recorded
        if protoname is not None and 'vkCmd' in protoname:
            self.threadsafety['implicit'] += '* '
            self.threadsafety['implicit'] += 'The sname:VkCommandPool that pname:commandBuffer was allocated from, in '
            self.threadsafety['implicit'] += self.makeFLink(protoname)

            self.threadsafety['implicit'] += '\n'

    #
    # Command generation
    def genCmd(self, cmdinfo, name):
        OutputGenerator.genCmd(self, cmdinfo, name)
        #
        # Get all thh parameters
        params = cmdinfo.elem.findall('param')
        usages = cmdinfo.elem.findall('validity/usage')

        self.makeThreadSafetyBlocks(cmdinfo.elem, 'param')

        self.writeInclude()

# ThreadOutputGenerator - subclass of OutputGenerator.
# Generates Thread checking framework
#
# ---- methods ----
# ThreadOutputGenerator(errFile, warnFile, diagFile) - args as for
#   OutputGenerator. Defines additional internal state.
# ---- methods overriding base class ----
# beginFile(genOpts)
# endFile()
# beginFeature(interface, emit)
# endFeature()
# genType(typeinfo,name)
# genStruct(typeinfo,name)
# genGroup(groupinfo,name)
# genEnum(enuminfo, name)
# genCmd(cmdinfo)
class ThreadOutputGenerator(OutputGenerator):
    """Generate specified API interfaces in a specific style, such as a C header"""
    # This is an ordered list of sections in the header file.
    TYPE_SECTIONS = ['include', 'define', 'basetype', 'handle', 'enum',
                     'group', 'bitmask', 'funcpointer', 'struct']
    ALL_SECTIONS = TYPE_SECTIONS + ['command']
    def __init__(self,
                 errFile = sys.stderr,
                 warnFile = sys.stderr,
                 diagFile = sys.stdout):
        OutputGenerator.__init__(self, errFile, warnFile, diagFile)
        # Internal state - accumulators for different inner block text
        self.sections = dict([(section, []) for section in self.ALL_SECTIONS])
        self.intercepts = []

    # Check if the parameter passed in is a pointer to an array
    def paramIsArray(self, param):
        return param.attrib.get('len') is not None

    # Check if the parameter passed in is a pointer
    def paramIsPointer(self, param):
        ispointer = False
        for elem in param:
            #write('paramIsPointer '+elem.text, file=sys.stderr)
            #write('elem.tag '+elem.tag, file=sys.stderr)
            #if (elem.tail is None):
            #    write('elem.tail is None', file=sys.stderr)
            #else:
            #    write('elem.tail '+elem.tail, file=sys.stderr)
            if ((elem.tag is not 'type') and (elem.tail is not None)) and '*' in elem.tail:
                ispointer = True
            #    write('is pointer', file=sys.stderr)
        return ispointer
    def makeThreadUseBlock(self, cmd, functionprefix):
        """Generate C function pointer typedef for <command> Element"""
        paramdecl = ''
        thread_check_dispatchable_objects = [
            "VkCommandBuffer",
            "VkDevice",
            "VkInstance",
            "VkQueue",
        ]
        thread_check_nondispatchable_objects = [
            "VkBuffer",
            "VkBufferView",
            "VkCommandPool",
            "VkDescriptorPool",
            "VkDescriptorSetLayout",
            "VkDeviceMemory",
            "VkEvent",
            "VkFence",
            "VkFramebuffer",
            "VkImage",
            "VkImageView",
            "VkPipeline",
            "VkPipelineCache",
            "VkPipelineLayout",
            "VkQueryPool",
            "VkRenderPass",
            "VkSampler",
            "VkSemaphore",
            "VkShaderModule",
        ]

        # Find and add any parameters that are thread unsafe
        params = cmd.findall('param')
        for param in params:
            paramname = param.find('name')
            if False: # self.paramIsPointer(param):
                paramdecl += '    // not watching use of pointer ' + paramname.text + '\n'
            else:
                externsync = param.attrib.get('externsync')
                if externsync == 'true':
                    if self.paramIsArray(param):
                        paramdecl += '    for (uint32_t index=0;index<' + param.attrib.get('len') + ';index++) {\n'
                        paramdecl += '        ' + functionprefix + 'WriteObject(my_data, ' + paramname.text + '[index]);\n'
                        paramdecl += '    }\n'
                    else:
                        paramdecl += '    ' + functionprefix + 'WriteObject(my_data, ' + paramname.text + ');\n'
                elif (param.attrib.get('externsync')):
                    if self.paramIsArray(param):
                        # Externsync can list pointers to arrays of members to synchronize
                        paramdecl += '    for (uint32_t index=0;index<' + param.attrib.get('len') + ';index++) {\n'
                        for member in externsync.split(","):
                            # Replace first empty [] in member name with index
                            element = member.replace('[]','[index]',1)
                            if '[]' in element:
                                # Replace any second empty [] in element name with
                                # inner array index based on mapping array names like
                                # "pSomeThings[]" to "someThingCount" array size.
                                # This could be more robust by mapping a param member
                                # name to a struct type and "len" attribute.
                                limit = element[0:element.find('s[]')] + 'Count'
                                dotp = limit.rfind('.p')
                                limit = limit[0:dotp+1] + limit[dotp+2:dotp+3].lower() + limit[dotp+3:]
                                paramdecl += '        for(uint32_t index2=0;index2<'+limit+';index2++)\n'
                                element = element.replace('[]','[index2]')
                            paramdecl += '            ' + functionprefix + 'WriteObject(my_data, ' + element + ');\n'
                        paramdecl += '    }\n'
                    else:
                        # externsync can list members to synchronize
                        for member in externsync.split(","):
                            paramdecl += '    ' + functionprefix + 'WriteObject(my_data, ' + member + ');\n'
                else:
                    paramtype = param.find('type')
                    if paramtype is not None:
                        paramtype = paramtype.text
                    else:
                        paramtype = 'None'
                    if paramtype in thread_check_dispatchable_objects or paramtype in thread_check_nondispatchable_objects:
                        if self.paramIsArray(param) and ('pPipelines' != paramname.text):
                            paramdecl += '    for (uint32_t index=0;index<' + param.attrib.get('len') + ';index++) {\n'
                            paramdecl += '        ' + functionprefix + 'ReadObject(my_data, ' + paramname.text + '[index]);\n'
                            paramdecl += '    }\n'
                        elif not self.paramIsPointer(param):
                            # Pointer params are often being created.
                            # They are not being read from.
                            paramdecl += '    ' + functionprefix + 'ReadObject(my_data, ' + paramname.text + ');\n'
        explicitexternsyncparams = cmd.findall("param[@externsync]")
        if (explicitexternsyncparams is not None):
            for param in explicitexternsyncparams:
                externsyncattrib = param.attrib.get('externsync')
                paramname = param.find('name')
                paramdecl += '    // Host access to '
                if externsyncattrib == 'true':
                    if self.paramIsArray(param):
                        paramdecl += 'each member of ' + paramname.text
                    elif self.paramIsPointer(param):
                        paramdecl += 'the object referenced by ' + paramname.text
                    else:
                        paramdecl += paramname.text
                else:
                    paramdecl += externsyncattrib
                paramdecl += ' must be externally synchronized\n'

        # Find and add any "implicit" parameters that are thread unsafe
        implicitexternsyncparams = cmd.find('implicitexternsyncparams')
        if (implicitexternsyncparams is not None):
            for elem in implicitexternsyncparams:
                paramdecl += '    // '
                paramdecl += elem.text
                paramdecl += ' must be externally synchronized between host accesses\n'

        if (paramdecl == ''):
            return None
        else:
            return paramdecl
    def beginFile(self, genOpts):
        OutputGenerator.beginFile(self, genOpts)
        # C-specific
        #
        # Multiple inclusion protection & C++ namespace.
        if (genOpts.protectFile and self.genOpts.filename):
            headerSym = '__' + re.sub('\.h', '_h_', os.path.basename(self.genOpts.filename))
            write('#ifndef', headerSym, file=self.outFile)
            write('#define', headerSym, '1', file=self.outFile)
            self.newline()
        write('namespace threading {', file=self.outFile)
        self.newline()
        #
        # User-supplied prefix text, if any (list of strings)
        if (genOpts.prefixText):
            for s in genOpts.prefixText:
                write(s, file=self.outFile)
    def endFile(self):
        # C-specific
        # Finish C++ namespace and multiple inclusion protection
        self.newline()
        # record intercepted procedures
        write('// intercepts', file=self.outFile)
        write('struct { const char* name; PFN_vkVoidFunction pFunc;} procmap[] = {', file=self.outFile)
        write('\n'.join(self.intercepts), file=self.outFile)
        write('};\n', file=self.outFile)
        self.newline()
        write('} // namespace threading', file=self.outFile)
        if (self.genOpts.protectFile and self.genOpts.filename):
            self.newline()
            write('#endif', file=self.outFile)
        # Finish processing in superclass
        OutputGenerator.endFile(self)
    def beginFeature(self, interface, emit):
        #write('// starting beginFeature', file=self.outFile)
        # Start processing in superclass
        OutputGenerator.beginFeature(self, interface, emit)
        # C-specific
        # Accumulate includes, defines, types, enums, function pointer typedefs,
        # end function prototypes separately for this feature. They're only
        # printed in endFeature().
        self.sections = dict([(section, []) for section in self.ALL_SECTIONS])
        #write('// ending beginFeature', file=self.outFile)
    def endFeature(self):
        # C-specific
        # Actually write the interface to the output file.
        #write('// starting endFeature', file=self.outFile)
        if (self.emit):
            self.newline()
            if (self.genOpts.protectFeature):
                write('#ifndef', self.featureName, file=self.outFile)
            # If type declarations are needed by other features based on
            # this one, it may be necessary to suppress the ExtraProtect,
            # or move it below the 'for section...' loop.
            #write('// endFeature looking at self.featureExtraProtect', file=self.outFile)
            if (self.featureExtraProtect != None):
                write('#ifdef', self.featureExtraProtect, file=self.outFile)
            #write('#define', self.featureName, '1', file=self.outFile)
            for section in self.TYPE_SECTIONS:
                #write('// endFeature writing section'+section, file=self.outFile)
                contents = self.sections[section]
                if contents:
                    write('\n'.join(contents), file=self.outFile)
                    self.newline()
            #write('// endFeature looking at self.sections[command]', file=self.outFile)
            if (self.sections['command']):
                write('\n'.join(self.sections['command']), end='', file=self.outFile)
                self.newline()
            if (self.featureExtraProtect != None):
                write('#endif /*', self.featureExtraProtect, '*/', file=self.outFile)
            if (self.genOpts.protectFeature):
                write('#endif /*', self.featureName, '*/', file=self.outFile)
        # Finish processing in superclass
        OutputGenerator.endFeature(self)
        #write('// ending endFeature', file=self.outFile)
    #
    # Append a definition to the specified section
    def appendSection(self, section, text):
        # self.sections[section].append('SECTION: ' + section + '\n')
        self.sections[section].append(text)
    #
    # Type generation
    def genType(self, typeinfo, name):
        pass
    #
    # Struct (e.g. C "struct" type) generation.
    # This is a special case of the <type> tag where the contents are
    # interpreted as a set of <member> tags instead of freeform C
    # C type declarations. The <member> tags are just like <param>
    # tags - they are a declaration of a struct or union member.
    # Only simple member declarations are supported (no nested
    # structs etc.)
    def genStruct(self, typeinfo, typeName):
        OutputGenerator.genStruct(self, typeinfo, typeName)
        body = 'typedef ' + typeinfo.elem.get('category') + ' ' + typeName + ' {\n'
        # paramdecl = self.makeCParamDecl(typeinfo.elem, self.genOpts.alignFuncParam)
        for member in typeinfo.elem.findall('.//member'):
            body += self.makeCParamDecl(member, self.genOpts.alignFuncParam)
            body += ';\n'
        body += '} ' + typeName + ';\n'
        self.appendSection('struct', body)
    #
    # Group (e.g. C "enum" type) generation.
    # These are concatenated together with other types.
    def genGroup(self, groupinfo, groupName):
        pass
    # Enumerant generation
    # <enum> tags may specify their values in several ways, but are usually
    # just integers.
    def genEnum(self, enuminfo, name):
        pass
    #
    # Command generation
    def genCmd(self, cmdinfo, name):
        # Commands shadowed by interface functions and are not implemented
        interface_functions = [
            'vkEnumerateInstanceLayerProperties',
            'vkEnumerateInstanceExtensionProperties',
            'vkEnumerateDeviceLayerProperties',
        ]
        if name in interface_functions:
            return
        special_functions = [
            'vkGetDeviceProcAddr',
            'vkGetInstanceProcAddr',
            'vkCreateDevice',
            'vkDestroyDevice',
            'vkCreateInstance',
            'vkDestroyInstance',
            'vkAllocateCommandBuffers',
            'vkFreeCommandBuffers',
            'vkCreateDebugReportCallbackEXT',
            'vkDestroyDebugReportCallbackEXT',
        ]
        if name in special_functions:
            decls = self.makeCDecls(cmdinfo.elem)
            self.appendSection('command', '')
            self.appendSection('command', '// declare only')
            self.appendSection('command', decls[0])
            self.intercepts += [ '    {"%s", reinterpret_cast<PFN_vkVoidFunction>(%s)},' % (name,name[2:]) ]
            return
        if "KHR" in name:
            self.appendSection('command', '// TODO - not wrapping KHR function ' + name)
            return
        if ("DebugMarker" in name) and ("EXT" in name):
            self.appendSection('command', '// TODO - not wrapping EXT function ' + name)
            return
        # Determine first if this function needs to be intercepted
        startthreadsafety = self.makeThreadUseBlock(cmdinfo.elem, 'start')
        if startthreadsafety is None:
            return
        finishthreadsafety = self.makeThreadUseBlock(cmdinfo.elem, 'finish')
        # record that the function will be intercepted
        if (self.featureExtraProtect != None):
            self.intercepts += [ '#ifdef %s' % self.featureExtraProtect ]
        self.intercepts += [ '    {"%s", reinterpret_cast<PFN_vkVoidFunction>(%s)},' % (name,name[2:]) ]
        if (self.featureExtraProtect != None):
            self.intercepts += [ '#endif' ]

        OutputGenerator.genCmd(self, cmdinfo, name)
        #
        decls = self.makeCDecls(cmdinfo.elem)
        self.appendSection('command', '')
        self.appendSection('command', decls[0][:-1])
        self.appendSection('command', '{')
        # setup common to call wrappers
        # first parameter is always dispatchable
        dispatchable_type = cmdinfo.elem.find('param/type').text
        dispatchable_name = cmdinfo.elem.find('param/name').text
        self.appendSection('command', '    dispatch_key key = get_dispatch_key('+dispatchable_name+');')
        self.appendSection('command', '    layer_data *my_data = get_my_data_ptr(key, layer_data_map);')
        if dispatchable_type in ["VkPhysicalDevice", "VkInstance"]:
            self.appendSection('command', '    VkLayerInstanceDispatchTable *pTable = my_data->instance_dispatch_table;')
        else:
            self.appendSection('command', '    VkLayerDispatchTable *pTable = my_data->device_dispatch_table;')
        # Declare result variable, if any.
        resulttype = cmdinfo.elem.find('proto/type')
        if (resulttype != None and resulttype.text == 'void'):
          resulttype = None
        if (resulttype != None):
            self.appendSection('command', '    ' + resulttype.text + ' result;')
            assignresult = 'result = '
        else:
            assignresult = ''

        self.appendSection('command', '    bool threadChecks = startMultiThread();')
        self.appendSection('command', '    if (threadChecks) {')
        self.appendSection('command', "    "+"\n    ".join(str(startthreadsafety).rstrip().split("\n")))
        self.appendSection('command', '    }')
        params = cmdinfo.elem.findall('param/name')
        paramstext = ','.join([str(param.text) for param in params])
        API = cmdinfo.elem.attrib.get('name').replace('vk','pTable->',1)
        self.appendSection('command', '    ' + assignresult + API + '(' + paramstext + ');')
        self.appendSection('command', '    if (threadChecks) {')
        self.appendSection('command', "    "+"\n    ".join(str(finishthreadsafety).rstrip().split("\n")))
        self.appendSection('command', '    } else {')
        self.appendSection('command', '        finishMultiThread();')
        self.appendSection('command', '    }')
        # Return result variable, if any.
        if (resulttype != None):
            self.appendSection('command', '    return result;')
        self.appendSection('command', '}')
    #
    # override makeProtoName to drop the "vk" prefix
    def makeProtoName(self, name, tail):
        return self.genOpts.apientry + name[2:] + tail

# ParamCheckerOutputGenerator - subclass of OutputGenerator.
# Generates param checker layer code.
#
# ---- methods ----
# ParamCheckerOutputGenerator(errFile, warnFile, diagFile) - args as for
#   OutputGenerator. Defines additional internal state.
# ---- methods overriding base class ----
# beginFile(genOpts)
# endFile()
# beginFeature(interface, emit)
# endFeature()
# genType(typeinfo,name)
# genStruct(typeinfo,name)
# genGroup(groupinfo,name)
# genEnum(enuminfo, name)
# genCmd(cmdinfo)
class ParamCheckerOutputGenerator(OutputGenerator):
    """Generate ParamChecker code based on XML element attributes"""
    # This is an ordered list of sections in the header file.
    ALL_SECTIONS = ['command']
    def __init__(self,
                 errFile = sys.stderr,
                 warnFile = sys.stderr,
                 diagFile = sys.stdout):
        OutputGenerator.__init__(self, errFile, warnFile, diagFile)
        self.INDENT_SPACES = 4
        # Commands to ignore
        self.blacklist = [
            'vkGetInstanceProcAddr',
            'vkGetDeviceProcAddr',
            'vkEnumerateInstanceLayerProperties',
            'vkEnumerateInstanceExtensionsProperties',
            'vkEnumerateDeviceLayerProperties',
            'vkEnumerateDeviceExtensionsProperties',
            'vkCreateDebugReportCallbackEXT',
            'vkDebugReportMessageEXT']
        # Validation conditions for some special case struct members that are conditionally validated
        self.structMemberValidationConditions = { 'VkPipelineColorBlendStateCreateInfo' : { 'logicOp' : '{}logicOpEnable == VK_TRUE' } }
        # Header version
        self.headerVersion = None
        # Internal state - accumulators for different inner block text
        self.sections = dict([(section, []) for section in self.ALL_SECTIONS])
        self.structNames = []                             # List of Vulkan struct typenames
        self.stypes = []                                  # Values from the VkStructureType enumeration
        self.structTypes = dict()                         # Map of Vulkan struct typename to required VkStructureType
        self.handleTypes = set()                          # Set of handle type names
        self.commands = []                                # List of CommandData records for all Vulkan commands
        self.structMembers = []                           # List of StructMemberData records for all Vulkan structs
        self.validatedStructs = dict()                    # Map of structs type names to generated validation code for that struct type
        self.enumRanges = dict()                          # Map of enum name to BEGIN/END range values
        self.flags = set()                                # Map of flags typenames
        self.flagBits = dict()                            # Map of flag bits typename to list of values
        # Named tuples to store struct and command data
        self.StructType = namedtuple('StructType', ['name', 'value'])
        self.CommandParam = namedtuple('CommandParam', ['type', 'name', 'ispointer', 'isstaticarray', 'isbool', 'israngedenum',
                                                        'isconst', 'isoptional', 'iscount', 'noautovalidity', 'len', 'extstructs',
                                                        'condition', 'cdecl'])
        self.CommandData = namedtuple('CommandData', ['name', 'params', 'cdecl'])
        self.StructMemberData = namedtuple('StructMemberData', ['name', 'members'])
    #
    def incIndent(self, indent):
        inc = ' ' * self.INDENT_SPACES
        if indent:
            return indent + inc
        return inc
    #
    def decIndent(self, indent):
        if indent and (len(indent) > self.INDENT_SPACES):
            return indent[:-self.INDENT_SPACES]
        return ''
    #
    def beginFile(self, genOpts):
        OutputGenerator.beginFile(self, genOpts)
        # C-specific
        #
        # User-supplied prefix text, if any (list of strings)
        if (genOpts.prefixText):
            for s in genOpts.prefixText:
                write(s, file=self.outFile)
        #
        # Multiple inclusion protection & C++ wrappers.
        if (genOpts.protectFile and self.genOpts.filename):
            headerSym = re.sub('\.h', '_H', os.path.basename(self.genOpts.filename)).upper()
            write('#ifndef', headerSym, file=self.outFile)
            write('#define', headerSym, '1', file=self.outFile)
            self.newline()
        #
        # Headers
        write('#include <string>', file=self.outFile)
        self.newline()
        write('#include "vulkan/vulkan.h"', file=self.outFile)
        write('#include "vk_layer_extension_utils.h"', file=self.outFile)
        write('#include "parameter_validation_utils.h"', file=self.outFile)
        #
        # Macros
        self.newline()
        write('#ifndef UNUSED_PARAMETER', file=self.outFile)
        write('#define UNUSED_PARAMETER(x) (void)(x)', file=self.outFile)
        write('#endif // UNUSED_PARAMETER', file=self.outFile)
        #
        # Namespace
        self.newline()
        write('namespace parameter_validation {', file = self.outFile)
    def endFile(self):
        # C-specific
        self.newline()
        # Namespace
        write('} // namespace parameter_validation', file = self.outFile)
        # Finish C++ wrapper and multiple inclusion protection
        if (self.genOpts.protectFile and self.genOpts.filename):
            self.newline()
            write('#endif', file=self.outFile)
        # Finish processing in superclass
        OutputGenerator.endFile(self)
    def beginFeature(self, interface, emit):
        # Start processing in superclass
        OutputGenerator.beginFeature(self, interface, emit)
        # C-specific
        # Accumulate includes, defines, types, enums, function pointer typedefs,
        # end function prototypes separately for this feature. They're only
        # printed in endFeature().
        self.headerVersion = None
        self.sections = dict([(section, []) for section in self.ALL_SECTIONS])
        self.structNames = []
        self.stypes = []
        self.structTypes = dict()
        self.handleTypes = set()
        self.commands = []
        self.structMembers = []
        self.validatedStructs = dict()
        self.enumRanges = dict()
        self.flags = set()
        self.flagBits = dict()
    def endFeature(self):
        # C-specific
        # Actually write the interface to the output file.
        if (self.emit):
            self.newline()
            # If type declarations are needed by other features based on
            # this one, it may be necessary to suppress the ExtraProtect,
            # or move it below the 'for section...' loop.
            if (self.featureExtraProtect != None):
                write('#ifdef', self.featureExtraProtect, file=self.outFile)
            # Generate the struct member checking code from the captured data
            self.processStructMemberData()
            # Generate the command parameter checking code from the captured data
            self.processCmdData()
            # Write the declaration for the HeaderVersion
            if self.headerVersion:
                write('const uint32_t GeneratedHeaderVersion = {};'.format(self.headerVersion), file=self.outFile)
                self.newline()
            # Write the declarations for the VkFlags values combining all flag bits
            for flag in sorted(self.flags):
                flagBits = flag.replace('Flags', 'FlagBits')
                if flagBits in self.flagBits:
                    bits = self.flagBits[flagBits]
                    decl = 'const {} All{} = {}'.format(flag, flagBits, bits[0])
                    for bit in bits[1:]:
                        decl += '|' + bit
                    decl += ';'
                    write(decl, file=self.outFile)
            self.newline()
            # Write the parameter validation code to the file
            if (self.sections['command']):
                if (self.genOpts.protectProto):
                    write(self.genOpts.protectProto,
                          self.genOpts.protectProtoStr, file=self.outFile)
                write('\n'.join(self.sections['command']), end='', file=self.outFile)
            if (self.featureExtraProtect != None):
                write('#endif /*', self.featureExtraProtect, '*/', file=self.outFile)
            else:
                self.newline()
        # Finish processing in superclass
        OutputGenerator.endFeature(self)
    #
    # Append a definition to the specified section
    def appendSection(self, section, text):
        # self.sections[section].append('SECTION: ' + section + '\n')
        self.sections[section].append(text)
    #
    # Type generation
    def genType(self, typeinfo, name):
        OutputGenerator.genType(self, typeinfo, name)
        typeElem = typeinfo.elem
        # If the type is a struct type, traverse the imbedded <member> tags
        # generating a structure. Otherwise, emit the tag text.
        category = typeElem.get('category')
        if (category == 'struct' or category == 'union'):
            self.structNames.append(name)
            self.genStruct(typeinfo, name)
        elif (category == 'handle'):
            self.handleTypes.add(name)
        elif (category == 'bitmask'):
            self.flags.add(name)
        elif (category == 'define'):
            if name == 'VK_HEADER_VERSION':
                nameElem = typeElem.find('name')
                self.headerVersion = noneStr(nameElem.tail).strip()
    #
    # Struct parameter check generation.
    # This is a special case of the <type> tag where the contents are
    # interpreted as a set of <member> tags instead of freeform C
    # C type declarations. The <member> tags are just like <param>
    # tags - they are a declaration of a struct or union member.
    # Only simple member declarations are supported (no nested
    # structs etc.)
    def genStruct(self, typeinfo, typeName):
        OutputGenerator.genStruct(self, typeinfo, typeName)
        conditions = self.structMemberValidationConditions[typeName] if typeName in self.structMemberValidationConditions else None
        members = typeinfo.elem.findall('.//member')
        #
        # Iterate over members once to get length parameters for arrays
        lens = set()
        for member in members:
            len = self.getLen(member)
            if len:
                lens.add(len)
        #
        # Generate member info
        membersInfo = []
        for member in members:
            # Get the member's type and name
            info = self.getTypeNameTuple(member)
            type = info[0]
            name = info[1]
            stypeValue = ''
            cdecl = self.makeCParamDecl(member, 0)
            # Process VkStructureType
            if type == 'VkStructureType':
                # Extract the required struct type value from the comments
                # embedded in the original text defining the 'typeinfo' element
                rawXml = etree.tostring(typeinfo.elem).decode('ascii')
                result = re.search(r'VK_STRUCTURE_TYPE_\w+', rawXml)
                if result:
                    value = result.group(0)
                else:
                    value = self.genVkStructureType(typeName)
                # Store the required type value
                self.structTypes[typeName] = self.StructType(name=name, value=value)
            #
            # Store pointer/array/string info
            # Check for parameter name in lens set
            iscount = False
            if name in lens:
                iscount = True
            # The pNext members are not tagged as optional, but are treated as
            # optional for parameter NULL checks.  Static array members
            # are also treated as optional to skip NULL pointer validation, as
            # they won't be NULL.
            isstaticarray = self.paramIsStaticArray(member)
            isoptional = False
            if self.paramIsOptional(member) or (name == 'pNext') or (isstaticarray):
                isoptional = True
            membersInfo.append(self.CommandParam(type=type, name=name,
                                                ispointer=self.paramIsPointer(member),
                                                isstaticarray=isstaticarray,
                                                isbool=True if type == 'VkBool32' else False,
                                                israngedenum=True if type in self.enumRanges else False,
                                                isconst=True if 'const' in cdecl else False,
                                                isoptional=isoptional,
                                                iscount=iscount,
                                                noautovalidity=True if member.attrib.get('noautovalidity') is not None else False,
                                                len=self.getLen(member),
                                                extstructs=member.attrib.get('validextensionstructs') if name == 'pNext' else None,
                                                condition=conditions[name] if conditions and name in conditions else None,
                                                cdecl=cdecl))
        self.structMembers.append(self.StructMemberData(name=typeName, members=membersInfo))
    #
    # Capture group (e.g. C "enum" type) info to be used for
    # param check code generation.
    # These are concatenated together with other types.
    def genGroup(self, groupinfo, groupName):
        OutputGenerator.genGroup(self, groupinfo, groupName)
        groupElem = groupinfo.elem
        #
        # Store the sType values
        if groupName == 'VkStructureType':
            for elem in groupElem.findall('enum'):
                self.stypes.append(elem.get('name'))
        elif 'FlagBits' in groupName:
            bits = []
            for elem in groupElem.findall('enum'):
                bits.append(elem.get('name'))
            if bits:
                self.flagBits[groupName] = bits
        else:
            # Determine if begin/end ranges are needed (we don't do this for VkStructureType, which has a more finely grained check)
            expandName = re.sub(r'([0-9a-z_])([A-Z0-9][^A-Z0-9]?)',r'\1_\2',groupName).upper()
            expandPrefix = expandName
            expandSuffix = ''
            expandSuffixMatch = re.search(r'[A-Z][A-Z]+$',groupName)
            if expandSuffixMatch:
                expandSuffix = '_' + expandSuffixMatch.group()
                # Strip off the suffix from the prefix
                expandPrefix = expandName.rsplit(expandSuffix, 1)[0]
            isEnum = ('FLAG_BITS' not in expandPrefix)
            if isEnum:
                self.enumRanges[groupName] = (expandPrefix + '_BEGIN_RANGE' + expandSuffix, expandPrefix + '_END_RANGE' + expandSuffix)
    #
    # Capture command parameter info to be used for param
    # check code generation.
    def genCmd(self, cmdinfo, name):
        OutputGenerator.genCmd(self, cmdinfo, name)
        if name not in self.blacklist:
            params = cmdinfo.elem.findall('param')
            # Get list of array lengths
            lens = set()
            for param in params:
                len = self.getLen(param)
                if len:
                    lens.add(len)
            # Get param info
            paramsInfo = []
            for param in params:
                paramInfo = self.getTypeNameTuple(param)
                cdecl = self.makeCParamDecl(param, 0)
                # Check for parameter name in lens set
                iscount = False
                if paramInfo[1] in lens:
                    iscount = True
                paramsInfo.append(self.CommandParam(type=paramInfo[0], name=paramInfo[1],
                                                    ispointer=self.paramIsPointer(param),
                                                    isstaticarray=self.paramIsStaticArray(param),
                                                    isbool=True if paramInfo[0] == 'VkBool32' else False,
                                                    israngedenum=True if paramInfo[0] in self.enumRanges else False,
                                                    isconst=True if 'const' in cdecl else False,
                                                    isoptional=self.paramIsOptional(param),
                                                    iscount=iscount,
                                                    noautovalidity=True if param.attrib.get('noautovalidity') is not None else False,
                                                    len=self.getLen(param),
                                                    extstructs=None,
                                                    condition=None,
                                                    cdecl=cdecl))
            self.commands.append(self.CommandData(name=name, params=paramsInfo, cdecl=self.makeCDecls(cmdinfo.elem)[0]))
    #
    # Check if the parameter passed in is a pointer
    def paramIsPointer(self, param):
        ispointer = 0
        paramtype = param.find('type')
        if (paramtype.tail is not None) and ('*' in paramtype.tail):
            ispointer = paramtype.tail.count('*')
        elif paramtype.text[:4] == 'PFN_':
            # Treat function pointer typedefs as a pointer to a single value
            ispointer = 1
        return ispointer
    #
    # Check if the parameter passed in is a static array
    def paramIsStaticArray(self, param):
        isstaticarray = 0
        paramname = param.find('name')
        if (paramname.tail is not None) and ('[' in paramname.tail):
            isstaticarray = paramname.tail.count('[')
        return isstaticarray
    #
    # Check if the parameter passed in is optional
    # Returns a list of Boolean values for comma separated len attributes (len='false,true')
    def paramIsOptional(self, param):
        # See if the handle is optional
        isoptional = False
        # Simple, if it's optional, return true
        optString = param.attrib.get('optional')
        if optString:
            if optString == 'true':
                isoptional = True
            elif ',' in optString:
                opts = []
                for opt in optString.split(','):
                    val = opt.strip()
                    if val == 'true':
                        opts.append(True)
                    elif val == 'false':
                        opts.append(False)
                    else:
                        print('Unrecognized len attribute value',val)
                isoptional = opts
        return isoptional
    #
    # Check if the handle passed in is optional
    # Uses the same logic as ValidityOutputGenerator.isHandleOptional
    def isHandleOptional(self, param, lenParam):
        # Simple, if it's optional, return true
        if param.isoptional:
            return True
        # If no validity is being generated, it usually means that validity is complex and not absolute, so let's say yes.
        if param.noautovalidity:
            return True
        # If the parameter is an array and we haven't already returned, find out if any of the len parameters are optional
        if lenParam and lenParam.isoptional:
            return True
        return False
    #
    # Generate a VkStructureType based on a structure typename
    def genVkStructureType(self, typename):
        # Add underscore between lowercase then uppercase
        value = re.sub('([a-z0-9])([A-Z])', r'\1_\2', typename)
        # Change to uppercase
        value = value.upper()
        # Add STRUCTURE_TYPE_
        return re.sub('VK_', 'VK_STRUCTURE_TYPE_', value)
    #
    # Get the cached VkStructureType value for the specified struct typename, or generate a VkStructureType
    # value assuming the struct is defined by a different feature
    def getStructType(self, typename):
        value = None
        if typename in self.structTypes:
            value = self.structTypes[typename].value
        else:
            value = self.genVkStructureType(typename)
            self.logMsg('diag', 'ParameterValidation: Generating {} for {} structure type that was not defined by the current feature'.format(value, typename))
        return value
    #
    # Retrieve the value of the len tag
    def getLen(self, param):
        result = None
        len = param.attrib.get('len')
        if len and len != 'null-terminated':
            # For string arrays, 'len' can look like 'count,null-terminated',
            # indicating that we have a null terminated array of strings.  We
            # strip the null-terminated from the 'len' field and only return
            # the parameter specifying the string count
            if 'null-terminated' in len:
                result = len.split(',')[0]
            else:
                result = len
        return result
    #
    # Retrieve the type and name for a parameter
    def getTypeNameTuple(self, param):
        type = ''
        name = ''
        for elem in param:
            if elem.tag == 'type':
                type = noneStr(elem.text)
            elif elem.tag == 'name':
                name = noneStr(elem.text)
        return (type, name)
    #
    # Find a named parameter in a parameter list
    def getParamByName(self, params, name):
        for param in params:
            if param.name == name:
                return param
        return None
    #
    # Extract length values from latexmath.  Currently an inflexible solution that looks for specific
    # patterns that are found in vk.xml.  Will need to be updated when new patterns are introduced.
    def parseLateXMath(self, source):
        name = 'ERROR'
        decoratedName = 'ERROR'
        if 'mathit' in source:
            # Matches expressions similar to 'latexmath:[$\lceil{\mathit{rasterizationSamples} \over 32}\rceil$]'
            match = re.match(r'latexmath\s*\:\s*\[\s*\$\\l(\w+)\s*\{\s*\\mathit\s*\{\s*(\w+)\s*\}\s*\\over\s*(\d+)\s*\}\s*\\r(\w+)\$\s*\]', source)
            if not match or match.group(1) != match.group(4):
                raise 'Unrecognized latexmath expression'
            name = match.group(2)
            decoratedName = '{}({}/{})'.format(*match.group(1, 2, 3))
        else:
            # Matches expressions similar to 'latexmath : [$dataSize \over 4$]'
            match = re.match(r'latexmath\s*\:\s*\[\s*\$\s*(\w+)\s*\\over\s*(\d+)\s*\$\s*\]', source)
            name = match.group(1)
            decoratedName = '{}/{}'.format(*match.group(1, 2))
        return name, decoratedName
    #
    # Get the length paramater record for the specified parameter name
    def getLenParam(self, params, name):
        lenParam = None
        if name:
            if '->' in name:
                # The count is obtained by dereferencing a member of a struct parameter
                lenParam = self.CommandParam(name=name, iscount=True, ispointer=False, isbool=False, israngedenum=False, isconst=False,
                                             isstaticarray=None, isoptional=False, type=None, noautovalidity=False, len=None, extstructs=None,
                                             condition=None, cdecl=None)
            elif 'latexmath' in name:
                lenName, decoratedName = self.parseLateXMath(name)
                lenParam = self.getParamByName(params, lenName)
                # TODO: Zero-check the result produced by the equation?
                # Copy the stored len parameter entry and overwrite the name with the processed latexmath equation
                #param = self.getParamByName(params, lenName)
                #lenParam = self.CommandParam(name=decoratedName, iscount=param.iscount, ispointer=param.ispointer,
                #                             isoptional=param.isoptional, type=param.type, len=param.len,
                #                             isstaticarray=param.isstaticarray, extstructs=param.extstructs,
                #                             noautovalidity=True, condition=None, cdecl=param.cdecl)
            else:
                lenParam = self.getParamByName(params, name)
        return lenParam
    #
    # Convert a vulkan.h command declaration into a parameter_validation.h definition
    def getCmdDef(self, cmd):
        #
        # Strip the trailing ';' and split into individual lines
        lines = cmd.cdecl[:-1].split('\n')
        # Replace Vulkan prototype
        lines[0] = 'static bool parameter_validation_' + cmd.name + '('
        # Replace the first argument with debug_report_data, when the first
        # argument is a handle (not vkCreateInstance)
        reportData = '    debug_report_data*'.ljust(self.genOpts.alignFuncParam) + 'report_data,'
        if cmd.name != 'vkCreateInstance':
            lines[1] = reportData
        else:
            lines.insert(1, reportData)
        return '\n'.join(lines)
    #
    # Generate the code to check for a NULL dereference before calling the
    # validation function
    def genCheckedLengthCall(self, name, exprs):
        count = name.count('->')
        if count:
            checkedExpr = []
            localIndent = ''
            elements = name.split('->')
            # Open the if expression blocks
            for i in range(0, count):
                checkedExpr.append(localIndent + 'if ({} != NULL) {{\n'.format('->'.join(elements[0:i+1])))
                localIndent = self.incIndent(localIndent)
            # Add the validation expression
            for expr in exprs:
                checkedExpr.append(localIndent + expr)
            # Close the if blocks
            for i in range(0, count):
                localIndent = self.decIndent(localIndent)
                checkedExpr.append(localIndent + '}\n')
            return [checkedExpr]
        # No if statements were required
        return exprs
    #
    # Generate code to check for a specific condition before executing validation code
    def genConditionalCall(self, prefix, condition, exprs):
        checkedExpr = []
        localIndent = ''
        formattedCondition = condition.format(prefix)
        checkedExpr.append(localIndent + 'if ({})\n'.format(formattedCondition))
        checkedExpr.append(localIndent + '{\n')
        localIndent = self.incIndent(localIndent)
        for expr in exprs:
            checkedExpr.append(localIndent + expr)
        localIndent = self.decIndent(localIndent)
        checkedExpr.append(localIndent + '}\n')
        return [checkedExpr]
    #
    # Generate the sType check string
    def makeStructTypeCheck(self, prefix, value, lenValue, valueRequired, lenValueRequired, lenPtrRequired, funcPrintName, lenPrintName, valuePrintName, postProcSpec):
        checkExpr = []
        stype = self.structTypes[value.type]
        if lenValue:
            # This is an array with a pointer to a count value
            if lenValue.ispointer:
                # When the length parameter is a pointer, there is an extra Boolean parameter in the function call to indicate if it is required
                checkExpr.append('skipCall |= validate_struct_type_array(report_data, "{}", {ppp}"{ldn}"{pps}, {ppp}"{dn}"{pps}, "{sv}", {pf}{ln}, {pf}{vn}, {sv}, {}, {}, {});\n'.format(
                    funcPrintName, lenPtrRequired, lenValueRequired, valueRequired, ln=lenValue.name, ldn=lenPrintName, dn=valuePrintName, vn=value.name, sv=stype.value, pf=prefix, **postProcSpec))
            # This is an array with an integer count value
            else:
                checkExpr.append('skipCall |= validate_struct_type_array(report_data, "{}", {ppp}"{ldn}"{pps}, {ppp}"{dn}"{pps}, "{sv}", {pf}{ln}, {pf}{vn}, {sv}, {}, {});\n'.format(
                    funcPrintName, lenValueRequired, valueRequired, ln=lenValue.name, ldn=lenPrintName, dn=valuePrintName, vn=value.name, sv=stype.value, pf=prefix, **postProcSpec))
        # This is an individual struct
        else:
            checkExpr.append('skipCall |= validate_struct_type(report_data, "{}", {ppp}"{}"{pps}, "{sv}", {}{vn}, {sv}, {});\n'.format(
                funcPrintName, valuePrintName, prefix, valueRequired, vn=value.name, sv=stype.value, **postProcSpec))
        return checkExpr
    #
    # Generate the handle check string
    def makeHandleCheck(self, prefix, value, lenValue, valueRequired, lenValueRequired, funcPrintName, lenPrintName, valuePrintName, postProcSpec):
        checkExpr = []
        if lenValue:
            if lenValue.ispointer:
                # This is assumed to be an output array with a pointer to a count value
                raise('Unsupported parameter validation case: Output handle array elements are not NULL checked')
            else:
                # This is an array with an integer count value
                checkExpr.append('skipCall |= validate_handle_array(report_data, "{}", {ppp}"{ldn}"{pps}, {ppp}"{dn}"{pps}, {pf}{ln}, {pf}{vn}, {}, {});\n'.format(
                    funcPrintName, lenValueRequired, valueRequired, ln=lenValue.name, ldn=lenPrintName, dn=valuePrintName, vn=value.name, pf=prefix, **postProcSpec))
        else:
            # This is assumed to be an output handle pointer
            raise('Unsupported parameter validation case: Output handles are not NULL checked')
        return checkExpr
    #
    # Generate check string for an array of VkFlags values
    def makeFlagsArrayCheck(self, prefix, value, lenValue, valueRequired, lenValueRequired, funcPrintName, lenPrintName, valuePrintName, postProcSpec):
        checkExpr = []
        flagBitsName = value.type.replace('Flags', 'FlagBits')
        if not flagBitsName in self.flagBits:
            raise('Unsupported parameter validation case: array of reserved VkFlags')
        else:
            allFlags = 'All' + flagBitsName
            checkExpr.append('skipCall |= validate_flags_array(report_data, "{}", {ppp}"{}"{pps}, {ppp}"{}"{pps}, "{}", {}, {pf}{}, {pf}{}, {}, {});\n'.format(funcPrintName, lenPrintName, valuePrintName, flagBitsName, allFlags, lenValue.name, value.name, lenValueRequired, valueRequired, pf=prefix, **postProcSpec))
        return checkExpr
    #
    # Generate pNext check string
    def makeStructNextCheck(self, prefix, value, funcPrintName, valuePrintName, postProcSpec):
        checkExpr = []
        # Generate an array of acceptable VkStructureType values for pNext
        extStructCount = 0
        extStructVar = 'NULL'
        extStructNames = 'NULL'
        if value.extstructs:
            structs = value.extstructs.split(',')
            checkExpr.append('const VkStructureType allowedStructs[] = {' + ', '.join([self.getStructType(s) for s in structs]) + '};\n')
            extStructCount = 'ARRAY_SIZE(allowedStructs)'
            extStructVar = 'allowedStructs'
            extStructNames = '"' + ', '.join(structs) + '"'
        checkExpr.append('skipCall |= validate_struct_pnext(report_data, "{}", {ppp}"{}"{pps}, {}, {}{}, {}, {}, GeneratedHeaderVersion);\n'.format(
            funcPrintName, valuePrintName, extStructNames, prefix, value.name, extStructCount, extStructVar, **postProcSpec))
        return checkExpr
    #
    # Generate the pointer check string
    def makePointerCheck(self, prefix, value, lenValue, valueRequired, lenValueRequired, lenPtrRequired, funcPrintName, lenPrintName, valuePrintName, postProcSpec):
        checkExpr = []
        if lenValue:
            # This is an array with a pointer to a count value
            if lenValue.ispointer:
                # If count and array parameters are optional, there will be no validation
                if valueRequired == 'true' or lenPtrRequired == 'true' or lenValueRequired == 'true':
                    # When the length parameter is a pointer, there is an extra Boolean parameter in the function call to indicate if it is required
                    checkExpr.append('skipCall |= validate_array(report_data, "{}", {ppp}"{ldn}"{pps}, {ppp}"{dn}"{pps}, {pf}{ln}, {pf}{vn}, {}, {}, {});\n'.format(
                        funcPrintName, lenPtrRequired, lenValueRequired, valueRequired, ln=lenValue.name, ldn=lenPrintName, dn=valuePrintName, vn=value.name, pf=prefix, **postProcSpec))
            # This is an array with an integer count value
            else:
                # If count and array parameters are optional, there will be no validation
                if valueRequired == 'true' or lenValueRequired == 'true':
                    # Arrays of strings receive special processing
                    validationFuncName = 'validate_array' if value.type != 'char' else 'validate_string_array'
                    checkExpr.append('skipCall |= {}(report_data, "{}", {ppp}"{ldn}"{pps}, {ppp}"{dn}"{pps}, {pf}{ln}, {pf}{vn}, {}, {});\n'.format(
                        validationFuncName, funcPrintName, lenValueRequired, valueRequired, ln=lenValue.name, ldn=lenPrintName, dn=valuePrintName, vn=value.name, pf=prefix, **postProcSpec))
            if checkExpr:
                if lenValue and ('->' in lenValue.name):
                    # Add checks to ensure the validation call does not dereference a NULL pointer to obtain the count
                    checkExpr = self.genCheckedLengthCall(lenValue.name, checkExpr)
        # This is an individual struct that is not allowed to be NULL
        elif not value.isoptional:
            # Function pointers need a reinterpret_cast to void*
            if value.type[:4] == 'PFN_':
                checkExpr.append('skipCall |= validate_required_pointer(report_data, "{}", {ppp}"{}"{pps}, reinterpret_cast<const void*>({}{}));\n'.format(funcPrintName, valuePrintName, prefix, value.name, **postProcSpec))
            else:
                checkExpr.append('skipCall |= validate_required_pointer(report_data, "{}", {ppp}"{}"{pps}, {}{});\n'.format(funcPrintName, valuePrintName, prefix, value.name, **postProcSpec))
        return checkExpr
    #
    # Process struct member validation code, performing name suibstitution if required
    def processStructMemberCode(self, line, funcName, memberNamePrefix, memberDisplayNamePrefix, postProcSpec):
        # Build format specifier list
        kwargs = {}
        if '{postProcPrefix}' in line:
            # If we have a tuple that includes a format string and format parameters, need to use ParameterName class
            if type(memberDisplayNamePrefix) is tuple:
                kwargs['postProcPrefix'] = 'ParameterName('
            else:
                kwargs['postProcPrefix'] = postProcSpec['ppp']
        if '{postProcSuffix}' in line:
            # If we have a tuple that includes a format string and format parameters, need to use ParameterName class
            if type(memberDisplayNamePrefix) is tuple:
                kwargs['postProcSuffix'] = ', ParameterName::IndexVector{{ {}{} }})'.format(postProcSpec['ppi'], memberDisplayNamePrefix[1])
            else:
                kwargs['postProcSuffix'] = postProcSpec['pps']
        if '{postProcInsert}' in line:
            # If we have a tuple that includes a format string and format parameters, need to use ParameterName class
            if type(memberDisplayNamePrefix) is tuple:
                kwargs['postProcInsert'] = '{}{}, '.format(postProcSpec['ppi'], memberDisplayNamePrefix[1])
            else:
                kwargs['postProcInsert'] = postProcSpec['ppi']
        if '{funcName}' in line:
            kwargs['funcName'] = funcName
        if '{valuePrefix}' in line:
            kwargs['valuePrefix'] = memberNamePrefix
        if '{displayNamePrefix}' in line:
            # Check for a tuple that includes a format string and format parameters to be used with the ParameterName class
            if type(memberDisplayNamePrefix) is tuple:
                kwargs['displayNamePrefix'] = memberDisplayNamePrefix[0]
            else:
                kwargs['displayNamePrefix'] = memberDisplayNamePrefix

        if kwargs:
            # Need to escape the C++ curly braces
            if 'IndexVector' in line:
                line = line.replace('IndexVector{ ', 'IndexVector{{ ')
                line = line.replace(' }),', ' }}),')
            return line.format(**kwargs)
        return line
    #
    # Process struct validation code for inclusion in function or parent struct validation code
    def expandStructCode(self, lines, funcName, memberNamePrefix, memberDisplayNamePrefix, indent, output, postProcSpec):
        for line in lines:
            if output:
                output[-1] += '\n'
            if type(line) is list:
                for sub in line:
                    output.append(self.processStructMemberCode(indent + sub, funcName, memberNamePrefix, memberDisplayNamePrefix, postProcSpec))
            else:
                output.append(self.processStructMemberCode(indent + line, funcName, memberNamePrefix, memberDisplayNamePrefix, postProcSpec))
        return output
    #
    # Process struct pointer/array validation code, perfoeming name substitution if required
    def expandStructPointerCode(self, prefix, value, lenValue, funcName, valueDisplayName, postProcSpec):
        expr = []
        expr.append('if ({}{} != NULL)\n'.format(prefix, value.name))
        expr.append('{')
        indent = self.incIndent(None)
        if lenValue:
            # Need to process all elements in the array
            indexName = lenValue.name.replace('Count', 'Index')
            expr[-1] += '\n'
            expr.append(indent + 'for (uint32_t {iname} = 0; {iname} < {}{}; ++{iname})\n'.format(prefix, lenValue.name, iname=indexName))
            expr.append(indent + '{')
            indent = self.incIndent(indent)
            # Prefix for value name to display in error message
            memberNamePrefix = '{}{}[{}].'.format(prefix, value.name, indexName)
            memberDisplayNamePrefix = ('{}[%i].'.format(valueDisplayName), indexName)
        else:
            memberNamePrefix = '{}{}->'.format(prefix, value.name)
            memberDisplayNamePrefix = '{}->'.format(valueDisplayName)
        #
        # Expand the struct validation lines
        expr = self.expandStructCode(self.validatedStructs[value.type], funcName, memberNamePrefix, memberDisplayNamePrefix, indent, expr, postProcSpec)
        #
        if lenValue:
            # Close if and for scopes
            indent = self.decIndent(indent)
            expr.append(indent + '}\n')
        expr.append('}\n')
        return expr
    #
    # Generate the parameter checking code
    def genFuncBody(self, funcName, values, valuePrefix, displayNamePrefix, structTypeName):
        lines = []    # Generated lines of code
        unused = []   # Unused variable names
        for value in values:
            usedLines = []
            lenParam = None
            #
            # Prefix and suffix for post processing of parameter names for struct members.  Arrays of structures need special processing to include the array index in the full parameter name.
            postProcSpec = {}
            postProcSpec['ppp'] = '' if not structTypeName else '{postProcPrefix}'
            postProcSpec['pps'] = '' if not structTypeName else '{postProcSuffix}'
            postProcSpec['ppi'] = '' if not structTypeName else '{postProcInsert}'
            #
            # Generate the full name of the value, which will be printed in the error message, by adding the variable prefix to the value name
            valueDisplayName = '{}{}'.format(displayNamePrefix, value.name)
            #
            # Check for NULL pointers, ignore the inout count parameters that
            # will be validated with their associated array
            if (value.ispointer or value.isstaticarray) and not value.iscount:
                #
                # Parameters for function argument generation
                req = 'true'    # Paramerter cannot be NULL
                cpReq = 'true'  # Count pointer cannot be NULL
                cvReq = 'true'  # Count value cannot be 0
                lenDisplayName = None # Name of length parameter to print with validation messages; parameter name with prefix applied
                #
                # Generate required/optional parameter strings for the pointer and count values
                if value.isoptional:
                    req = 'false'
                if value.len:
                    # The parameter is an array with an explicit count parameter
                    lenParam = self.getLenParam(values, value.len)
                    lenDisplayName = '{}{}'.format(displayNamePrefix, lenParam.name)
                    if lenParam.ispointer:
                        # Count parameters that are pointers are inout
                        if type(lenParam.isoptional) is list:
                            if lenParam.isoptional[0]:
                                cpReq = 'false'
                            if lenParam.isoptional[1]:
                                cvReq = 'false'
                        else:
                            if lenParam.isoptional:
                                cpReq = 'false'
                    else:
                        if lenParam.isoptional:
                            cvReq = 'false'
                #
                # The parameter will not be processes when tagged as 'noautovalidity'
                # For the pointer to struct case, the struct pointer will not be validated, but any
                # members not tagged as 'noatuvalidity' will be validated
                if value.noautovalidity:
                    # Log a diagnostic message when validation cannot be automatically generated and must be implemented manually
                    self.logMsg('diag', 'ParameterValidation: No validation for {} {}'.format(structTypeName if structTypeName else funcName, value.name))
                else:
                    #
                    # If this is a pointer to a struct with an sType field, verify the type
                    if value.type in self.structTypes:
                        usedLines += self.makeStructTypeCheck(valuePrefix, value, lenParam, req, cvReq, cpReq, funcName, lenDisplayName, valueDisplayName, postProcSpec)
                    # If this is an input handle array that is not allowed to contain NULL handles, verify that none of the handles are VK_NULL_HANDLE
                    elif value.type in self.handleTypes and value.isconst and not self.isHandleOptional(value, lenParam):
                        usedLines += self.makeHandleCheck(valuePrefix, value, lenParam, req, cvReq, funcName, lenDisplayName, valueDisplayName, postProcSpec)
                    elif value.type in self.flags and value.isconst:
                        usedLines += self.makeFlagsArrayCheck(valuePrefix, value, lenParam, req, cvReq, funcName, lenDisplayName, valueDisplayName, postProcSpec)
                    elif value.isbool and value.isconst:
                        usedLines.append('skipCall |= validate_bool32_array(report_data, "{}", {ppp}"{}"{pps}, {ppp}"{}"{pps}, {pf}{}, {pf}{}, {}, {});\n'.format(funcName, lenDisplayName, valueDisplayName, lenParam.name, value.name, cvReq, req, pf=valuePrefix, **postProcSpec))
                    elif value.israngedenum and value.isconst:
                        enumRange = self.enumRanges[value.type]
                        usedLines.append('skipCall |= validate_ranged_enum_array(report_data, "{}", {ppp}"{}"{pps}, {ppp}"{}"{pps}, "{}", {}, {}, {pf}{}, {pf}{}, {}, {});\n'.format(funcName, lenDisplayName, valueDisplayName, value.type, enumRange[0], enumRange[1], lenParam.name, value.name, cvReq, req, pf=valuePrefix, **postProcSpec))
                    elif value.name == 'pNext':
                        # We need to ignore VkDeviceCreateInfo and VkInstanceCreateInfo, as the loader manipulates them in a way that is not documented in vk.xml
                        if not structTypeName in ['VkDeviceCreateInfo', 'VkInstanceCreateInfo']:
                            usedLines += self.makeStructNextCheck(valuePrefix, value, funcName, valueDisplayName, postProcSpec)
                    else:
                        usedLines += self.makePointerCheck(valuePrefix, value, lenParam, req, cvReq, cpReq, funcName, lenDisplayName, valueDisplayName, postProcSpec)
                    #
                    # If this is a pointer to a struct (input), see if it contains members that need to be checked
                    if value.type in self.validatedStructs and value.isconst:
                        usedLines.append(self.expandStructPointerCode(valuePrefix, value, lenParam, funcName, valueDisplayName, postProcSpec))
            # Non-pointer types
            else:
                #
                # The parameter will not be processes when tagged as 'noautovalidity'
                # For the struct case, the struct type will not be validated, but any
                # members not tagged as 'noatuvalidity' will be validated
                if value.noautovalidity:
                    # Log a diagnostic message when validation cannot be automatically generated and must be implemented manually
                    self.logMsg('diag', 'ParameterValidation: No validation for {} {}'.format(structTypeName if structTypeName else funcName, value.name))
                else:
                    if value.type in self.structTypes:
                        stype = self.structTypes[value.type]
                        usedLines.append('skipCall |= validate_struct_type(report_data, "{}", {ppp}"{}"{pps}, "{sv}", &({}{vn}), {sv}, false);\n'.format(
                            funcName, valueDisplayName, valuePrefix, vn=value.name, sv=stype.value, **postProcSpec))
                    elif value.type in self.handleTypes:
                        if not self.isHandleOptional(value, None):
                            usedLines.append('skipCall |= validate_required_handle(report_data, "{}", {ppp}"{}"{pps}, {}{});\n'.format(funcName, valueDisplayName, valuePrefix, value.name, **postProcSpec))
                    elif value.type in self.flags:
                        flagBitsName = value.type.replace('Flags', 'FlagBits')
                        if not flagBitsName in self.flagBits:
                            usedLines.append('skipCall |= validate_reserved_flags(report_data, "{}", {ppp}"{}"{pps}, {pf}{});\n'.format(funcName, valueDisplayName, value.name, pf=valuePrefix, **postProcSpec))
                        else:
                            flagsRequired = 'false' if value.isoptional else 'true'
                            allFlagsName = 'All' + flagBitsName
                            usedLines.append('skipCall |= validate_flags(report_data, "{}", {ppp}"{}"{pps}, "{}", {}, {pf}{}, {});\n'.format(funcName, valueDisplayName, flagBitsName, allFlagsName, value.name, flagsRequired, pf=valuePrefix, **postProcSpec))
                    elif value.isbool:
                        usedLines.append('skipCall |= validate_bool32(report_data, "{}", {ppp}"{}"{pps}, {}{});\n'.format(funcName, valueDisplayName, valuePrefix, value.name, **postProcSpec))
                    elif value.israngedenum:
                        enumRange = self.enumRanges[value.type]
                        usedLines.append('skipCall |= validate_ranged_enum(report_data, "{}", {ppp}"{}"{pps}, "{}", {}, {}, {}{});\n'.format(funcName, valueDisplayName, value.type, enumRange[0], enumRange[1], valuePrefix, value.name, **postProcSpec))
                    #
                    # If this is a struct, see if it contains members that need to be checked
                    if value.type in self.validatedStructs:
                        memberNamePrefix = '{}{}.'.format(valuePrefix, value.name)
                        memberDisplayNamePrefix = '{}.'.format(valueDisplayName)
                        usedLines.append(self.expandStructCode(self.validatedStructs[value.type], funcName, memberNamePrefix, memberDisplayNamePrefix, '', [], postProcSpec))
            #
            # Append the parameter check to the function body for the current command
            if usedLines:
                # Apply special conditional checks
                if value.condition:
                    usedLines = self.genConditionalCall(valuePrefix, value.condition, usedLines)
                lines += usedLines
            elif not value.iscount:
                # If no expression was generated for this value, it is unreferenced by the validation function, unless
                # it is an array count, which is indirectly referenced for array valiadation.
                unused.append(value.name)
        return lines, unused
    #
    # Generate the struct member check code from the captured data
    def processStructMemberData(self):
        indent = self.incIndent(None)
        for struct in self.structMembers:
            #
            # The string returned by genFuncBody will be nested in an if check for a NULL pointer, so needs its indent incremented
            lines, unused = self.genFuncBody('{funcName}', struct.members, '{valuePrefix}', '{displayNamePrefix}', struct.name)
            if lines:
                self.validatedStructs[struct.name] = lines
    #
    # Generate the command param check code from the captured data
    def processCmdData(self):
        indent = self.incIndent(None)
        for command in self.commands:
            # Skip first parameter if it is a dispatch handle (everything except vkCreateInstance)
            startIndex = 0 if command.name == 'vkCreateInstance' else 1
            lines, unused = self.genFuncBody(command.name, command.params[startIndex:], '', '', None)
            if lines:
                cmdDef = self.getCmdDef(command) + '\n'
                cmdDef += '{\n'
                # Process unused parameters, Ignoring the first dispatch handle parameter, which is not
                # processed by parameter_validation (except for vkCreateInstance, which does not have a
                # handle as its first parameter)
                if unused:
                    for name in unused:
                        cmdDef += indent + 'UNUSED_PARAMETER({});\n'.format(name)
                    if len(unused) > 0:
                        cmdDef += '\n'
                cmdDef += indent + 'bool skipCall = false;\n'
                for line in lines:
                    cmdDef += '\n'
                    if type(line) is list:
                        for sub in line:
                            cmdDef += indent + sub
                    else:
                        cmdDef += indent + line
                cmdDef += '\n'
                cmdDef += indent + 'return skipCall;\n'
                cmdDef += '}\n'
                self.appendSection('command', cmdDef)
=======
        #
>>>>>>> 9dee5292
<|MERGE_RESOLUTION|>--- conflicted
+++ resolved
@@ -495,2991 +495,4 @@
 
     def setRegistry(self, registry):
         self.registry = registry
-<<<<<<< HEAD
-        #
-
-# COutputGenerator - subclass of OutputGenerator.
-# Generates C-language API interfaces.
-#
-# ---- methods ----
-# COutputGenerator(errFile, warnFile, diagFile) - args as for
-#   OutputGenerator. Defines additional internal state.
-# ---- methods overriding base class ----
-# beginFile(genOpts)
-# endFile()
-# beginFeature(interface, emit)
-# endFeature()
-# genType(typeinfo,name)
-# genStruct(typeinfo,name)
-# genGroup(groupinfo,name)
-# genEnum(enuminfo, name)
-# genCmd(cmdinfo)
-class COutputGenerator(OutputGenerator):
-    """Generate specified API interfaces in a specific style, such as a C header"""
-    # This is an ordered list of sections in the header file.
-    TYPE_SECTIONS = ['include', 'define', 'basetype', 'handle', 'enum',
-                     'group', 'bitmask', 'funcpointer', 'struct']
-    ALL_SECTIONS = TYPE_SECTIONS + ['commandPointer', 'command']
-    def __init__(self,
-                 errFile = sys.stderr,
-                 warnFile = sys.stderr,
-                 diagFile = sys.stdout):
-        OutputGenerator.__init__(self, errFile, warnFile, diagFile)
-        # Internal state - accumulators for different inner block text
-        self.sections = dict([(section, []) for section in self.ALL_SECTIONS])
-    #
-    def beginFile(self, genOpts):
-        OutputGenerator.beginFile(self, genOpts)
-        # C-specific
-        #
-        # Multiple inclusion protection & C++ wrappers.
-        if (genOpts.protectFile and self.genOpts.filename):
-            headerSym = re.sub('\.h', '_h_',
-                               os.path.basename(self.genOpts.filename)).upper()
-            write('#ifndef', headerSym, file=self.outFile)
-            write('#define', headerSym, '1', file=self.outFile)
-            self.newline()
-        write('#ifdef __cplusplus', file=self.outFile)
-        write('extern "C" {', file=self.outFile)
-        write('#endif', file=self.outFile)
-        self.newline()
-        #
-        # User-supplied prefix text, if any (list of strings)
-        if (genOpts.prefixText):
-            for s in genOpts.prefixText:
-                write(s, file=self.outFile)
-        #
-        # Some boilerplate describing what was generated - this
-        # will probably be removed later since the extensions
-        # pattern may be very long.
-        # write('/* Generated C header for:', file=self.outFile)
-        # write(' * API:', genOpts.apiname, file=self.outFile)
-        # if (genOpts.profile):
-        #     write(' * Profile:', genOpts.profile, file=self.outFile)
-        # write(' * Versions considered:', genOpts.versions, file=self.outFile)
-        # write(' * Versions emitted:', genOpts.emitversions, file=self.outFile)
-        # write(' * Default extensions included:', genOpts.defaultExtensions, file=self.outFile)
-        # write(' * Additional extensions included:', genOpts.addExtensions, file=self.outFile)
-        # write(' * Extensions removed:', genOpts.removeExtensions, file=self.outFile)
-        # write(' */', file=self.outFile)
-    def endFile(self):
-        # C-specific
-        # Finish C++ wrapper and multiple inclusion protection
-        self.newline()
-        write('#ifdef __cplusplus', file=self.outFile)
-        write('}', file=self.outFile)
-        write('#endif', file=self.outFile)
-        if (self.genOpts.protectFile and self.genOpts.filename):
-            self.newline()
-            write('#endif', file=self.outFile)
-        # Finish processing in superclass
-        OutputGenerator.endFile(self)
-    def beginFeature(self, interface, emit):
-        # Start processing in superclass
-        OutputGenerator.beginFeature(self, interface, emit)
-        # C-specific
-        # Accumulate includes, defines, types, enums, function pointer typedefs,
-        # end function prototypes separately for this feature. They're only
-        # printed in endFeature().
-        self.sections = dict([(section, []) for section in self.ALL_SECTIONS])
-    def endFeature(self):
-        # C-specific
-        # Actually write the interface to the output file.
-        if (self.emit):
-            self.newline()
-            if (self.genOpts.protectFeature):
-                write('#ifndef', self.featureName, file=self.outFile)
-            # If type declarations are needed by other features based on
-            # this one, it may be necessary to suppress the ExtraProtect,
-            # or move it below the 'for section...' loop.
-            if (self.featureExtraProtect != None):
-                write('#ifdef', self.featureExtraProtect, file=self.outFile)
-            write('#define', self.featureName, '1', file=self.outFile)
-            for section in self.TYPE_SECTIONS:
-                contents = self.sections[section]
-                if contents:
-                    write('\n'.join(contents), file=self.outFile)
-                    self.newline()
-            if (self.genOpts.genFuncPointers and self.sections['commandPointer']):
-                write('\n'.join(self.sections['commandPointer']), file=self.outFile)
-                self.newline()
-            if (self.sections['command']):
-                if (self.genOpts.protectProto):
-                    write(self.genOpts.protectProto,
-                          self.genOpts.protectProtoStr, file=self.outFile)
-                write('\n'.join(self.sections['command']), end='', file=self.outFile)
-                if (self.genOpts.protectProto):
-                    write('#endif', file=self.outFile)
-                else:
-                    self.newline()
-            if (self.featureExtraProtect != None):
-                write('#endif /*', self.featureExtraProtect, '*/', file=self.outFile)
-            if (self.genOpts.protectFeature):
-                write('#endif /*', self.featureName, '*/', file=self.outFile)
-        # Finish processing in superclass
-        OutputGenerator.endFeature(self)
-    #
-    # Append a definition to the specified section
-    def appendSection(self, section, text):
-        # self.sections[section].append('SECTION: ' + section + '\n')
-        self.sections[section].append(text)
-    #
-    # Type generation
-    def genType(self, typeinfo, name):
-        OutputGenerator.genType(self, typeinfo, name)
-        typeElem = typeinfo.elem
-        # If the type is a struct type, traverse the imbedded <member> tags
-        # generating a structure. Otherwise, emit the tag text.
-        category = typeElem.get('category')
-        if (category == 'struct' or category == 'union'):
-            self.genStruct(typeinfo, name)
-        else:
-            # Replace <apientry /> tags with an APIENTRY-style string
-            # (from self.genOpts). Copy other text through unchanged.
-            # If the resulting text is an empty string, don't emit it.
-            s = noneStr(typeElem.text)
-            for elem in typeElem:
-                if (elem.tag == 'apientry'):
-                    s += self.genOpts.apientry + noneStr(elem.tail)
-                else:
-                    s += noneStr(elem.text) + noneStr(elem.tail)
-            if s:
-                # Add extra newline after multi-line entries.
-                if '\n' in s:
-                    s += '\n'
-                self.appendSection(category, s)
-    #
-    # Struct (e.g. C "struct" type) generation.
-    # This is a special case of the <type> tag where the contents are
-    # interpreted as a set of <member> tags instead of freeform C
-    # C type declarations. The <member> tags are just like <param>
-    # tags - they are a declaration of a struct or union member.
-    # Only simple member declarations are supported (no nested
-    # structs etc.)
-    def genStruct(self, typeinfo, typeName):
-        OutputGenerator.genStruct(self, typeinfo, typeName)
-        body = 'typedef ' + typeinfo.elem.get('category') + ' ' + typeName + ' {\n'
-        # paramdecl = self.makeCParamDecl(typeinfo.elem, self.genOpts.alignFuncParam)
-        targetLen = 0;
-        for member in typeinfo.elem.findall('.//member'):
-            targetLen = max(targetLen, self.getCParamTypeLength(member))
-        for member in typeinfo.elem.findall('.//member'):
-            body += self.makeCParamDecl(member, targetLen + 4)
-            body += ';\n'
-        body += '} ' + typeName + ';\n'
-        self.appendSection('struct', body)
-    #
-    # Group (e.g. C "enum" type) generation.
-    # These are concatenated together with other types.
-    def genGroup(self, groupinfo, groupName):
-        OutputGenerator.genGroup(self, groupinfo, groupName)
-        groupElem = groupinfo.elem
-
-        expandName = re.sub(r'([0-9a-z_])([A-Z0-9][^A-Z0-9]?)',r'\1_\2',groupName).upper()
-
-        expandPrefix = expandName
-        expandSuffix = ''
-        expandSuffixMatch = re.search(r'[A-Z][A-Z]+$',groupName)
-        if expandSuffixMatch:
-            expandSuffix = '_' + expandSuffixMatch.group()
-            # Strip off the suffix from the prefix
-            expandPrefix = expandName.rsplit(expandSuffix, 1)[0]
-
-        # Prefix
-        body = "\ntypedef enum " + groupName + " {\n"
-
-        isEnum = ('FLAG_BITS' not in expandPrefix)
-
-        # Loop over the nested 'enum' tags. Keep track of the minimum and
-        # maximum numeric values, if they can be determined; but only for
-        # core API enumerants, not extension enumerants. This is inferred
-        # by looking for 'extends' attributes.
-        minName = None
-        for elem in groupElem.findall('enum'):
-            # Convert the value to an integer and use that to track min/max.
-            # Values of form -(number) are accepted but nothing more complex.
-            # Should catch exceptions here for more complex constructs. Not yet.
-            (numVal,strVal) = self.enumToValue(elem, True)
-            name = elem.get('name')
-
-            # Extension enumerants are only included if they are requested
-            # in addExtensions or match defaultExtensions.
-            if (elem.get('extname') is None or
-              re.match(self.genOpts.addExtensions,elem.get('extname')) is not None or
-              self.genOpts.defaultExtensions == elem.get('supported')):
-                body += "    " + name + " = " + strVal + ",\n"
-
-            if (isEnum  and elem.get('extends') is None):
-                if (minName == None):
-                    minName = maxName = name
-                    minValue = maxValue = numVal
-                elif (numVal < minValue):
-                    minName = name
-                    minValue = numVal
-                elif (numVal > maxValue):
-                    maxName = name
-                    maxValue = numVal
-        # Generate min/max value tokens and a range-padding enum. Need some
-        # additional padding to generate correct names...
-        if isEnum:
-            body += "    " + expandPrefix + "_BEGIN_RANGE" + expandSuffix + " = " + minName + ",\n"
-            body += "    " + expandPrefix + "_END_RANGE" + expandSuffix + " = " + maxName + ",\n"
-            body += "    " + expandPrefix + "_RANGE_SIZE" + expandSuffix + " = (" + maxName + " - " + minName + " + 1),\n"
-
-        body += "    " + expandPrefix + "_MAX_ENUM" + expandSuffix + " = 0x7FFFFFFF\n"
-
-        # Postfix
-        body += "} " + groupName + ";"
-        if groupElem.get('type') == 'bitmask':
-            section = 'bitmask'
-        else:
-            section = 'group'
-        self.appendSection(section, body)
-    # Enumerant generation
-    # <enum> tags may specify their values in several ways, but are usually
-    # just integers.
-    def genEnum(self, enuminfo, name):
-        OutputGenerator.genEnum(self, enuminfo, name)
-        (numVal,strVal) = self.enumToValue(enuminfo.elem, False)
-        body = '#define ' + name.ljust(33) + ' ' + strVal
-        self.appendSection('enum', body)
-    #
-    # Command generation
-    def genCmd(self, cmdinfo, name):
-        OutputGenerator.genCmd(self, cmdinfo, name)
-        #
-        decls = self.makeCDecls(cmdinfo.elem)
-        self.appendSection('command', decls[0] + '\n')
-        if (self.genOpts.genFuncPointers):
-            self.appendSection('commandPointer', decls[1])
-
-# DocOutputGenerator - subclass of OutputGenerator.
-# Generates AsciiDoc includes with C-language API interfaces, for reference
-# pages and the Vulkan specification. Similar to COutputGenerator, but
-# each interface is written into a different file as determined by the
-# options, only actual C types are emitted, and none of the boilerplate
-# preprocessor code is emitted.
-#
-# ---- methods ----
-# DocOutputGenerator(errFile, warnFile, diagFile) - args as for
-#   OutputGenerator. Defines additional internal state.
-# ---- methods overriding base class ----
-# beginFile(genOpts)
-# endFile()
-# beginFeature(interface, emit)
-# endFeature()
-# genType(typeinfo,name)
-# genStruct(typeinfo,name)
-# genGroup(groupinfo,name)
-# genEnum(enuminfo, name)
-# genCmd(cmdinfo)
-class DocOutputGenerator(OutputGenerator):
-    """Generate specified API interfaces in a specific style, such as a C header"""
-    def __init__(self,
-                 errFile = sys.stderr,
-                 warnFile = sys.stderr,
-                 diagFile = sys.stdout):
-        OutputGenerator.__init__(self, errFile, warnFile, diagFile)
-    #
-    def beginFile(self, genOpts):
-        OutputGenerator.beginFile(self, genOpts)
-    def endFile(self):
-        OutputGenerator.endFile(self)
-    def beginFeature(self, interface, emit):
-        # Start processing in superclass
-        OutputGenerator.beginFeature(self, interface, emit)
-    def endFeature(self):
-        # Finish processing in superclass
-        OutputGenerator.endFeature(self)
-    #
-    # Generate an include file
-    #
-    # directory - subdirectory to put file in
-    # basename - base name of the file
-    # contents - contents of the file (Asciidoc boilerplate aside)
-    def writeInclude(self, directory, basename, contents):
-        # Create file
-        filename = self.genOpts.genDirectory + '/' + directory + '/' + basename + '.txt'
-        self.logMsg('diag', '# Generating include file:', filename)
-        fp = open(filename, 'w')
-        # Asciidoc anchor
-        write('// WARNING: DO NOT MODIFY! This file is automatically generated from the vk.xml registry', file=fp)
-        write('ifndef::doctype-manpage[]', file=fp)
-        write('[[{0},{0}]]'.format(basename), file=fp)
-        write('["source","{basebackend@docbook:c++:cpp}",title=""]', file=fp)
-        write('endif::doctype-manpage[]', file=fp)
-        write('ifdef::doctype-manpage[]', file=fp)
-        write('["source","{basebackend@docbook:c++:cpp}"]', file=fp)
-        write('endif::doctype-manpage[]', file=fp)
-        write('------------------------------------------------------------------------------', file=fp)
-        write(contents, file=fp)
-        write('------------------------------------------------------------------------------', file=fp)
-        fp.close()
-    #
-    # Type generation
-    def genType(self, typeinfo, name):
-        OutputGenerator.genType(self, typeinfo, name)
-        typeElem = typeinfo.elem
-        # If the type is a struct type, traverse the imbedded <member> tags
-        # generating a structure. Otherwise, emit the tag text.
-        category = typeElem.get('category')
-        if (category == 'struct' or category == 'union'):
-            self.genStruct(typeinfo, name)
-        else:
-            # Replace <apientry /> tags with an APIENTRY-style string
-            # (from self.genOpts). Copy other text through unchanged.
-            # If the resulting text is an empty string, don't emit it.
-            s = noneStr(typeElem.text)
-            for elem in typeElem:
-                if (elem.tag == 'apientry'):
-                    s += self.genOpts.apientry + noneStr(elem.tail)
-                else:
-                    s += noneStr(elem.text) + noneStr(elem.tail)
-            if (len(s) > 0):
-                if (category == 'bitmask'):
-                    self.writeInclude('flags', name, s + '\n')
-                elif (category == 'enum'):
-                    self.writeInclude('enums', name, s + '\n')
-                elif (category == 'funcpointer'):
-                    self.writeInclude('funcpointers', name, s+ '\n')
-                else:
-                    self.logMsg('diag', '# NOT writing include file for type:',
-                        name, 'category: ', category)
-            else:
-                self.logMsg('diag', '# NOT writing empty include file for type', name)
-    #
-    # Struct (e.g. C "struct" type) generation.
-    # This is a special case of the <type> tag where the contents are
-    # interpreted as a set of <member> tags instead of freeform C
-    # C type declarations. The <member> tags are just like <param>
-    # tags - they are a declaration of a struct or union member.
-    # Only simple member declarations are supported (no nested
-    # structs etc.)
-    def genStruct(self, typeinfo, typeName):
-        OutputGenerator.genStruct(self, typeinfo, typeName)
-        s = 'typedef ' + typeinfo.elem.get('category') + ' ' + typeName + ' {\n'
-        # paramdecl = self.makeCParamDecl(typeinfo.elem, self.genOpts.alignFuncParam)
-        targetLen = 0;
-        for member in typeinfo.elem.findall('.//member'):
-            targetLen = max(targetLen, self.getCParamTypeLength(member))
-        for member in typeinfo.elem.findall('.//member'):
-            s += self.makeCParamDecl(member, targetLen + 4)
-            s += ';\n'
-        s += '} ' + typeName + ';'
-        self.writeInclude('structs', typeName, s)
-    #
-    # Group (e.g. C "enum" type) generation.
-    # These are concatenated together with other types.
-    def genGroup(self, groupinfo, groupName):
-        OutputGenerator.genGroup(self, groupinfo, groupName)
-        groupElem = groupinfo.elem
-
-        # See if we need min/max/num/padding at end
-        expand = self.genOpts.expandEnumerants
-
-        if expand:
-            expandName = re.sub(r'([0-9a-z_])([A-Z0-9][^A-Z0-9]?)',r'\1_\2',groupName).upper()
-            isEnum = ('FLAG_BITS' not in expandName)
-
-            expandPrefix = expandName
-            expandSuffix = ''
-
-            # Look for a suffix
-            expandSuffixMatch = re.search(r'[A-Z][A-Z]+$',groupName)
-            if expandSuffixMatch:
-                expandSuffix = '_' + expandSuffixMatch.group()
-                # Strip off the suffix from the prefix
-                expandPrefix = expandName.rsplit(expandSuffix, 1)[0]
-
-        # Prefix
-        s = "typedef enum " + groupName + " {\n"
-
-        # Loop over the nested 'enum' tags. Keep track of the minimum and
-        # maximum numeric values, if they can be determined.
-        minName = None
-        for elem in groupElem.findall('enum'):
-            # Convert the value to an integer and use that to track min/max.
-            # Values of form -(number) are accepted but nothing more complex.
-            # Should catch exceptions here for more complex constructs. Not yet.
-            (numVal,strVal) = self.enumToValue(elem, True)
-            name = elem.get('name')
-
-            # Extension enumerants are only included if they are requested
-            # in addExtensions or match defaultExtensions.
-            if (elem.get('extname') is None or
-              re.match(self.genOpts.addExtensions,elem.get('extname')) is not None or
-              self.genOpts.defaultExtensions == elem.get('supported')):
-                s += "    " + name + " = " + strVal + ",\n"
-
-            if (expand and isEnum and elem.get('extends') is None):
-                if (minName == None):
-                    minName = maxName = name
-                    minValue = maxValue = numVal
-                elif (numVal < minValue):
-                    minName = name
-                    minValue = numVal
-                elif (numVal > maxValue):
-                    maxName = name
-                    maxValue = numVal
-        # Generate min/max value tokens and a range-padding enum. Need some
-        # additional padding to generate correct names...
-        if (expand):
-            s += "\n"
-            if isEnum:
-                s += "    " + expandPrefix + "_BEGIN_RANGE" + expandSuffix + " = " + minName + ",\n"
-                s += "    " + expandPrefix + "_END_RANGE" + expandSuffix + " = " + maxName + ",\n"
-                s += "    " + expandPrefix + "_RANGE_SIZE" + expandSuffix + " = (" + maxName + " - " + minName + " + 1),\n"
-
-            s += "    " + expandPrefix + "_MAX_ENUM" + expandSuffix + " = 0x7FFFFFFF\n"
-        # Postfix
-        s += "} " + groupName + ";"
-        self.writeInclude('enums', groupName, s)
-    # Enumerant generation
-    # <enum> tags may specify their values in several ways, but are usually
-    # just integers.
-    def genEnum(self, enuminfo, name):
-        OutputGenerator.genEnum(self, enuminfo, name)
-        (numVal,strVal) = self.enumToValue(enuminfo.elem, False)
-        s = '#define ' + name.ljust(33) + ' ' + strVal
-        self.logMsg('diag', '# NOT writing compile-time constant', name)
-        # self.writeInclude('consts', name, s)
-    #
-    # Command generation
-    def genCmd(self, cmdinfo, name):
-        OutputGenerator.genCmd(self, cmdinfo, name)
-        #
-        decls = self.makeCDecls(cmdinfo.elem)
-        self.writeInclude('protos', name, decls[0])
-
-# PyOutputGenerator - subclass of OutputGenerator.
-# Generates Python data structures describing API names.
-# Similar to DocOutputGenerator, but writes a single
-# file.
-#
-# ---- methods ----
-# PyOutputGenerator(errFile, warnFile, diagFile) - args as for
-#   OutputGenerator. Defines additional internal state.
-# ---- methods overriding base class ----
-# beginFile(genOpts)
-# endFile()
-# genType(typeinfo,name)
-# genStruct(typeinfo,name)
-# genGroup(groupinfo,name)
-# genEnum(enuminfo, name)
-# genCmd(cmdinfo)
-class PyOutputGenerator(OutputGenerator):
-    """Generate specified API interfaces in a specific style, such as a C header"""
-    def __init__(self,
-                 errFile = sys.stderr,
-                 warnFile = sys.stderr,
-                 diagFile = sys.stdout):
-        OutputGenerator.__init__(self, errFile, warnFile, diagFile)
-    #
-    def beginFile(self, genOpts):
-        OutputGenerator.beginFile(self, genOpts)
-        for dict in [ 'flags', 'enums', 'structs', 'consts', 'enums',
-          'consts', 'protos', 'funcpointers' ]:
-            write(dict, '= {}', file=self.outFile)
-    def endFile(self):
-        OutputGenerator.endFile(self)
-    #
-    # Add a name from the interface
-    #
-    # dict - type of name (see beginFile above)
-    # name - name to add
-    # value - A serializable Python value for the name
-    def addName(self, dict, name, value=None):
-        write(dict + "['" + name + "'] = ", value, file=self.outFile)
-    #
-    # Type generation
-    # For 'struct' or 'union' types, defer to genStruct() to
-    #   add to the dictionary.
-    # For 'bitmask' types, add the type name to the 'flags' dictionary,
-    #   with the value being the corresponding 'enums' name defining
-    #   the acceptable flag bits.
-    # For 'enum' types, add the type name to the 'enums' dictionary,
-    #   with the value being '@STOPHERE@' (because this case seems
-    #   never to happen).
-    # For 'funcpointer' types, add the type name to the 'funcpointers'
-    #   dictionary.
-    # For 'handle' and 'define' types, add the handle or #define name
-    #   to the 'struct' dictionary, because that's how the spec sources
-    #   tag these types even though they aren't structs.
-    def genType(self, typeinfo, name):
-        OutputGenerator.genType(self, typeinfo, name)
-        typeElem = typeinfo.elem
-        # If the type is a struct type, traverse the imbedded <member> tags
-        # generating a structure. Otherwise, emit the tag text.
-        category = typeElem.get('category')
-        if (category == 'struct' or category == 'union'):
-            self.genStruct(typeinfo, name)
-        else:
-            # Extract the type name
-            # (from self.genOpts). Copy other text through unchanged.
-            # If the resulting text is an empty string, don't emit it.
-            count = len(noneStr(typeElem.text))
-            for elem in typeElem:
-                count += len(noneStr(elem.text)) + len(noneStr(elem.tail))
-            if (count > 0):
-                if (category == 'bitmask'):
-                    requiredEnum = typeElem.get('requires')
-                    self.addName('flags', name, enquote(requiredEnum))
-                elif (category == 'enum'):
-                    # This case never seems to come up!
-                    # @enums   C 'enum' name           Dictionary of enumerant names
-                    self.addName('enums', name, enquote('@STOPHERE@'))
-                elif (category == 'funcpointer'):
-                    self.addName('funcpointers', name, None)
-                elif (category == 'handle' or category == 'define'):
-                    self.addName('structs', name, None)
-                else:
-                    write('# Unprocessed type:', name, 'category:', category, file=self.outFile)
-            else:
-                write('# Unprocessed type:', name, file=self.outFile)
-    #
-    # Struct (e.g. C "struct" type) generation.
-    #
-    # Add the struct name to the 'structs' dictionary, with the
-    # value being an ordered list of the struct member names.
-    def genStruct(self, typeinfo, typeName):
-        OutputGenerator.genStruct(self, typeinfo, typeName)
-
-        members = [member.text for member in typeinfo.elem.findall('.//member/name')]
-        self.addName('structs', typeName, members)
-    #
-    # Group (e.g. C "enum" type) generation.
-    # These are concatenated together with other types.
-    #
-    # Add the enum type name to the 'enums' dictionary, with
-    #   the value being an ordered list of the enumerant names.
-    # Add each enumerant name to the 'consts' dictionary, with
-    #   the value being the enum type the enumerant is part of.
-    def genGroup(self, groupinfo, groupName):
-        OutputGenerator.genGroup(self, groupinfo, groupName)
-        groupElem = groupinfo.elem
-
-        # @enums   C 'enum' name           Dictionary of enumerant names
-        # @consts  C enumerant/const name  Name of corresponding 'enums' key
-
-        # Loop over the nested 'enum' tags. Keep track of the minimum and
-        # maximum numeric values, if they can be determined.
-        enumerants = [elem.get('name') for elem in groupElem.findall('enum')]
-        for name in enumerants:
-            self.addName('consts', name, enquote(groupName))
-        self.addName('enums', groupName, enumerants)
-    # Enumerant generation (compile-time constants)
-    #
-    # Add the constant name to the 'consts' dictionary, with the
-    #   value being None to indicate that the constant isn't
-    #   an enumeration value.
-    def genEnum(self, enuminfo, name):
-        OutputGenerator.genEnum(self, enuminfo, name)
-
-        # @consts  C enumerant/const name  Name of corresponding 'enums' key
-
-        self.addName('consts', name, None)
-    #
-    # Command generation
-    #
-    # Add the command name to the 'protos' dictionary, with the
-    #   value being an ordered list of the parameter names.
-    def genCmd(self, cmdinfo, name):
-        OutputGenerator.genCmd(self, cmdinfo, name)
-
-        params = [param.text for param in cmdinfo.elem.findall('param/name')]
-        self.addName('protos', name, params)
-
-# ValidityOutputGenerator - subclass of OutputGenerator.
-# Generates AsciiDoc includes of valid usage information, for reference
-# pages and the Vulkan specification. Similar to DocOutputGenerator.
-#
-# ---- methods ----
-# ValidityOutputGenerator(errFile, warnFile, diagFile) - args as for
-#   OutputGenerator. Defines additional internal state.
-# ---- methods overriding base class ----
-# beginFile(genOpts)
-# endFile()
-# beginFeature(interface, emit)
-# endFeature()
-# genCmd(cmdinfo)
-class ValidityOutputGenerator(OutputGenerator):
-    """Generate specified API interfaces in a specific style, such as a C header"""
-    def __init__(self,
-                 errFile = sys.stderr,
-                 warnFile = sys.stderr,
-                 diagFile = sys.stdout):
-        OutputGenerator.__init__(self, errFile, warnFile, diagFile)
-
-    def beginFile(self, genOpts):
-        OutputGenerator.beginFile(self, genOpts)
-    def endFile(self):
-        OutputGenerator.endFile(self)
-    def beginFeature(self, interface, emit):
-        # Start processing in superclass
-        OutputGenerator.beginFeature(self, interface, emit)
-    def endFeature(self):
-        # Finish processing in superclass
-        OutputGenerator.endFeature(self)
-
-    def makeParameterName(self, name):
-        return 'pname:' + name
-
-    def makeStructName(self, name):
-        return 'sname:' + name
-
-    def makeBaseTypeName(self, name):
-        return 'basetype:' + name
-
-    def makeEnumerationName(self, name):
-        return 'elink:' + name
-
-    def makeEnumerantName(self, name):
-        return 'ename:' + name
-
-    def makeFLink(self, name):
-        return 'flink:' + name
-
-    #
-    # Generate an include file
-    #
-    # directory - subdirectory to put file in
-    # basename - base name of the file
-    # contents - contents of the file (Asciidoc boilerplate aside)
-    def writeInclude(self, directory, basename, validity, threadsafety, commandpropertiesentry, successcodes, errorcodes):
-        # Create file
-        filename = self.genOpts.genDirectory + '/' + directory + '/' + basename + '.txt'
-        self.logMsg('diag', '# Generating include file:', filename)
-        fp = open(filename, 'w')
-        # Asciidoc anchor
-        write('// WARNING: DO NOT MODIFY! This file is automatically generated from the vk.xml registry', file=fp)
-
-        # Valid Usage
-        if validity is not None:
-            write('ifndef::doctype-manpage[]', file=fp)
-            write('.Valid Usage', file=fp)
-            write('*' * 80, file=fp)
-            write('endif::doctype-manpage[]', file=fp)
-            write('ifdef::doctype-manpage[]', file=fp)
-            write('Valid Usage', file=fp)
-            write('-----------', file=fp)
-            write('endif::doctype-manpage[]', file=fp)
-            write(validity, file=fp, end='')
-            write('ifndef::doctype-manpage[]', file=fp)
-            write('*' * 80, file=fp)
-            write('endif::doctype-manpage[]', file=fp)
-            write('', file=fp)
-
-        # Host Synchronization
-        if threadsafety is not None:
-            write('ifndef::doctype-manpage[]', file=fp)
-            write('.Host Synchronization', file=fp)
-            write('*' * 80, file=fp)
-            write('endif::doctype-manpage[]', file=fp)
-            write('ifdef::doctype-manpage[]', file=fp)
-            write('Host Synchronization', file=fp)
-            write('--------------------', file=fp)
-            write('endif::doctype-manpage[]', file=fp)
-            write(threadsafety, file=fp, end='')
-            write('ifndef::doctype-manpage[]', file=fp)
-            write('*' * 80, file=fp)
-            write('endif::doctype-manpage[]', file=fp)
-            write('', file=fp)
-
-        # Command Properties - contained within a block, to avoid table numbering
-        if commandpropertiesentry is not None:
-            write('ifndef::doctype-manpage[]', file=fp)
-            write('.Command Properties', file=fp)
-            write('*' * 80, file=fp)
-            write('endif::doctype-manpage[]', file=fp)
-            write('ifdef::doctype-manpage[]', file=fp)
-            write('Command Properties', file=fp)
-            write('------------------', file=fp)
-            write('endif::doctype-manpage[]', file=fp)
-            write('[options="header", width="100%"]', file=fp)
-            write('|=====================', file=fp)
-            write('|Command Buffer Levels|Render Pass Scope|Supported Queue Types', file=fp)
-            write(commandpropertiesentry, file=fp)
-            write('|=====================', file=fp)
-            write('ifndef::doctype-manpage[]', file=fp)
-            write('*' * 80, file=fp)
-            write('endif::doctype-manpage[]', file=fp)
-            write('', file=fp)
-
-        # Success Codes - contained within a block, to avoid table numbering
-        if successcodes is not None or errorcodes is not None:
-            write('ifndef::doctype-manpage[]', file=fp)
-            write('.Return Codes', file=fp)
-            write('*' * 80, file=fp)
-            write('endif::doctype-manpage[]', file=fp)
-            write('ifdef::doctype-manpage[]', file=fp)
-            write('Return Codes', file=fp)
-            write('------------', file=fp)
-            write('endif::doctype-manpage[]', file=fp)
-            if successcodes is not None:
-                write('ifndef::doctype-manpage[]', file=fp)
-                write('<<fundamentals-successcodes,Success>>::', file=fp)
-                write('endif::doctype-manpage[]', file=fp)
-                write('ifdef::doctype-manpage[]', file=fp)
-                write('On success, this command returns::', file=fp)
-                write('endif::doctype-manpage[]', file=fp)
-                write(successcodes, file=fp)
-            if errorcodes is not None:
-                write('ifndef::doctype-manpage[]', file=fp)
-                write('<<fundamentals-errorcodes,Failure>>::', file=fp)
-                write('endif::doctype-manpage[]', file=fp)
-                write('ifdef::doctype-manpage[]', file=fp)
-                write('On failure, this command returns::', file=fp)
-                write('endif::doctype-manpage[]', file=fp)
-                write(errorcodes, file=fp)
-            write('ifndef::doctype-manpage[]', file=fp)
-            write('*' * 80, file=fp)
-            write('endif::doctype-manpage[]', file=fp)
-            write('', file=fp)
-
-        fp.close()
-
-    #
-    # Check if the parameter passed in is a pointer
-    def paramIsPointer(self, param):
-        ispointer = False
-        paramtype = param.find('type')
-        if paramtype.tail is not None and '*' in paramtype.tail:
-            ispointer = True
-
-        return ispointer
-
-    #
-    # Check if the parameter passed in is a static array
-    def paramIsStaticArray(self, param):
-        if param.find('name').tail is not None:
-            if param.find('name').tail[0] == '[':
-                return True
-
-    #
-    # Get the length of a parameter that's been identified as a static array
-    def staticArrayLength(self, param):
-        paramname = param.find('name')
-        paramenumsize = param.find('enum')
-
-        if paramenumsize is not None:
-            return paramenumsize.text
-        else:
-            return paramname.tail[1:-1]
-
-    #
-    # Check if the parameter passed in is a pointer to an array
-    def paramIsArray(self, param):
-        return param.attrib.get('len') is not None
-
-    #
-    # Get the parent of a handle object
-    def getHandleParent(self, typename):
-        types = self.registry.findall("types/type")
-        for elem in types:
-            if (elem.find("name") is not None and elem.find('name').text == typename) or elem.attrib.get('name') == typename:
-                return elem.attrib.get('parent')
-
-    #
-    # Check if a parent object is dispatchable or not
-    def isHandleTypeDispatchable(self, handlename):
-        handle = self.registry.find("types/type/[name='" + handlename + "'][@category='handle']")
-        if handle is not None and handle.find('type').text == 'VK_DEFINE_HANDLE':
-            return True
-        else:
-            return False
-
-    def isHandleOptional(self, param, params):
-
-        # See if the handle is optional
-        isOptional = False
-
-        # Simple, if it's optional, return true
-        if param.attrib.get('optional') is not None:
-            return True
-
-        # If no validity is being generated, it usually means that validity is complex and not absolute, so let's say yes.
-        if param.attrib.get('noautovalidity') is not None:
-            return True
-
-        # If the parameter is an array and we haven't already returned, find out if any of the len parameters are optional
-        if self.paramIsArray(param):
-            lengths = param.attrib.get('len').split(',')
-            for length in lengths:
-                if (length) != 'null-terminated' and (length) != '1':
-                    for otherparam in params:
-                        if otherparam.find('name').text == length:
-                            if otherparam.attrib.get('optional') is not None:
-                                return True
-
-        return False
-    #
-    # Get the category of a type
-    def getTypeCategory(self, typename):
-        types = self.registry.findall("types/type")
-        for elem in types:
-            if (elem.find("name") is not None and elem.find('name').text == typename) or elem.attrib.get('name') == typename:
-                return elem.attrib.get('category')
-
-    #
-    # Make a chunk of text for the end of a parameter if it is an array
-    def makeAsciiDocPreChunk(self, param, params):
-        paramname = param.find('name')
-        paramtype = param.find('type')
-
-        # General pre-amble. Check optionality and add stuff.
-        asciidoc = '* '
-
-        if self.paramIsStaticArray(param):
-            asciidoc += 'Any given element of '
-
-        elif self.paramIsArray(param):
-            lengths = param.attrib.get('len').split(',')
-
-            # Find all the parameters that are called out as optional, so we can document that they might be zero, and the array may be ignored
-            optionallengths = []
-            for length in lengths:
-                if (length) != 'null-terminated' and (length) != '1':
-                    for otherparam in params:
-                        if otherparam.find('name').text == length:
-                            if otherparam.attrib.get('optional') is not None:
-                                if self.paramIsPointer(otherparam):
-                                    optionallengths.append('the value referenced by ' + self.makeParameterName(length))
-                                else:
-                                    optionallengths.append(self.makeParameterName(length))
-
-            # Document that these arrays may be ignored if any of the length values are 0
-            if len(optionallengths) != 0 or param.attrib.get('optional') is not None:
-                asciidoc += 'If '
-
-
-                if len(optionallengths) != 0:
-                    if len(optionallengths) == 1:
-
-                        asciidoc += optionallengths[0]
-                        asciidoc += ' is '
-
-                    else:
-                        asciidoc += ' or '.join(optionallengths)
-                        asciidoc += ' are '
-
-                    asciidoc += 'not `0`, '
-
-                if len(optionallengths) != 0 and param.attrib.get('optional') is not None:
-                    asciidoc += 'and '
-
-                if param.attrib.get('optional') is not None:
-                    asciidoc += self.makeParameterName(paramname.text)
-                    asciidoc += ' is not `NULL`, '
-
-        elif param.attrib.get('optional') is not None:
-            # Don't generate this stub for bitflags
-            if self.getTypeCategory(paramtype.text) != 'bitmask':
-                if param.attrib.get('optional').split(',')[0] == 'true':
-                    asciidoc += 'If '
-                    asciidoc += self.makeParameterName(paramname.text)
-                    asciidoc += ' is not '
-                    if self.paramIsArray(param) or self.paramIsPointer(param) or self.isHandleTypeDispatchable(paramtype.text):
-                        asciidoc += '`NULL`'
-                    elif self.getTypeCategory(paramtype.text) == 'handle':
-                        asciidoc += 'sname:VK_NULL_HANDLE'
-                    else:
-                        asciidoc += '`0`'
-
-                    asciidoc += ', '
-
-        return asciidoc
-
-    #
-    # Make the generic asciidoc line chunk portion used for all parameters.
-    # May return an empty string if nothing to validate.
-    def createValidationLineForParameterIntroChunk(self, param, params, typetext):
-        asciidoc = ''
-        paramname = param.find('name')
-        paramtype = param.find('type')
-
-        asciidoc += self.makeAsciiDocPreChunk(param, params)
-
-        asciidoc += self.makeParameterName(paramname.text)
-        asciidoc += ' must: be '
-
-        if self.paramIsArray(param):
-            # Arrays. These are hard to get right, apparently
-
-            lengths = param.attrib.get('len').split(',')
-
-            if (lengths[0]) == 'null-terminated':
-                asciidoc += 'a null-terminated '
-            elif (lengths[0]) == '1':
-                asciidoc += 'a pointer to '
-            else:
-                asciidoc += 'a pointer to an array of '
-
-                # Handle equations, which are currently denoted with latex
-                if 'latexmath:' in lengths[0]:
-                    asciidoc += lengths[0]
-                else:
-                    asciidoc += self.makeParameterName(lengths[0])
-                asciidoc += ' '
-
-            for length in lengths[1:]:
-                if (length) == 'null-terminated': # This should always be the last thing. If it ever isn't for some bizarre reason, then this will need some massaging.
-                    asciidoc += 'null-terminated '
-                elif (length) == '1':
-                    asciidoc += 'pointers to '
-                else:
-                    asciidoc += 'pointers to arrays of '
-                    # Handle equations, which are currently denoted with latex
-                    if 'latex:' in length:
-                        asciidoc += length
-                    else:
-                        asciidoc += self.makeParameterName(length)
-                    asciidoc += ' '
-
-            # Void pointers don't actually point at anything - remove the word "to"
-            if paramtype.text == 'void':
-                if lengths[-1] == '1':
-                    if len(lengths) > 1:
-                        asciidoc = asciidoc[:-5]    # Take care of the extra s added by the post array chunk function. #HACK#
-                    else:
-                        asciidoc = asciidoc[:-4]
-                else:
-                    # An array of void values is a byte array.
-                    asciidoc += 'byte'
-
-            elif paramtype.text == 'char':
-                # A null terminated array of chars is a string
-                if lengths[-1] == 'null-terminated':
-                    asciidoc += 'string'
-                else:
-                    # Else it's just a bunch of chars
-                    asciidoc += 'char value'
-            elif param.text is not None:
-                # If a value is "const" that means it won't get modified, so it must be valid going into the function.
-                if 'const' in param.text:
-                    typecategory = self.getTypeCategory(paramtype.text)
-                    if (typecategory != 'struct' and typecategory != 'union' and typecategory != 'basetype' and typecategory is not None) or not self.isStructAlwaysValid(paramtype.text):
-                        asciidoc += 'valid '
-
-            asciidoc += typetext
-
-            # pluralize
-            if len(lengths) > 1 or (lengths[0] != '1' and lengths[0] != 'null-terminated'):
-                asciidoc += 's'
-
-        elif self.paramIsPointer(param):
-            # Handle pointers - which are really special case arrays (i.e. they don't have a length)
-            pointercount = paramtype.tail.count('*')
-
-            # Could be multi-level pointers (e.g. ppData - pointer to a pointer). Handle that.
-            for i in range(0, pointercount):
-                asciidoc += 'a pointer to '
-
-            if paramtype.text == 'void':
-                # If there's only one pointer, it's optional, and it doesn't point at anything in particular - we don't need any language.
-                if pointercount == 1 and param.attrib.get('optional') is not None:
-                    return '' # early return
-                else:
-                    # Pointer to nothing in particular - delete the " to " portion
-                    asciidoc = asciidoc[:-4]
-            else:
-                # Add an article for English semantic win
-                asciidoc += 'a '
-
-            # If a value is "const" that means it won't get modified, so it must be valid going into the function.
-            if param.text is not None and paramtype.text != 'void':
-                if 'const' in param.text:
-                    asciidoc += 'valid '
-
-            asciidoc += typetext
-
-        else:
-            # Non-pointer, non-optional things must be valid
-            asciidoc += 'a valid '
-            asciidoc += typetext
-
-        if asciidoc != '':
-            asciidoc += '\n'
-
-            # Add additional line for non-optional bitmasks
-            if self.getTypeCategory(paramtype.text) == 'bitmask':
-                if param.attrib.get('optional') is None:
-                    asciidoc += '* '
-                    if self.paramIsArray(param):
-                        asciidoc += 'Each element of '
-                    asciidoc += 'pname:'
-                    asciidoc += paramname.text
-                    asciidoc += ' mustnot: be `0`'
-                    asciidoc += '\n'
-
-        return asciidoc
-
-    def makeAsciiDocLineForParameter(self, param, params, typetext):
-        if param.attrib.get('noautovalidity') is not None:
-            return ''
-        asciidoc  = self.createValidationLineForParameterIntroChunk(param, params, typetext)
-
-        return asciidoc
-
-    # Try to do check if a structure is always considered valid (i.e. there's no rules to its acceptance)
-    def isStructAlwaysValid(self, structname):
-
-        struct = self.registry.find("types/type[@name='" + structname + "']")
-
-        params = struct.findall('member')
-        validity = struct.find('validity')
-
-        if validity is not None:
-            return False
-
-        for param in params:
-            paramname = param.find('name')
-            paramtype = param.find('type')
-            typecategory = self.getTypeCategory(paramtype.text)
-
-            if paramname.text == 'pNext':
-                return False
-
-            if paramname.text == 'sType':
-                return False
-
-            if paramtype.text == 'void' or paramtype.text == 'char' or self.paramIsArray(param) or self.paramIsPointer(param):
-                if self.makeAsciiDocLineForParameter(param, params, '') != '':
-                    return False
-            elif typecategory == 'handle' or typecategory == 'enum' or typecategory == 'bitmask' or param.attrib.get('returnedonly') == 'true':
-                return False
-            elif typecategory == 'struct' or typecategory == 'union':
-                if self.isStructAlwaysValid(paramtype.text) is False:
-                    return False
-
-        return True
-
-    #
-    # Make an entire asciidoc line for a given parameter
-    def createValidationLineForParameter(self, param, params, typecategory):
-        asciidoc = ''
-        paramname = param.find('name')
-        paramtype = param.find('type')
-
-        if paramtype.text == 'void' or paramtype.text == 'char':
-            # Chars and void are special cases - needs care inside the generator functions
-            # A null-terminated char array is a string, else it's chars.
-            # An array of void values is a byte array, a void pointer is just a pointer to nothing in particular
-            asciidoc += self.makeAsciiDocLineForParameter(param, params, '')
-        elif typecategory == 'bitmask':
-            bitsname = paramtype.text.replace('Flags', 'FlagBits')
-            if self.registry.find("enums[@name='" + bitsname + "']") is None:
-                asciidoc += '* '
-                asciidoc += self.makeParameterName(paramname.text)
-                asciidoc += ' must: be `0`'
-                asciidoc += '\n'
-            else:
-                if self.paramIsArray(param):
-                    asciidoc += self.makeAsciiDocLineForParameter(param, params, 'combinations of ' + self.makeEnumerationName(bitsname) + ' value')
-                else:
-                    asciidoc += self.makeAsciiDocLineForParameter(param, params, 'combination of ' + self.makeEnumerationName(bitsname) + ' values')
-        elif typecategory == 'handle':
-            asciidoc += self.makeAsciiDocLineForParameter(param, params, self.makeStructName(paramtype.text) + ' handle')
-        elif typecategory == 'enum':
-            asciidoc += self.makeAsciiDocLineForParameter(param, params, self.makeEnumerationName(paramtype.text) + ' value')
-        elif typecategory == 'struct':
-            if (self.paramIsArray(param) or self.paramIsPointer(param)) or not self.isStructAlwaysValid(paramtype.text):
-                asciidoc += self.makeAsciiDocLineForParameter(param, params, self.makeStructName(paramtype.text) + ' structure')
-        elif typecategory == 'union':
-            if (self.paramIsArray(param) or self.paramIsPointer(param)) or not self.isStructAlwaysValid(paramtype.text):
-                asciidoc += self.makeAsciiDocLineForParameter(param, params, self.makeStructName(paramtype.text) + ' union')
-        elif self.paramIsArray(param) or self.paramIsPointer(param):
-            asciidoc += self.makeAsciiDocLineForParameter(param, params, self.makeBaseTypeName(paramtype.text) + ' value')
-
-        return asciidoc
-
-    #
-    # Make an asciidoc validity entry for a handle's parent object
-    def makeAsciiDocHandleParent(self, param, params):
-        asciidoc = ''
-        paramname = param.find('name')
-        paramtype = param.find('type')
-
-        # Deal with handle parents
-        handleparent = self.getHandleParent(paramtype.text)
-        if handleparent is not None:
-            parentreference = None
-            for otherparam in params:
-                if otherparam.find('type').text == handleparent:
-                    parentreference = otherparam.find('name').text
-            if parentreference is not None:
-                asciidoc += '* '
-
-                if self.isHandleOptional(param, params):
-                    if self.paramIsArray(param):
-                        asciidoc += 'Each element of '
-                        asciidoc += self.makeParameterName(paramname.text)
-                        asciidoc += ' that is a valid handle'
-                    else:
-                        asciidoc += 'If '
-                        asciidoc += self.makeParameterName(paramname.text)
-                        asciidoc += ' is a valid handle, it'
-                else:
-                    if self.paramIsArray(param):
-                        asciidoc += 'Each element of '
-                    asciidoc += self.makeParameterName(paramname.text)
-                asciidoc += ' must: have been created, allocated or retrieved from '
-                asciidoc += self.makeParameterName(parentreference)
-
-                asciidoc += '\n'
-        return asciidoc
-
-    #
-    # Generate an asciidoc validity line for the sType value of a struct
-    def makeStructureType(self, blockname, param):
-        asciidoc = '* '
-        paramname = param.find('name')
-        paramtype = param.find('type')
-
-        asciidoc += self.makeParameterName(paramname.text)
-        asciidoc += ' must: be '
-
-        structuretype = ''
-        for elem in re.findall(r'(([A-Z][a-z]+)|([A-Z][A-Z]+))', blockname):
-            if elem[0] == 'Vk':
-                structuretype += 'VK_STRUCTURE_TYPE_'
-            else:
-                structuretype += elem[0].upper()
-                structuretype += '_'
-
-        asciidoc += self.makeEnumerantName(structuretype[:-1])
-        asciidoc += '\n'
-
-        return asciidoc
-
-    #
-    # Generate an asciidoc validity line for the pNext value of a struct
-    def makeStructureExtensionPointer(self, param):
-        asciidoc = '* '
-        paramname = param.find('name')
-        paramtype = param.find('type')
-
-        asciidoc += self.makeParameterName(paramname.text)
-
-        validextensionstructs = param.attrib.get('validextensionstructs')
-        asciidoc += ' must: be `NULL`'
-        if validextensionstructs is not None:
-            extensionstructs = ['slink:' + x for x in validextensionstructs.split(',')]
-            asciidoc += ', or a pointer to a valid instance of '
-            if len(extensionstructs) == 1:
-                asciidoc += validextensionstructs
-            else:
-                asciidoc += (', ').join(extensionstructs[:-1]) + ' or ' + extensionstructs[-1]
-
-        asciidoc += '\n'
-
-        return asciidoc
-
-    #
-    # Generate all the valid usage information for a given struct or command
-    def makeValidUsageStatements(self, cmd, blockname, params, usages):
-        # Start the asciidoc block for this
-        asciidoc = ''
-
-        handles = []
-        anyparentedhandlesoptional = False
-        parentdictionary = {}
-        arraylengths = set()
-        for param in params:
-            paramname = param.find('name')
-            paramtype = param.find('type')
-
-            # Get the type's category
-            typecategory = self.getTypeCategory(paramtype.text)
-
-            # Generate language to independently validate a parameter
-            if paramtype.text == 'VkStructureType' and paramname.text == 'sType':
-                asciidoc += self.makeStructureType(blockname, param)
-            elif paramtype.text == 'void' and paramname.text == 'pNext':
-                asciidoc += self.makeStructureExtensionPointer(param)
-            else:
-                asciidoc += self.createValidationLineForParameter(param, params, typecategory)
-
-            # Ensure that any parenting is properly validated, and list that a handle was found
-            if typecategory == 'handle':
-                # Don't detect a parent for return values!
-                if not self.paramIsPointer(param) or (param.text is not None and 'const' in param.text):
-                    parent = self.getHandleParent(paramtype.text)
-                    if parent is not None:
-                        handles.append(param)
-
-                        # If any param is optional, it affects the output
-                        if self.isHandleOptional(param, params):
-                            anyparentedhandlesoptional = True
-
-                        # Find the first dispatchable parent
-                        ancestor = parent
-                        while ancestor is not None and not self.isHandleTypeDispatchable(ancestor):
-                            ancestor = self.getHandleParent(ancestor)
-
-                        # If one was found, add this parameter to the parent dictionary
-                        if ancestor is not None:
-                            if ancestor not in parentdictionary:
-                                parentdictionary[ancestor] = []
-
-                            if self.paramIsArray(param):
-                                parentdictionary[ancestor].append('the elements of ' + self.makeParameterName(paramname.text))
-                            else:
-                                parentdictionary[ancestor].append(self.makeParameterName(paramname.text))
-
-            # Get the array length for this parameter
-            arraylength = param.attrib.get('len')
-            if arraylength is not None:
-                for onelength in arraylength.split(','):
-                    arraylengths.add(onelength)
-
-        # For any vkQueue* functions, there might be queue type data
-        if 'vkQueue' in blockname:
-            # The queue type must be valid
-            queuetypes = cmd.attrib.get('queues')
-            if queuetypes is not None:
-                queuebits = []
-                for queuetype in re.findall(r'([^,]+)', queuetypes):
-                    queuebits.append(queuetype.replace('_',' '))
-
-                asciidoc += '* '
-                asciidoc += 'The pname:queue must: support '
-                if len(queuebits) == 1:
-                    asciidoc += queuebits[0]
-                else:
-                    asciidoc += (', ').join(queuebits[:-1])
-                    asciidoc += ' or '
-                    asciidoc += queuebits[-1]
-                asciidoc += ' operations'
-                asciidoc += '\n'
-
-        if 'vkCmd' in blockname:
-            # The commandBuffer parameter must be being recorded
-            asciidoc += '* '
-            asciidoc += 'pname:commandBuffer must: be in the recording state'
-            asciidoc += '\n'
-
-            # The queue type must be valid
-            queuetypes = cmd.attrib.get('queues')
-            queuebits = []
-            for queuetype in re.findall(r'([^,]+)', queuetypes):
-                queuebits.append(queuetype.replace('_',' '))
-
-            asciidoc += '* '
-            asciidoc += 'The sname:VkCommandPool that pname:commandBuffer was allocated from must: support '
-            if len(queuebits) == 1:
-                asciidoc += queuebits[0]
-            else:
-                asciidoc += (', ').join(queuebits[:-1])
-                asciidoc += ' or '
-                asciidoc += queuebits[-1]
-            asciidoc += ' operations'
-            asciidoc += '\n'
-
-            # Must be called inside/outside a renderpass appropriately
-            renderpass = cmd.attrib.get('renderpass')
-
-            if renderpass != 'both':
-                asciidoc += '* This command must: only be called '
-                asciidoc += renderpass
-                asciidoc += ' of a render pass instance'
-                asciidoc += '\n'
-
-            # Must be in the right level command buffer
-            cmdbufferlevel = cmd.attrib.get('cmdbufferlevel')
-
-            if cmdbufferlevel != 'primary,secondary':
-                asciidoc += '* pname:commandBuffer must: be a '
-                asciidoc += cmdbufferlevel
-                asciidoc += ' sname:VkCommandBuffer'
-                asciidoc += '\n'
-
-        # Any non-optional arraylengths should specify they must be greater than 0
-        for param in params:
-            paramname = param.find('name')
-
-            for arraylength in arraylengths:
-                if paramname.text == arraylength and param.attrib.get('optional') is None:
-                    # Get all the array dependencies
-                    arrays = cmd.findall("param/[@len='" + arraylength + "'][@optional='true']")
-
-                    # Get all the optional array dependencies, including those not generating validity for some reason
-                    optionalarrays = cmd.findall("param/[@len='" + arraylength + "'][@optional='true']")
-                    optionalarrays.extend(cmd.findall("param/[@len='" + arraylength + "'][@noautovalidity='true']"))
-
-                    asciidoc += '* '
-
-                    # Allow lengths to be arbitrary if all their dependents are optional
-                    if len(optionalarrays) == len(arrays) and len(optionalarrays) != 0:
-                        asciidoc += 'If '
-                        if len(optionalarrays) > 1:
-                            asciidoc += 'any of '
-
-                        for array in optionalarrays[:-1]:
-                            asciidoc += self.makeParameterName(optionalarrays.find('name').text)
-                            asciidoc += ', '
-
-                        if len(optionalarrays) > 1:
-                            asciidoc += 'and '
-                            asciidoc += self.makeParameterName(optionalarrays[-1].find('name').text)
-                            asciidoc += ' are '
-                        else:
-                            asciidoc += self.makeParameterName(optionalarrays[-1].find('name').text)
-                            asciidoc += ' is '
-
-                        asciidoc += 'not `NULL`, '
-
-                        if self.paramIsPointer(param):
-                            asciidoc += 'the value referenced by '
-
-                    elif self.paramIsPointer(param):
-                        asciidoc += 'The value referenced by '
-
-                    asciidoc += self.makeParameterName(arraylength)
-                    asciidoc += ' must: be greater than `0`'
-                    asciidoc += '\n'
-
-        # Find the parents of all objects referenced in this command
-        for param in handles:
-            asciidoc += self.makeAsciiDocHandleParent(param, params)
-
-        # Find the common ancestors of objects
-        noancestorscount = 0
-        while noancestorscount < len(parentdictionary):
-            noancestorscount = 0
-            oldparentdictionary = parentdictionary.copy()
-            for parent in oldparentdictionary.items():
-                ancestor = self.getHandleParent(parent[0])
-
-                while ancestor is not None and ancestor not in parentdictionary:
-                    ancestor = self.getHandleParent(ancestor)
-
-                if ancestor is not None:
-                    parentdictionary[ancestor] += parentdictionary.pop(parent[0])
-                else:
-                    # No ancestors possible - so count it up
-                    noancestorscount += 1
-
-        # Add validation language about common ancestors
-        for parent in parentdictionary.items():
-            if len(parent[1]) > 1:
-                parentlanguage = '* '
-
-                parentlanguage += 'Each of '
-                parentlanguage += ", ".join(parent[1][:-1])
-                parentlanguage += ' and '
-                parentlanguage += parent[1][-1]
-                if anyparentedhandlesoptional is True:
-                    parentlanguage += ' that are valid handles'
-                parentlanguage += ' must: have been created, allocated or retrieved from the same '
-                parentlanguage += self.makeStructName(parent[0])
-                parentlanguage += '\n'
-
-                # Capitalize and add to the main language
-                asciidoc += parentlanguage
-
-        # Add in any plain-text validation language that should be added
-        for usage in usages:
-            asciidoc += '* '
-            asciidoc += usage
-            asciidoc += '\n'
-
-        # In case there's nothing to report, return None
-        if asciidoc == '':
-            return None
-        # Delimit the asciidoc block
-        return asciidoc
-
-    def makeThreadSafetyBlock(self, cmd, paramtext):
-        """Generate C function pointer typedef for <command> Element"""
-        paramdecl = ''
-
-        # For any vkCmd* functions, the commandBuffer parameter must be being recorded
-        if cmd.find('proto/name') is not None and 'vkCmd' in cmd.find('proto/name'):
-            paramdecl += '* '
-            paramdecl += 'The sname:VkCommandPool that pname:commandBuffer was created from'
-            paramdecl += '\n'
-
-        # Find and add any parameters that are thread unsafe
-        explicitexternsyncparams = cmd.findall(paramtext + "[@externsync]")
-        if (explicitexternsyncparams is not None):
-            for param in explicitexternsyncparams:
-                externsyncattribs = param.attrib.get('externsync')
-                paramname = param.find('name')
-                for externsyncattrib in externsyncattribs.split(','):
-                    paramdecl += '* '
-                    paramdecl += 'Host access to '
-                    if externsyncattrib == 'true':
-                        if self.paramIsArray(param):
-                            paramdecl += 'each member of ' + self.makeParameterName(paramname.text)
-                        elif self.paramIsPointer(param):
-                            paramdecl += 'the object referenced by ' + self.makeParameterName(paramname.text)
-                        else:
-                            paramdecl += self.makeParameterName(paramname.text)
-                    else:
-                        paramdecl += 'pname:'
-                        paramdecl += externsyncattrib
-                    paramdecl += ' must: be externally synchronized\n'
-
-        # Find and add any "implicit" parameters that are thread unsafe
-        implicitexternsyncparams = cmd.find('implicitexternsyncparams')
-        if (implicitexternsyncparams is not None):
-            for elem in implicitexternsyncparams:
-                paramdecl += '* '
-                paramdecl += 'Host access to '
-                paramdecl += elem.text
-                paramdecl += ' must: be externally synchronized\n'
-
-        if (paramdecl == ''):
-            return None
-        else:
-            return paramdecl
-
-    def makeCommandPropertiesTableEntry(self, cmd, name):
-
-        if 'vkCmd' in name:
-            # Must be called inside/outside a renderpass appropriately
-            cmdbufferlevel = cmd.attrib.get('cmdbufferlevel')
-            cmdbufferlevel = (' + \n').join(cmdbufferlevel.title().split(','))
-
-            renderpass = cmd.attrib.get('renderpass')
-            renderpass = renderpass.capitalize()
-
-            queues = cmd.attrib.get('queues')
-            queues = (' + \n').join(queues.upper().split(','))
-
-            return '|' + cmdbufferlevel + '|' + renderpass + '|' + queues
-        elif 'vkQueue' in name:
-            # Must be called inside/outside a renderpass appropriately
-
-            queues = cmd.attrib.get('queues')
-            if queues is None:
-                queues = 'Any'
-            else:
-                queues = (' + \n').join(queues.upper().split(','))
-
-            return '|-|-|' + queues
-
-        return None
-
-    def makeSuccessCodes(self, cmd, name):
-
-        successcodes = cmd.attrib.get('successcodes')
-        if successcodes is not None:
-
-            successcodeentry = ''
-            successcodes = successcodes.split(',')
-            return '* ename:' + '\n* ename:'.join(successcodes)
-
-        return None
-
-    def makeErrorCodes(self, cmd, name):
-
-        errorcodes = cmd.attrib.get('errorcodes')
-        if errorcodes is not None:
-
-            errorcodeentry = ''
-            errorcodes = errorcodes.split(',')
-            return '* ename:' + '\n* ename:'.join(errorcodes)
-
-        return None
-
-    #
-    # Command generation
-    def genCmd(self, cmdinfo, name):
-        OutputGenerator.genCmd(self, cmdinfo, name)
-        #
-        # Get all the parameters
-        params = cmdinfo.elem.findall('param')
-        usageelements = cmdinfo.elem.findall('validity/usage')
-        usages = []
-
-        for usage in usageelements:
-            usages.append(usage.text)
-        for usage in cmdinfo.additionalValidity:
-            usages.append(usage.text)
-        for usage in cmdinfo.removedValidity:
-            usages.remove(usage.text)
-
-        validity = self.makeValidUsageStatements(cmdinfo.elem, name, params, usages)
-        threadsafety = self.makeThreadSafetyBlock(cmdinfo.elem, 'param')
-        commandpropertiesentry = self.makeCommandPropertiesTableEntry(cmdinfo.elem, name)
-        successcodes = self.makeSuccessCodes(cmdinfo.elem, name)
-        errorcodes = self.makeErrorCodes(cmdinfo.elem, name)
-
-        self.writeInclude('validity/protos', name, validity, threadsafety, commandpropertiesentry, successcodes, errorcodes)
-
-    #
-    # Struct Generation
-    def genStruct(self, typeinfo, typename):
-        OutputGenerator.genStruct(self, typeinfo, typename)
-
-        # Anything that's only ever returned can't be set by the user, so shouldn't have any validity information.
-        if typeinfo.elem.attrib.get('returnedonly') is None:
-            params = typeinfo.elem.findall('member')
-
-            usageelements = typeinfo.elem.findall('validity/usage')
-            usages = []
-
-            for usage in usageelements:
-                usages.append(usage.text)
-            for usage in typeinfo.additionalValidity:
-                usages.append(usage.text)
-            for usage in typeinfo.removedValidity:
-                usages.remove(usage.text)
-
-            validity = self.makeValidUsageStatements(typeinfo.elem, typename, params, usages)
-            threadsafety = self.makeThreadSafetyBlock(typeinfo.elem, 'member')
-
-            self.writeInclude('validity/structs', typename, validity, threadsafety, None, None, None)
-        else:
-            # Still generate files for return only structs, in case this state changes later
-            self.writeInclude('validity/structs', typename, None, None, None, None, None)
-
-    #
-    # Type Generation
-    def genType(self, typeinfo, typename):
-        OutputGenerator.genType(self, typeinfo, typename)
-
-        category = typeinfo.elem.get('category')
-        if (category == 'struct' or category == 'union'):
-            self.genStruct(typeinfo, typename)
-
-# HostSynchronizationOutputGenerator - subclass of OutputGenerator.
-# Generates AsciiDoc includes of the externsync parameter table for the
-# fundamentals chapter of the Vulkan specification. Similar to
-# DocOutputGenerator.
-#
-# ---- methods ----
-# HostSynchronizationOutputGenerator(errFile, warnFile, diagFile) - args as for
-#   OutputGenerator. Defines additional internal state.
-# ---- methods overriding base class ----
-# genCmd(cmdinfo)
-class HostSynchronizationOutputGenerator(OutputGenerator):
-    # Generate Host Synchronized Parameters in a table at the top of the spec
-    def __init__(self,
-                 errFile = sys.stderr,
-                 warnFile = sys.stderr,
-                 diagFile = sys.stdout):
-        OutputGenerator.__init__(self, errFile, warnFile, diagFile)
-
-    threadsafety = {'parameters': '', 'parameterlists': '', 'implicit': ''}
-
-    def makeParameterName(self, name):
-        return 'pname:' + name
-
-    def makeFLink(self, name):
-        return 'flink:' + name
-
-    #
-    # Generate an include file
-    #
-    # directory - subdirectory to put file in
-    # basename - base name of the file
-    # contents - contents of the file (Asciidoc boilerplate aside)
-    def writeInclude(self):
-
-        if self.threadsafety['parameters'] is not None:
-            # Create file
-            filename = self.genOpts.genDirectory + '/' + self.genOpts.filename + '/parameters.txt'
-            self.logMsg('diag', '# Generating include file:', filename)
-            fp = open(filename, 'w')
-
-            # Host Synchronization
-            write('// WARNING: DO NOT MODIFY! This file is automatically generated from the vk.xml registry', file=fp)
-            write('.Externally Synchronized Parameters', file=fp)
-            write('*' * 80, file=fp)
-            write(self.threadsafety['parameters'], file=fp, end='')
-            write('*' * 80, file=fp)
-            write('', file=fp)
-
-        if self.threadsafety['parameterlists'] is not None:
-            # Create file
-            filename = self.genOpts.genDirectory + '/' + self.genOpts.filename + '/parameterlists.txt'
-            self.logMsg('diag', '# Generating include file:', filename)
-            fp = open(filename, 'w')
-
-            # Host Synchronization
-            write('// WARNING: DO NOT MODIFY! This file is automatically generated from the vk.xml registry', file=fp)
-            write('.Externally Synchronized Parameter Lists', file=fp)
-            write('*' * 80, file=fp)
-            write(self.threadsafety['parameterlists'], file=fp, end='')
-            write('*' * 80, file=fp)
-            write('', file=fp)
-
-        if self.threadsafety['implicit'] is not None:
-            # Create file
-            filename = self.genOpts.genDirectory + '/' + self.genOpts.filename + '/implicit.txt'
-            self.logMsg('diag', '# Generating include file:', filename)
-            fp = open(filename, 'w')
-
-            # Host Synchronization
-            write('// WARNING: DO NOT MODIFY! This file is automatically generated from the vk.xml registry', file=fp)
-            write('.Implicit Externally Synchronized Parameters', file=fp)
-            write('*' * 80, file=fp)
-            write(self.threadsafety['implicit'], file=fp, end='')
-            write('*' * 80, file=fp)
-            write('', file=fp)
-
-        fp.close()
-
-    #
-    # Check if the parameter passed in is a pointer to an array
-    def paramIsArray(self, param):
-        return param.attrib.get('len') is not None
-
-    # Check if the parameter passed in is a pointer
-    def paramIsPointer(self, param):
-        ispointer = False
-        paramtype = param.find('type')
-        if paramtype.tail is not None and '*' in paramtype.tail:
-            ispointer = True
-
-        return ispointer
-
-    # Turn the "name[].member[]" notation into plain English.
-    def makeThreadDereferenceHumanReadable(self, dereference):
-        matches = re.findall(r"[\w]+[^\w]*",dereference)
-        stringval = ''
-        for match in reversed(matches):
-            if '->' in match or '.' in match:
-                stringval += 'member of '
-            if '[]' in match:
-                stringval += 'each element of '
-
-            stringval += 'the '
-            stringval += self.makeParameterName(re.findall(r"[\w]+",match)[0])
-            stringval += ' '
-
-        stringval += 'parameter'
-
-        return stringval[0].upper() + stringval[1:]
-
-    def makeThreadSafetyBlocks(self, cmd, paramtext):
-        protoname = cmd.find('proto/name').text
-
-        # Find and add any parameters that are thread unsafe
-        explicitexternsyncparams = cmd.findall(paramtext + "[@externsync]")
-        if (explicitexternsyncparams is not None):
-            for param in explicitexternsyncparams:
-                externsyncattribs = param.attrib.get('externsync')
-                paramname = param.find('name')
-                for externsyncattrib in externsyncattribs.split(','):
-
-                    tempstring = '* '
-                    if externsyncattrib == 'true':
-                        if self.paramIsArray(param):
-                            tempstring += 'Each element of the '
-                        elif self.paramIsPointer(param):
-                            tempstring += 'The object referenced by the '
-                        else:
-                            tempstring += 'The '
-
-                        tempstring += self.makeParameterName(paramname.text)
-                        tempstring += ' parameter'
-
-                    else:
-                        tempstring += self.makeThreadDereferenceHumanReadable(externsyncattrib)
-
-                    tempstring += ' in '
-                    tempstring += self.makeFLink(protoname)
-                    tempstring += '\n'
-
-
-                    if ' element of ' in tempstring:
-                        self.threadsafety['parameterlists'] += tempstring
-                    else:
-                        self.threadsafety['parameters'] += tempstring
-
-
-        # Find and add any "implicit" parameters that are thread unsafe
-        implicitexternsyncparams = cmd.find('implicitexternsyncparams')
-        if (implicitexternsyncparams is not None):
-            for elem in implicitexternsyncparams:
-                self.threadsafety['implicit'] += '* '
-                self.threadsafety['implicit'] += elem.text[0].upper()
-                self.threadsafety['implicit'] += elem.text[1:]
-                self.threadsafety['implicit'] += ' in '
-                self.threadsafety['implicit'] += self.makeFLink(protoname)
-                self.threadsafety['implicit'] += '\n'
-
-
-        # For any vkCmd* functions, the commandBuffer parameter must be being recorded
-        if protoname is not None and 'vkCmd' in protoname:
-            self.threadsafety['implicit'] += '* '
-            self.threadsafety['implicit'] += 'The sname:VkCommandPool that pname:commandBuffer was allocated from, in '
-            self.threadsafety['implicit'] += self.makeFLink(protoname)
-
-            self.threadsafety['implicit'] += '\n'
-
-    #
-    # Command generation
-    def genCmd(self, cmdinfo, name):
-        OutputGenerator.genCmd(self, cmdinfo, name)
-        #
-        # Get all thh parameters
-        params = cmdinfo.elem.findall('param')
-        usages = cmdinfo.elem.findall('validity/usage')
-
-        self.makeThreadSafetyBlocks(cmdinfo.elem, 'param')
-
-        self.writeInclude()
-
-# ThreadOutputGenerator - subclass of OutputGenerator.
-# Generates Thread checking framework
-#
-# ---- methods ----
-# ThreadOutputGenerator(errFile, warnFile, diagFile) - args as for
-#   OutputGenerator. Defines additional internal state.
-# ---- methods overriding base class ----
-# beginFile(genOpts)
-# endFile()
-# beginFeature(interface, emit)
-# endFeature()
-# genType(typeinfo,name)
-# genStruct(typeinfo,name)
-# genGroup(groupinfo,name)
-# genEnum(enuminfo, name)
-# genCmd(cmdinfo)
-class ThreadOutputGenerator(OutputGenerator):
-    """Generate specified API interfaces in a specific style, such as a C header"""
-    # This is an ordered list of sections in the header file.
-    TYPE_SECTIONS = ['include', 'define', 'basetype', 'handle', 'enum',
-                     'group', 'bitmask', 'funcpointer', 'struct']
-    ALL_SECTIONS = TYPE_SECTIONS + ['command']
-    def __init__(self,
-                 errFile = sys.stderr,
-                 warnFile = sys.stderr,
-                 diagFile = sys.stdout):
-        OutputGenerator.__init__(self, errFile, warnFile, diagFile)
-        # Internal state - accumulators for different inner block text
-        self.sections = dict([(section, []) for section in self.ALL_SECTIONS])
-        self.intercepts = []
-
-    # Check if the parameter passed in is a pointer to an array
-    def paramIsArray(self, param):
-        return param.attrib.get('len') is not None
-
-    # Check if the parameter passed in is a pointer
-    def paramIsPointer(self, param):
-        ispointer = False
-        for elem in param:
-            #write('paramIsPointer '+elem.text, file=sys.stderr)
-            #write('elem.tag '+elem.tag, file=sys.stderr)
-            #if (elem.tail is None):
-            #    write('elem.tail is None', file=sys.stderr)
-            #else:
-            #    write('elem.tail '+elem.tail, file=sys.stderr)
-            if ((elem.tag is not 'type') and (elem.tail is not None)) and '*' in elem.tail:
-                ispointer = True
-            #    write('is pointer', file=sys.stderr)
-        return ispointer
-    def makeThreadUseBlock(self, cmd, functionprefix):
-        """Generate C function pointer typedef for <command> Element"""
-        paramdecl = ''
-        thread_check_dispatchable_objects = [
-            "VkCommandBuffer",
-            "VkDevice",
-            "VkInstance",
-            "VkQueue",
-        ]
-        thread_check_nondispatchable_objects = [
-            "VkBuffer",
-            "VkBufferView",
-            "VkCommandPool",
-            "VkDescriptorPool",
-            "VkDescriptorSetLayout",
-            "VkDeviceMemory",
-            "VkEvent",
-            "VkFence",
-            "VkFramebuffer",
-            "VkImage",
-            "VkImageView",
-            "VkPipeline",
-            "VkPipelineCache",
-            "VkPipelineLayout",
-            "VkQueryPool",
-            "VkRenderPass",
-            "VkSampler",
-            "VkSemaphore",
-            "VkShaderModule",
-        ]
-
-        # Find and add any parameters that are thread unsafe
-        params = cmd.findall('param')
-        for param in params:
-            paramname = param.find('name')
-            if False: # self.paramIsPointer(param):
-                paramdecl += '    // not watching use of pointer ' + paramname.text + '\n'
-            else:
-                externsync = param.attrib.get('externsync')
-                if externsync == 'true':
-                    if self.paramIsArray(param):
-                        paramdecl += '    for (uint32_t index=0;index<' + param.attrib.get('len') + ';index++) {\n'
-                        paramdecl += '        ' + functionprefix + 'WriteObject(my_data, ' + paramname.text + '[index]);\n'
-                        paramdecl += '    }\n'
-                    else:
-                        paramdecl += '    ' + functionprefix + 'WriteObject(my_data, ' + paramname.text + ');\n'
-                elif (param.attrib.get('externsync')):
-                    if self.paramIsArray(param):
-                        # Externsync can list pointers to arrays of members to synchronize
-                        paramdecl += '    for (uint32_t index=0;index<' + param.attrib.get('len') + ';index++) {\n'
-                        for member in externsync.split(","):
-                            # Replace first empty [] in member name with index
-                            element = member.replace('[]','[index]',1)
-                            if '[]' in element:
-                                # Replace any second empty [] in element name with
-                                # inner array index based on mapping array names like
-                                # "pSomeThings[]" to "someThingCount" array size.
-                                # This could be more robust by mapping a param member
-                                # name to a struct type and "len" attribute.
-                                limit = element[0:element.find('s[]')] + 'Count'
-                                dotp = limit.rfind('.p')
-                                limit = limit[0:dotp+1] + limit[dotp+2:dotp+3].lower() + limit[dotp+3:]
-                                paramdecl += '        for(uint32_t index2=0;index2<'+limit+';index2++)\n'
-                                element = element.replace('[]','[index2]')
-                            paramdecl += '            ' + functionprefix + 'WriteObject(my_data, ' + element + ');\n'
-                        paramdecl += '    }\n'
-                    else:
-                        # externsync can list members to synchronize
-                        for member in externsync.split(","):
-                            paramdecl += '    ' + functionprefix + 'WriteObject(my_data, ' + member + ');\n'
-                else:
-                    paramtype = param.find('type')
-                    if paramtype is not None:
-                        paramtype = paramtype.text
-                    else:
-                        paramtype = 'None'
-                    if paramtype in thread_check_dispatchable_objects or paramtype in thread_check_nondispatchable_objects:
-                        if self.paramIsArray(param) and ('pPipelines' != paramname.text):
-                            paramdecl += '    for (uint32_t index=0;index<' + param.attrib.get('len') + ';index++) {\n'
-                            paramdecl += '        ' + functionprefix + 'ReadObject(my_data, ' + paramname.text + '[index]);\n'
-                            paramdecl += '    }\n'
-                        elif not self.paramIsPointer(param):
-                            # Pointer params are often being created.
-                            # They are not being read from.
-                            paramdecl += '    ' + functionprefix + 'ReadObject(my_data, ' + paramname.text + ');\n'
-        explicitexternsyncparams = cmd.findall("param[@externsync]")
-        if (explicitexternsyncparams is not None):
-            for param in explicitexternsyncparams:
-                externsyncattrib = param.attrib.get('externsync')
-                paramname = param.find('name')
-                paramdecl += '    // Host access to '
-                if externsyncattrib == 'true':
-                    if self.paramIsArray(param):
-                        paramdecl += 'each member of ' + paramname.text
-                    elif self.paramIsPointer(param):
-                        paramdecl += 'the object referenced by ' + paramname.text
-                    else:
-                        paramdecl += paramname.text
-                else:
-                    paramdecl += externsyncattrib
-                paramdecl += ' must be externally synchronized\n'
-
-        # Find and add any "implicit" parameters that are thread unsafe
-        implicitexternsyncparams = cmd.find('implicitexternsyncparams')
-        if (implicitexternsyncparams is not None):
-            for elem in implicitexternsyncparams:
-                paramdecl += '    // '
-                paramdecl += elem.text
-                paramdecl += ' must be externally synchronized between host accesses\n'
-
-        if (paramdecl == ''):
-            return None
-        else:
-            return paramdecl
-    def beginFile(self, genOpts):
-        OutputGenerator.beginFile(self, genOpts)
-        # C-specific
-        #
-        # Multiple inclusion protection & C++ namespace.
-        if (genOpts.protectFile and self.genOpts.filename):
-            headerSym = '__' + re.sub('\.h', '_h_', os.path.basename(self.genOpts.filename))
-            write('#ifndef', headerSym, file=self.outFile)
-            write('#define', headerSym, '1', file=self.outFile)
-            self.newline()
-        write('namespace threading {', file=self.outFile)
-        self.newline()
-        #
-        # User-supplied prefix text, if any (list of strings)
-        if (genOpts.prefixText):
-            for s in genOpts.prefixText:
-                write(s, file=self.outFile)
-    def endFile(self):
-        # C-specific
-        # Finish C++ namespace and multiple inclusion protection
-        self.newline()
-        # record intercepted procedures
-        write('// intercepts', file=self.outFile)
-        write('struct { const char* name; PFN_vkVoidFunction pFunc;} procmap[] = {', file=self.outFile)
-        write('\n'.join(self.intercepts), file=self.outFile)
-        write('};\n', file=self.outFile)
-        self.newline()
-        write('} // namespace threading', file=self.outFile)
-        if (self.genOpts.protectFile and self.genOpts.filename):
-            self.newline()
-            write('#endif', file=self.outFile)
-        # Finish processing in superclass
-        OutputGenerator.endFile(self)
-    def beginFeature(self, interface, emit):
-        #write('// starting beginFeature', file=self.outFile)
-        # Start processing in superclass
-        OutputGenerator.beginFeature(self, interface, emit)
-        # C-specific
-        # Accumulate includes, defines, types, enums, function pointer typedefs,
-        # end function prototypes separately for this feature. They're only
-        # printed in endFeature().
-        self.sections = dict([(section, []) for section in self.ALL_SECTIONS])
-        #write('// ending beginFeature', file=self.outFile)
-    def endFeature(self):
-        # C-specific
-        # Actually write the interface to the output file.
-        #write('// starting endFeature', file=self.outFile)
-        if (self.emit):
-            self.newline()
-            if (self.genOpts.protectFeature):
-                write('#ifndef', self.featureName, file=self.outFile)
-            # If type declarations are needed by other features based on
-            # this one, it may be necessary to suppress the ExtraProtect,
-            # or move it below the 'for section...' loop.
-            #write('// endFeature looking at self.featureExtraProtect', file=self.outFile)
-            if (self.featureExtraProtect != None):
-                write('#ifdef', self.featureExtraProtect, file=self.outFile)
-            #write('#define', self.featureName, '1', file=self.outFile)
-            for section in self.TYPE_SECTIONS:
-                #write('// endFeature writing section'+section, file=self.outFile)
-                contents = self.sections[section]
-                if contents:
-                    write('\n'.join(contents), file=self.outFile)
-                    self.newline()
-            #write('// endFeature looking at self.sections[command]', file=self.outFile)
-            if (self.sections['command']):
-                write('\n'.join(self.sections['command']), end='', file=self.outFile)
-                self.newline()
-            if (self.featureExtraProtect != None):
-                write('#endif /*', self.featureExtraProtect, '*/', file=self.outFile)
-            if (self.genOpts.protectFeature):
-                write('#endif /*', self.featureName, '*/', file=self.outFile)
-        # Finish processing in superclass
-        OutputGenerator.endFeature(self)
-        #write('// ending endFeature', file=self.outFile)
-    #
-    # Append a definition to the specified section
-    def appendSection(self, section, text):
-        # self.sections[section].append('SECTION: ' + section + '\n')
-        self.sections[section].append(text)
-    #
-    # Type generation
-    def genType(self, typeinfo, name):
-        pass
-    #
-    # Struct (e.g. C "struct" type) generation.
-    # This is a special case of the <type> tag where the contents are
-    # interpreted as a set of <member> tags instead of freeform C
-    # C type declarations. The <member> tags are just like <param>
-    # tags - they are a declaration of a struct or union member.
-    # Only simple member declarations are supported (no nested
-    # structs etc.)
-    def genStruct(self, typeinfo, typeName):
-        OutputGenerator.genStruct(self, typeinfo, typeName)
-        body = 'typedef ' + typeinfo.elem.get('category') + ' ' + typeName + ' {\n'
-        # paramdecl = self.makeCParamDecl(typeinfo.elem, self.genOpts.alignFuncParam)
-        for member in typeinfo.elem.findall('.//member'):
-            body += self.makeCParamDecl(member, self.genOpts.alignFuncParam)
-            body += ';\n'
-        body += '} ' + typeName + ';\n'
-        self.appendSection('struct', body)
-    #
-    # Group (e.g. C "enum" type) generation.
-    # These are concatenated together with other types.
-    def genGroup(self, groupinfo, groupName):
-        pass
-    # Enumerant generation
-    # <enum> tags may specify their values in several ways, but are usually
-    # just integers.
-    def genEnum(self, enuminfo, name):
-        pass
-    #
-    # Command generation
-    def genCmd(self, cmdinfo, name):
-        # Commands shadowed by interface functions and are not implemented
-        interface_functions = [
-            'vkEnumerateInstanceLayerProperties',
-            'vkEnumerateInstanceExtensionProperties',
-            'vkEnumerateDeviceLayerProperties',
-        ]
-        if name in interface_functions:
-            return
-        special_functions = [
-            'vkGetDeviceProcAddr',
-            'vkGetInstanceProcAddr',
-            'vkCreateDevice',
-            'vkDestroyDevice',
-            'vkCreateInstance',
-            'vkDestroyInstance',
-            'vkAllocateCommandBuffers',
-            'vkFreeCommandBuffers',
-            'vkCreateDebugReportCallbackEXT',
-            'vkDestroyDebugReportCallbackEXT',
-        ]
-        if name in special_functions:
-            decls = self.makeCDecls(cmdinfo.elem)
-            self.appendSection('command', '')
-            self.appendSection('command', '// declare only')
-            self.appendSection('command', decls[0])
-            self.intercepts += [ '    {"%s", reinterpret_cast<PFN_vkVoidFunction>(%s)},' % (name,name[2:]) ]
-            return
-        if "KHR" in name:
-            self.appendSection('command', '// TODO - not wrapping KHR function ' + name)
-            return
-        if ("DebugMarker" in name) and ("EXT" in name):
-            self.appendSection('command', '// TODO - not wrapping EXT function ' + name)
-            return
-        # Determine first if this function needs to be intercepted
-        startthreadsafety = self.makeThreadUseBlock(cmdinfo.elem, 'start')
-        if startthreadsafety is None:
-            return
-        finishthreadsafety = self.makeThreadUseBlock(cmdinfo.elem, 'finish')
-        # record that the function will be intercepted
-        if (self.featureExtraProtect != None):
-            self.intercepts += [ '#ifdef %s' % self.featureExtraProtect ]
-        self.intercepts += [ '    {"%s", reinterpret_cast<PFN_vkVoidFunction>(%s)},' % (name,name[2:]) ]
-        if (self.featureExtraProtect != None):
-            self.intercepts += [ '#endif' ]
-
-        OutputGenerator.genCmd(self, cmdinfo, name)
-        #
-        decls = self.makeCDecls(cmdinfo.elem)
-        self.appendSection('command', '')
-        self.appendSection('command', decls[0][:-1])
-        self.appendSection('command', '{')
-        # setup common to call wrappers
-        # first parameter is always dispatchable
-        dispatchable_type = cmdinfo.elem.find('param/type').text
-        dispatchable_name = cmdinfo.elem.find('param/name').text
-        self.appendSection('command', '    dispatch_key key = get_dispatch_key('+dispatchable_name+');')
-        self.appendSection('command', '    layer_data *my_data = get_my_data_ptr(key, layer_data_map);')
-        if dispatchable_type in ["VkPhysicalDevice", "VkInstance"]:
-            self.appendSection('command', '    VkLayerInstanceDispatchTable *pTable = my_data->instance_dispatch_table;')
-        else:
-            self.appendSection('command', '    VkLayerDispatchTable *pTable = my_data->device_dispatch_table;')
-        # Declare result variable, if any.
-        resulttype = cmdinfo.elem.find('proto/type')
-        if (resulttype != None and resulttype.text == 'void'):
-          resulttype = None
-        if (resulttype != None):
-            self.appendSection('command', '    ' + resulttype.text + ' result;')
-            assignresult = 'result = '
-        else:
-            assignresult = ''
-
-        self.appendSection('command', '    bool threadChecks = startMultiThread();')
-        self.appendSection('command', '    if (threadChecks) {')
-        self.appendSection('command', "    "+"\n    ".join(str(startthreadsafety).rstrip().split("\n")))
-        self.appendSection('command', '    }')
-        params = cmdinfo.elem.findall('param/name')
-        paramstext = ','.join([str(param.text) for param in params])
-        API = cmdinfo.elem.attrib.get('name').replace('vk','pTable->',1)
-        self.appendSection('command', '    ' + assignresult + API + '(' + paramstext + ');')
-        self.appendSection('command', '    if (threadChecks) {')
-        self.appendSection('command', "    "+"\n    ".join(str(finishthreadsafety).rstrip().split("\n")))
-        self.appendSection('command', '    } else {')
-        self.appendSection('command', '        finishMultiThread();')
-        self.appendSection('command', '    }')
-        # Return result variable, if any.
-        if (resulttype != None):
-            self.appendSection('command', '    return result;')
-        self.appendSection('command', '}')
-    #
-    # override makeProtoName to drop the "vk" prefix
-    def makeProtoName(self, name, tail):
-        return self.genOpts.apientry + name[2:] + tail
-
-# ParamCheckerOutputGenerator - subclass of OutputGenerator.
-# Generates param checker layer code.
-#
-# ---- methods ----
-# ParamCheckerOutputGenerator(errFile, warnFile, diagFile) - args as for
-#   OutputGenerator. Defines additional internal state.
-# ---- methods overriding base class ----
-# beginFile(genOpts)
-# endFile()
-# beginFeature(interface, emit)
-# endFeature()
-# genType(typeinfo,name)
-# genStruct(typeinfo,name)
-# genGroup(groupinfo,name)
-# genEnum(enuminfo, name)
-# genCmd(cmdinfo)
-class ParamCheckerOutputGenerator(OutputGenerator):
-    """Generate ParamChecker code based on XML element attributes"""
-    # This is an ordered list of sections in the header file.
-    ALL_SECTIONS = ['command']
-    def __init__(self,
-                 errFile = sys.stderr,
-                 warnFile = sys.stderr,
-                 diagFile = sys.stdout):
-        OutputGenerator.__init__(self, errFile, warnFile, diagFile)
-        self.INDENT_SPACES = 4
-        # Commands to ignore
-        self.blacklist = [
-            'vkGetInstanceProcAddr',
-            'vkGetDeviceProcAddr',
-            'vkEnumerateInstanceLayerProperties',
-            'vkEnumerateInstanceExtensionsProperties',
-            'vkEnumerateDeviceLayerProperties',
-            'vkEnumerateDeviceExtensionsProperties',
-            'vkCreateDebugReportCallbackEXT',
-            'vkDebugReportMessageEXT']
-        # Validation conditions for some special case struct members that are conditionally validated
-        self.structMemberValidationConditions = { 'VkPipelineColorBlendStateCreateInfo' : { 'logicOp' : '{}logicOpEnable == VK_TRUE' } }
-        # Header version
-        self.headerVersion = None
-        # Internal state - accumulators for different inner block text
-        self.sections = dict([(section, []) for section in self.ALL_SECTIONS])
-        self.structNames = []                             # List of Vulkan struct typenames
-        self.stypes = []                                  # Values from the VkStructureType enumeration
-        self.structTypes = dict()                         # Map of Vulkan struct typename to required VkStructureType
-        self.handleTypes = set()                          # Set of handle type names
-        self.commands = []                                # List of CommandData records for all Vulkan commands
-        self.structMembers = []                           # List of StructMemberData records for all Vulkan structs
-        self.validatedStructs = dict()                    # Map of structs type names to generated validation code for that struct type
-        self.enumRanges = dict()                          # Map of enum name to BEGIN/END range values
-        self.flags = set()                                # Map of flags typenames
-        self.flagBits = dict()                            # Map of flag bits typename to list of values
-        # Named tuples to store struct and command data
-        self.StructType = namedtuple('StructType', ['name', 'value'])
-        self.CommandParam = namedtuple('CommandParam', ['type', 'name', 'ispointer', 'isstaticarray', 'isbool', 'israngedenum',
-                                                        'isconst', 'isoptional', 'iscount', 'noautovalidity', 'len', 'extstructs',
-                                                        'condition', 'cdecl'])
-        self.CommandData = namedtuple('CommandData', ['name', 'params', 'cdecl'])
-        self.StructMemberData = namedtuple('StructMemberData', ['name', 'members'])
-    #
-    def incIndent(self, indent):
-        inc = ' ' * self.INDENT_SPACES
-        if indent:
-            return indent + inc
-        return inc
-    #
-    def decIndent(self, indent):
-        if indent and (len(indent) > self.INDENT_SPACES):
-            return indent[:-self.INDENT_SPACES]
-        return ''
-    #
-    def beginFile(self, genOpts):
-        OutputGenerator.beginFile(self, genOpts)
-        # C-specific
-        #
-        # User-supplied prefix text, if any (list of strings)
-        if (genOpts.prefixText):
-            for s in genOpts.prefixText:
-                write(s, file=self.outFile)
-        #
-        # Multiple inclusion protection & C++ wrappers.
-        if (genOpts.protectFile and self.genOpts.filename):
-            headerSym = re.sub('\.h', '_H', os.path.basename(self.genOpts.filename)).upper()
-            write('#ifndef', headerSym, file=self.outFile)
-            write('#define', headerSym, '1', file=self.outFile)
-            self.newline()
-        #
-        # Headers
-        write('#include <string>', file=self.outFile)
-        self.newline()
-        write('#include "vulkan/vulkan.h"', file=self.outFile)
-        write('#include "vk_layer_extension_utils.h"', file=self.outFile)
-        write('#include "parameter_validation_utils.h"', file=self.outFile)
-        #
-        # Macros
-        self.newline()
-        write('#ifndef UNUSED_PARAMETER', file=self.outFile)
-        write('#define UNUSED_PARAMETER(x) (void)(x)', file=self.outFile)
-        write('#endif // UNUSED_PARAMETER', file=self.outFile)
-        #
-        # Namespace
-        self.newline()
-        write('namespace parameter_validation {', file = self.outFile)
-    def endFile(self):
-        # C-specific
-        self.newline()
-        # Namespace
-        write('} // namespace parameter_validation', file = self.outFile)
-        # Finish C++ wrapper and multiple inclusion protection
-        if (self.genOpts.protectFile and self.genOpts.filename):
-            self.newline()
-            write('#endif', file=self.outFile)
-        # Finish processing in superclass
-        OutputGenerator.endFile(self)
-    def beginFeature(self, interface, emit):
-        # Start processing in superclass
-        OutputGenerator.beginFeature(self, interface, emit)
-        # C-specific
-        # Accumulate includes, defines, types, enums, function pointer typedefs,
-        # end function prototypes separately for this feature. They're only
-        # printed in endFeature().
-        self.headerVersion = None
-        self.sections = dict([(section, []) for section in self.ALL_SECTIONS])
-        self.structNames = []
-        self.stypes = []
-        self.structTypes = dict()
-        self.handleTypes = set()
-        self.commands = []
-        self.structMembers = []
-        self.validatedStructs = dict()
-        self.enumRanges = dict()
-        self.flags = set()
-        self.flagBits = dict()
-    def endFeature(self):
-        # C-specific
-        # Actually write the interface to the output file.
-        if (self.emit):
-            self.newline()
-            # If type declarations are needed by other features based on
-            # this one, it may be necessary to suppress the ExtraProtect,
-            # or move it below the 'for section...' loop.
-            if (self.featureExtraProtect != None):
-                write('#ifdef', self.featureExtraProtect, file=self.outFile)
-            # Generate the struct member checking code from the captured data
-            self.processStructMemberData()
-            # Generate the command parameter checking code from the captured data
-            self.processCmdData()
-            # Write the declaration for the HeaderVersion
-            if self.headerVersion:
-                write('const uint32_t GeneratedHeaderVersion = {};'.format(self.headerVersion), file=self.outFile)
-                self.newline()
-            # Write the declarations for the VkFlags values combining all flag bits
-            for flag in sorted(self.flags):
-                flagBits = flag.replace('Flags', 'FlagBits')
-                if flagBits in self.flagBits:
-                    bits = self.flagBits[flagBits]
-                    decl = 'const {} All{} = {}'.format(flag, flagBits, bits[0])
-                    for bit in bits[1:]:
-                        decl += '|' + bit
-                    decl += ';'
-                    write(decl, file=self.outFile)
-            self.newline()
-            # Write the parameter validation code to the file
-            if (self.sections['command']):
-                if (self.genOpts.protectProto):
-                    write(self.genOpts.protectProto,
-                          self.genOpts.protectProtoStr, file=self.outFile)
-                write('\n'.join(self.sections['command']), end='', file=self.outFile)
-            if (self.featureExtraProtect != None):
-                write('#endif /*', self.featureExtraProtect, '*/', file=self.outFile)
-            else:
-                self.newline()
-        # Finish processing in superclass
-        OutputGenerator.endFeature(self)
-    #
-    # Append a definition to the specified section
-    def appendSection(self, section, text):
-        # self.sections[section].append('SECTION: ' + section + '\n')
-        self.sections[section].append(text)
-    #
-    # Type generation
-    def genType(self, typeinfo, name):
-        OutputGenerator.genType(self, typeinfo, name)
-        typeElem = typeinfo.elem
-        # If the type is a struct type, traverse the imbedded <member> tags
-        # generating a structure. Otherwise, emit the tag text.
-        category = typeElem.get('category')
-        if (category == 'struct' or category == 'union'):
-            self.structNames.append(name)
-            self.genStruct(typeinfo, name)
-        elif (category == 'handle'):
-            self.handleTypes.add(name)
-        elif (category == 'bitmask'):
-            self.flags.add(name)
-        elif (category == 'define'):
-            if name == 'VK_HEADER_VERSION':
-                nameElem = typeElem.find('name')
-                self.headerVersion = noneStr(nameElem.tail).strip()
-    #
-    # Struct parameter check generation.
-    # This is a special case of the <type> tag where the contents are
-    # interpreted as a set of <member> tags instead of freeform C
-    # C type declarations. The <member> tags are just like <param>
-    # tags - they are a declaration of a struct or union member.
-    # Only simple member declarations are supported (no nested
-    # structs etc.)
-    def genStruct(self, typeinfo, typeName):
-        OutputGenerator.genStruct(self, typeinfo, typeName)
-        conditions = self.structMemberValidationConditions[typeName] if typeName in self.structMemberValidationConditions else None
-        members = typeinfo.elem.findall('.//member')
-        #
-        # Iterate over members once to get length parameters for arrays
-        lens = set()
-        for member in members:
-            len = self.getLen(member)
-            if len:
-                lens.add(len)
-        #
-        # Generate member info
-        membersInfo = []
-        for member in members:
-            # Get the member's type and name
-            info = self.getTypeNameTuple(member)
-            type = info[0]
-            name = info[1]
-            stypeValue = ''
-            cdecl = self.makeCParamDecl(member, 0)
-            # Process VkStructureType
-            if type == 'VkStructureType':
-                # Extract the required struct type value from the comments
-                # embedded in the original text defining the 'typeinfo' element
-                rawXml = etree.tostring(typeinfo.elem).decode('ascii')
-                result = re.search(r'VK_STRUCTURE_TYPE_\w+', rawXml)
-                if result:
-                    value = result.group(0)
-                else:
-                    value = self.genVkStructureType(typeName)
-                # Store the required type value
-                self.structTypes[typeName] = self.StructType(name=name, value=value)
-            #
-            # Store pointer/array/string info
-            # Check for parameter name in lens set
-            iscount = False
-            if name in lens:
-                iscount = True
-            # The pNext members are not tagged as optional, but are treated as
-            # optional for parameter NULL checks.  Static array members
-            # are also treated as optional to skip NULL pointer validation, as
-            # they won't be NULL.
-            isstaticarray = self.paramIsStaticArray(member)
-            isoptional = False
-            if self.paramIsOptional(member) or (name == 'pNext') or (isstaticarray):
-                isoptional = True
-            membersInfo.append(self.CommandParam(type=type, name=name,
-                                                ispointer=self.paramIsPointer(member),
-                                                isstaticarray=isstaticarray,
-                                                isbool=True if type == 'VkBool32' else False,
-                                                israngedenum=True if type in self.enumRanges else False,
-                                                isconst=True if 'const' in cdecl else False,
-                                                isoptional=isoptional,
-                                                iscount=iscount,
-                                                noautovalidity=True if member.attrib.get('noautovalidity') is not None else False,
-                                                len=self.getLen(member),
-                                                extstructs=member.attrib.get('validextensionstructs') if name == 'pNext' else None,
-                                                condition=conditions[name] if conditions and name in conditions else None,
-                                                cdecl=cdecl))
-        self.structMembers.append(self.StructMemberData(name=typeName, members=membersInfo))
-    #
-    # Capture group (e.g. C "enum" type) info to be used for
-    # param check code generation.
-    # These are concatenated together with other types.
-    def genGroup(self, groupinfo, groupName):
-        OutputGenerator.genGroup(self, groupinfo, groupName)
-        groupElem = groupinfo.elem
-        #
-        # Store the sType values
-        if groupName == 'VkStructureType':
-            for elem in groupElem.findall('enum'):
-                self.stypes.append(elem.get('name'))
-        elif 'FlagBits' in groupName:
-            bits = []
-            for elem in groupElem.findall('enum'):
-                bits.append(elem.get('name'))
-            if bits:
-                self.flagBits[groupName] = bits
-        else:
-            # Determine if begin/end ranges are needed (we don't do this for VkStructureType, which has a more finely grained check)
-            expandName = re.sub(r'([0-9a-z_])([A-Z0-9][^A-Z0-9]?)',r'\1_\2',groupName).upper()
-            expandPrefix = expandName
-            expandSuffix = ''
-            expandSuffixMatch = re.search(r'[A-Z][A-Z]+$',groupName)
-            if expandSuffixMatch:
-                expandSuffix = '_' + expandSuffixMatch.group()
-                # Strip off the suffix from the prefix
-                expandPrefix = expandName.rsplit(expandSuffix, 1)[0]
-            isEnum = ('FLAG_BITS' not in expandPrefix)
-            if isEnum:
-                self.enumRanges[groupName] = (expandPrefix + '_BEGIN_RANGE' + expandSuffix, expandPrefix + '_END_RANGE' + expandSuffix)
-    #
-    # Capture command parameter info to be used for param
-    # check code generation.
-    def genCmd(self, cmdinfo, name):
-        OutputGenerator.genCmd(self, cmdinfo, name)
-        if name not in self.blacklist:
-            params = cmdinfo.elem.findall('param')
-            # Get list of array lengths
-            lens = set()
-            for param in params:
-                len = self.getLen(param)
-                if len:
-                    lens.add(len)
-            # Get param info
-            paramsInfo = []
-            for param in params:
-                paramInfo = self.getTypeNameTuple(param)
-                cdecl = self.makeCParamDecl(param, 0)
-                # Check for parameter name in lens set
-                iscount = False
-                if paramInfo[1] in lens:
-                    iscount = True
-                paramsInfo.append(self.CommandParam(type=paramInfo[0], name=paramInfo[1],
-                                                    ispointer=self.paramIsPointer(param),
-                                                    isstaticarray=self.paramIsStaticArray(param),
-                                                    isbool=True if paramInfo[0] == 'VkBool32' else False,
-                                                    israngedenum=True if paramInfo[0] in self.enumRanges else False,
-                                                    isconst=True if 'const' in cdecl else False,
-                                                    isoptional=self.paramIsOptional(param),
-                                                    iscount=iscount,
-                                                    noautovalidity=True if param.attrib.get('noautovalidity') is not None else False,
-                                                    len=self.getLen(param),
-                                                    extstructs=None,
-                                                    condition=None,
-                                                    cdecl=cdecl))
-            self.commands.append(self.CommandData(name=name, params=paramsInfo, cdecl=self.makeCDecls(cmdinfo.elem)[0]))
-    #
-    # Check if the parameter passed in is a pointer
-    def paramIsPointer(self, param):
-        ispointer = 0
-        paramtype = param.find('type')
-        if (paramtype.tail is not None) and ('*' in paramtype.tail):
-            ispointer = paramtype.tail.count('*')
-        elif paramtype.text[:4] == 'PFN_':
-            # Treat function pointer typedefs as a pointer to a single value
-            ispointer = 1
-        return ispointer
-    #
-    # Check if the parameter passed in is a static array
-    def paramIsStaticArray(self, param):
-        isstaticarray = 0
-        paramname = param.find('name')
-        if (paramname.tail is not None) and ('[' in paramname.tail):
-            isstaticarray = paramname.tail.count('[')
-        return isstaticarray
-    #
-    # Check if the parameter passed in is optional
-    # Returns a list of Boolean values for comma separated len attributes (len='false,true')
-    def paramIsOptional(self, param):
-        # See if the handle is optional
-        isoptional = False
-        # Simple, if it's optional, return true
-        optString = param.attrib.get('optional')
-        if optString:
-            if optString == 'true':
-                isoptional = True
-            elif ',' in optString:
-                opts = []
-                for opt in optString.split(','):
-                    val = opt.strip()
-                    if val == 'true':
-                        opts.append(True)
-                    elif val == 'false':
-                        opts.append(False)
-                    else:
-                        print('Unrecognized len attribute value',val)
-                isoptional = opts
-        return isoptional
-    #
-    # Check if the handle passed in is optional
-    # Uses the same logic as ValidityOutputGenerator.isHandleOptional
-    def isHandleOptional(self, param, lenParam):
-        # Simple, if it's optional, return true
-        if param.isoptional:
-            return True
-        # If no validity is being generated, it usually means that validity is complex and not absolute, so let's say yes.
-        if param.noautovalidity:
-            return True
-        # If the parameter is an array and we haven't already returned, find out if any of the len parameters are optional
-        if lenParam and lenParam.isoptional:
-            return True
-        return False
-    #
-    # Generate a VkStructureType based on a structure typename
-    def genVkStructureType(self, typename):
-        # Add underscore between lowercase then uppercase
-        value = re.sub('([a-z0-9])([A-Z])', r'\1_\2', typename)
-        # Change to uppercase
-        value = value.upper()
-        # Add STRUCTURE_TYPE_
-        return re.sub('VK_', 'VK_STRUCTURE_TYPE_', value)
-    #
-    # Get the cached VkStructureType value for the specified struct typename, or generate a VkStructureType
-    # value assuming the struct is defined by a different feature
-    def getStructType(self, typename):
-        value = None
-        if typename in self.structTypes:
-            value = self.structTypes[typename].value
-        else:
-            value = self.genVkStructureType(typename)
-            self.logMsg('diag', 'ParameterValidation: Generating {} for {} structure type that was not defined by the current feature'.format(value, typename))
-        return value
-    #
-    # Retrieve the value of the len tag
-    def getLen(self, param):
-        result = None
-        len = param.attrib.get('len')
-        if len and len != 'null-terminated':
-            # For string arrays, 'len' can look like 'count,null-terminated',
-            # indicating that we have a null terminated array of strings.  We
-            # strip the null-terminated from the 'len' field and only return
-            # the parameter specifying the string count
-            if 'null-terminated' in len:
-                result = len.split(',')[0]
-            else:
-                result = len
-        return result
-    #
-    # Retrieve the type and name for a parameter
-    def getTypeNameTuple(self, param):
-        type = ''
-        name = ''
-        for elem in param:
-            if elem.tag == 'type':
-                type = noneStr(elem.text)
-            elif elem.tag == 'name':
-                name = noneStr(elem.text)
-        return (type, name)
-    #
-    # Find a named parameter in a parameter list
-    def getParamByName(self, params, name):
-        for param in params:
-            if param.name == name:
-                return param
-        return None
-    #
-    # Extract length values from latexmath.  Currently an inflexible solution that looks for specific
-    # patterns that are found in vk.xml.  Will need to be updated when new patterns are introduced.
-    def parseLateXMath(self, source):
-        name = 'ERROR'
-        decoratedName = 'ERROR'
-        if 'mathit' in source:
-            # Matches expressions similar to 'latexmath:[$\lceil{\mathit{rasterizationSamples} \over 32}\rceil$]'
-            match = re.match(r'latexmath\s*\:\s*\[\s*\$\\l(\w+)\s*\{\s*\\mathit\s*\{\s*(\w+)\s*\}\s*\\over\s*(\d+)\s*\}\s*\\r(\w+)\$\s*\]', source)
-            if not match or match.group(1) != match.group(4):
-                raise 'Unrecognized latexmath expression'
-            name = match.group(2)
-            decoratedName = '{}({}/{})'.format(*match.group(1, 2, 3))
-        else:
-            # Matches expressions similar to 'latexmath : [$dataSize \over 4$]'
-            match = re.match(r'latexmath\s*\:\s*\[\s*\$\s*(\w+)\s*\\over\s*(\d+)\s*\$\s*\]', source)
-            name = match.group(1)
-            decoratedName = '{}/{}'.format(*match.group(1, 2))
-        return name, decoratedName
-    #
-    # Get the length paramater record for the specified parameter name
-    def getLenParam(self, params, name):
-        lenParam = None
-        if name:
-            if '->' in name:
-                # The count is obtained by dereferencing a member of a struct parameter
-                lenParam = self.CommandParam(name=name, iscount=True, ispointer=False, isbool=False, israngedenum=False, isconst=False,
-                                             isstaticarray=None, isoptional=False, type=None, noautovalidity=False, len=None, extstructs=None,
-                                             condition=None, cdecl=None)
-            elif 'latexmath' in name:
-                lenName, decoratedName = self.parseLateXMath(name)
-                lenParam = self.getParamByName(params, lenName)
-                # TODO: Zero-check the result produced by the equation?
-                # Copy the stored len parameter entry and overwrite the name with the processed latexmath equation
-                #param = self.getParamByName(params, lenName)
-                #lenParam = self.CommandParam(name=decoratedName, iscount=param.iscount, ispointer=param.ispointer,
-                #                             isoptional=param.isoptional, type=param.type, len=param.len,
-                #                             isstaticarray=param.isstaticarray, extstructs=param.extstructs,
-                #                             noautovalidity=True, condition=None, cdecl=param.cdecl)
-            else:
-                lenParam = self.getParamByName(params, name)
-        return lenParam
-    #
-    # Convert a vulkan.h command declaration into a parameter_validation.h definition
-    def getCmdDef(self, cmd):
-        #
-        # Strip the trailing ';' and split into individual lines
-        lines = cmd.cdecl[:-1].split('\n')
-        # Replace Vulkan prototype
-        lines[0] = 'static bool parameter_validation_' + cmd.name + '('
-        # Replace the first argument with debug_report_data, when the first
-        # argument is a handle (not vkCreateInstance)
-        reportData = '    debug_report_data*'.ljust(self.genOpts.alignFuncParam) + 'report_data,'
-        if cmd.name != 'vkCreateInstance':
-            lines[1] = reportData
-        else:
-            lines.insert(1, reportData)
-        return '\n'.join(lines)
-    #
-    # Generate the code to check for a NULL dereference before calling the
-    # validation function
-    def genCheckedLengthCall(self, name, exprs):
-        count = name.count('->')
-        if count:
-            checkedExpr = []
-            localIndent = ''
-            elements = name.split('->')
-            # Open the if expression blocks
-            for i in range(0, count):
-                checkedExpr.append(localIndent + 'if ({} != NULL) {{\n'.format('->'.join(elements[0:i+1])))
-                localIndent = self.incIndent(localIndent)
-            # Add the validation expression
-            for expr in exprs:
-                checkedExpr.append(localIndent + expr)
-            # Close the if blocks
-            for i in range(0, count):
-                localIndent = self.decIndent(localIndent)
-                checkedExpr.append(localIndent + '}\n')
-            return [checkedExpr]
-        # No if statements were required
-        return exprs
-    #
-    # Generate code to check for a specific condition before executing validation code
-    def genConditionalCall(self, prefix, condition, exprs):
-        checkedExpr = []
-        localIndent = ''
-        formattedCondition = condition.format(prefix)
-        checkedExpr.append(localIndent + 'if ({})\n'.format(formattedCondition))
-        checkedExpr.append(localIndent + '{\n')
-        localIndent = self.incIndent(localIndent)
-        for expr in exprs:
-            checkedExpr.append(localIndent + expr)
-        localIndent = self.decIndent(localIndent)
-        checkedExpr.append(localIndent + '}\n')
-        return [checkedExpr]
-    #
-    # Generate the sType check string
-    def makeStructTypeCheck(self, prefix, value, lenValue, valueRequired, lenValueRequired, lenPtrRequired, funcPrintName, lenPrintName, valuePrintName, postProcSpec):
-        checkExpr = []
-        stype = self.structTypes[value.type]
-        if lenValue:
-            # This is an array with a pointer to a count value
-            if lenValue.ispointer:
-                # When the length parameter is a pointer, there is an extra Boolean parameter in the function call to indicate if it is required
-                checkExpr.append('skipCall |= validate_struct_type_array(report_data, "{}", {ppp}"{ldn}"{pps}, {ppp}"{dn}"{pps}, "{sv}", {pf}{ln}, {pf}{vn}, {sv}, {}, {}, {});\n'.format(
-                    funcPrintName, lenPtrRequired, lenValueRequired, valueRequired, ln=lenValue.name, ldn=lenPrintName, dn=valuePrintName, vn=value.name, sv=stype.value, pf=prefix, **postProcSpec))
-            # This is an array with an integer count value
-            else:
-                checkExpr.append('skipCall |= validate_struct_type_array(report_data, "{}", {ppp}"{ldn}"{pps}, {ppp}"{dn}"{pps}, "{sv}", {pf}{ln}, {pf}{vn}, {sv}, {}, {});\n'.format(
-                    funcPrintName, lenValueRequired, valueRequired, ln=lenValue.name, ldn=lenPrintName, dn=valuePrintName, vn=value.name, sv=stype.value, pf=prefix, **postProcSpec))
-        # This is an individual struct
-        else:
-            checkExpr.append('skipCall |= validate_struct_type(report_data, "{}", {ppp}"{}"{pps}, "{sv}", {}{vn}, {sv}, {});\n'.format(
-                funcPrintName, valuePrintName, prefix, valueRequired, vn=value.name, sv=stype.value, **postProcSpec))
-        return checkExpr
-    #
-    # Generate the handle check string
-    def makeHandleCheck(self, prefix, value, lenValue, valueRequired, lenValueRequired, funcPrintName, lenPrintName, valuePrintName, postProcSpec):
-        checkExpr = []
-        if lenValue:
-            if lenValue.ispointer:
-                # This is assumed to be an output array with a pointer to a count value
-                raise('Unsupported parameter validation case: Output handle array elements are not NULL checked')
-            else:
-                # This is an array with an integer count value
-                checkExpr.append('skipCall |= validate_handle_array(report_data, "{}", {ppp}"{ldn}"{pps}, {ppp}"{dn}"{pps}, {pf}{ln}, {pf}{vn}, {}, {});\n'.format(
-                    funcPrintName, lenValueRequired, valueRequired, ln=lenValue.name, ldn=lenPrintName, dn=valuePrintName, vn=value.name, pf=prefix, **postProcSpec))
-        else:
-            # This is assumed to be an output handle pointer
-            raise('Unsupported parameter validation case: Output handles are not NULL checked')
-        return checkExpr
-    #
-    # Generate check string for an array of VkFlags values
-    def makeFlagsArrayCheck(self, prefix, value, lenValue, valueRequired, lenValueRequired, funcPrintName, lenPrintName, valuePrintName, postProcSpec):
-        checkExpr = []
-        flagBitsName = value.type.replace('Flags', 'FlagBits')
-        if not flagBitsName in self.flagBits:
-            raise('Unsupported parameter validation case: array of reserved VkFlags')
-        else:
-            allFlags = 'All' + flagBitsName
-            checkExpr.append('skipCall |= validate_flags_array(report_data, "{}", {ppp}"{}"{pps}, {ppp}"{}"{pps}, "{}", {}, {pf}{}, {pf}{}, {}, {});\n'.format(funcPrintName, lenPrintName, valuePrintName, flagBitsName, allFlags, lenValue.name, value.name, lenValueRequired, valueRequired, pf=prefix, **postProcSpec))
-        return checkExpr
-    #
-    # Generate pNext check string
-    def makeStructNextCheck(self, prefix, value, funcPrintName, valuePrintName, postProcSpec):
-        checkExpr = []
-        # Generate an array of acceptable VkStructureType values for pNext
-        extStructCount = 0
-        extStructVar = 'NULL'
-        extStructNames = 'NULL'
-        if value.extstructs:
-            structs = value.extstructs.split(',')
-            checkExpr.append('const VkStructureType allowedStructs[] = {' + ', '.join([self.getStructType(s) for s in structs]) + '};\n')
-            extStructCount = 'ARRAY_SIZE(allowedStructs)'
-            extStructVar = 'allowedStructs'
-            extStructNames = '"' + ', '.join(structs) + '"'
-        checkExpr.append('skipCall |= validate_struct_pnext(report_data, "{}", {ppp}"{}"{pps}, {}, {}{}, {}, {}, GeneratedHeaderVersion);\n'.format(
-            funcPrintName, valuePrintName, extStructNames, prefix, value.name, extStructCount, extStructVar, **postProcSpec))
-        return checkExpr
-    #
-    # Generate the pointer check string
-    def makePointerCheck(self, prefix, value, lenValue, valueRequired, lenValueRequired, lenPtrRequired, funcPrintName, lenPrintName, valuePrintName, postProcSpec):
-        checkExpr = []
-        if lenValue:
-            # This is an array with a pointer to a count value
-            if lenValue.ispointer:
-                # If count and array parameters are optional, there will be no validation
-                if valueRequired == 'true' or lenPtrRequired == 'true' or lenValueRequired == 'true':
-                    # When the length parameter is a pointer, there is an extra Boolean parameter in the function call to indicate if it is required
-                    checkExpr.append('skipCall |= validate_array(report_data, "{}", {ppp}"{ldn}"{pps}, {ppp}"{dn}"{pps}, {pf}{ln}, {pf}{vn}, {}, {}, {});\n'.format(
-                        funcPrintName, lenPtrRequired, lenValueRequired, valueRequired, ln=lenValue.name, ldn=lenPrintName, dn=valuePrintName, vn=value.name, pf=prefix, **postProcSpec))
-            # This is an array with an integer count value
-            else:
-                # If count and array parameters are optional, there will be no validation
-                if valueRequired == 'true' or lenValueRequired == 'true':
-                    # Arrays of strings receive special processing
-                    validationFuncName = 'validate_array' if value.type != 'char' else 'validate_string_array'
-                    checkExpr.append('skipCall |= {}(report_data, "{}", {ppp}"{ldn}"{pps}, {ppp}"{dn}"{pps}, {pf}{ln}, {pf}{vn}, {}, {});\n'.format(
-                        validationFuncName, funcPrintName, lenValueRequired, valueRequired, ln=lenValue.name, ldn=lenPrintName, dn=valuePrintName, vn=value.name, pf=prefix, **postProcSpec))
-            if checkExpr:
-                if lenValue and ('->' in lenValue.name):
-                    # Add checks to ensure the validation call does not dereference a NULL pointer to obtain the count
-                    checkExpr = self.genCheckedLengthCall(lenValue.name, checkExpr)
-        # This is an individual struct that is not allowed to be NULL
-        elif not value.isoptional:
-            # Function pointers need a reinterpret_cast to void*
-            if value.type[:4] == 'PFN_':
-                checkExpr.append('skipCall |= validate_required_pointer(report_data, "{}", {ppp}"{}"{pps}, reinterpret_cast<const void*>({}{}));\n'.format(funcPrintName, valuePrintName, prefix, value.name, **postProcSpec))
-            else:
-                checkExpr.append('skipCall |= validate_required_pointer(report_data, "{}", {ppp}"{}"{pps}, {}{});\n'.format(funcPrintName, valuePrintName, prefix, value.name, **postProcSpec))
-        return checkExpr
-    #
-    # Process struct member validation code, performing name suibstitution if required
-    def processStructMemberCode(self, line, funcName, memberNamePrefix, memberDisplayNamePrefix, postProcSpec):
-        # Build format specifier list
-        kwargs = {}
-        if '{postProcPrefix}' in line:
-            # If we have a tuple that includes a format string and format parameters, need to use ParameterName class
-            if type(memberDisplayNamePrefix) is tuple:
-                kwargs['postProcPrefix'] = 'ParameterName('
-            else:
-                kwargs['postProcPrefix'] = postProcSpec['ppp']
-        if '{postProcSuffix}' in line:
-            # If we have a tuple that includes a format string and format parameters, need to use ParameterName class
-            if type(memberDisplayNamePrefix) is tuple:
-                kwargs['postProcSuffix'] = ', ParameterName::IndexVector{{ {}{} }})'.format(postProcSpec['ppi'], memberDisplayNamePrefix[1])
-            else:
-                kwargs['postProcSuffix'] = postProcSpec['pps']
-        if '{postProcInsert}' in line:
-            # If we have a tuple that includes a format string and format parameters, need to use ParameterName class
-            if type(memberDisplayNamePrefix) is tuple:
-                kwargs['postProcInsert'] = '{}{}, '.format(postProcSpec['ppi'], memberDisplayNamePrefix[1])
-            else:
-                kwargs['postProcInsert'] = postProcSpec['ppi']
-        if '{funcName}' in line:
-            kwargs['funcName'] = funcName
-        if '{valuePrefix}' in line:
-            kwargs['valuePrefix'] = memberNamePrefix
-        if '{displayNamePrefix}' in line:
-            # Check for a tuple that includes a format string and format parameters to be used with the ParameterName class
-            if type(memberDisplayNamePrefix) is tuple:
-                kwargs['displayNamePrefix'] = memberDisplayNamePrefix[0]
-            else:
-                kwargs['displayNamePrefix'] = memberDisplayNamePrefix
-
-        if kwargs:
-            # Need to escape the C++ curly braces
-            if 'IndexVector' in line:
-                line = line.replace('IndexVector{ ', 'IndexVector{{ ')
-                line = line.replace(' }),', ' }}),')
-            return line.format(**kwargs)
-        return line
-    #
-    # Process struct validation code for inclusion in function or parent struct validation code
-    def expandStructCode(self, lines, funcName, memberNamePrefix, memberDisplayNamePrefix, indent, output, postProcSpec):
-        for line in lines:
-            if output:
-                output[-1] += '\n'
-            if type(line) is list:
-                for sub in line:
-                    output.append(self.processStructMemberCode(indent + sub, funcName, memberNamePrefix, memberDisplayNamePrefix, postProcSpec))
-            else:
-                output.append(self.processStructMemberCode(indent + line, funcName, memberNamePrefix, memberDisplayNamePrefix, postProcSpec))
-        return output
-    #
-    # Process struct pointer/array validation code, perfoeming name substitution if required
-    def expandStructPointerCode(self, prefix, value, lenValue, funcName, valueDisplayName, postProcSpec):
-        expr = []
-        expr.append('if ({}{} != NULL)\n'.format(prefix, value.name))
-        expr.append('{')
-        indent = self.incIndent(None)
-        if lenValue:
-            # Need to process all elements in the array
-            indexName = lenValue.name.replace('Count', 'Index')
-            expr[-1] += '\n'
-            expr.append(indent + 'for (uint32_t {iname} = 0; {iname} < {}{}; ++{iname})\n'.format(prefix, lenValue.name, iname=indexName))
-            expr.append(indent + '{')
-            indent = self.incIndent(indent)
-            # Prefix for value name to display in error message
-            memberNamePrefix = '{}{}[{}].'.format(prefix, value.name, indexName)
-            memberDisplayNamePrefix = ('{}[%i].'.format(valueDisplayName), indexName)
-        else:
-            memberNamePrefix = '{}{}->'.format(prefix, value.name)
-            memberDisplayNamePrefix = '{}->'.format(valueDisplayName)
-        #
-        # Expand the struct validation lines
-        expr = self.expandStructCode(self.validatedStructs[value.type], funcName, memberNamePrefix, memberDisplayNamePrefix, indent, expr, postProcSpec)
-        #
-        if lenValue:
-            # Close if and for scopes
-            indent = self.decIndent(indent)
-            expr.append(indent + '}\n')
-        expr.append('}\n')
-        return expr
-    #
-    # Generate the parameter checking code
-    def genFuncBody(self, funcName, values, valuePrefix, displayNamePrefix, structTypeName):
-        lines = []    # Generated lines of code
-        unused = []   # Unused variable names
-        for value in values:
-            usedLines = []
-            lenParam = None
-            #
-            # Prefix and suffix for post processing of parameter names for struct members.  Arrays of structures need special processing to include the array index in the full parameter name.
-            postProcSpec = {}
-            postProcSpec['ppp'] = '' if not structTypeName else '{postProcPrefix}'
-            postProcSpec['pps'] = '' if not structTypeName else '{postProcSuffix}'
-            postProcSpec['ppi'] = '' if not structTypeName else '{postProcInsert}'
-            #
-            # Generate the full name of the value, which will be printed in the error message, by adding the variable prefix to the value name
-            valueDisplayName = '{}{}'.format(displayNamePrefix, value.name)
-            #
-            # Check for NULL pointers, ignore the inout count parameters that
-            # will be validated with their associated array
-            if (value.ispointer or value.isstaticarray) and not value.iscount:
-                #
-                # Parameters for function argument generation
-                req = 'true'    # Paramerter cannot be NULL
-                cpReq = 'true'  # Count pointer cannot be NULL
-                cvReq = 'true'  # Count value cannot be 0
-                lenDisplayName = None # Name of length parameter to print with validation messages; parameter name with prefix applied
-                #
-                # Generate required/optional parameter strings for the pointer and count values
-                if value.isoptional:
-                    req = 'false'
-                if value.len:
-                    # The parameter is an array with an explicit count parameter
-                    lenParam = self.getLenParam(values, value.len)
-                    lenDisplayName = '{}{}'.format(displayNamePrefix, lenParam.name)
-                    if lenParam.ispointer:
-                        # Count parameters that are pointers are inout
-                        if type(lenParam.isoptional) is list:
-                            if lenParam.isoptional[0]:
-                                cpReq = 'false'
-                            if lenParam.isoptional[1]:
-                                cvReq = 'false'
-                        else:
-                            if lenParam.isoptional:
-                                cpReq = 'false'
-                    else:
-                        if lenParam.isoptional:
-                            cvReq = 'false'
-                #
-                # The parameter will not be processes when tagged as 'noautovalidity'
-                # For the pointer to struct case, the struct pointer will not be validated, but any
-                # members not tagged as 'noatuvalidity' will be validated
-                if value.noautovalidity:
-                    # Log a diagnostic message when validation cannot be automatically generated and must be implemented manually
-                    self.logMsg('diag', 'ParameterValidation: No validation for {} {}'.format(structTypeName if structTypeName else funcName, value.name))
-                else:
-                    #
-                    # If this is a pointer to a struct with an sType field, verify the type
-                    if value.type in self.structTypes:
-                        usedLines += self.makeStructTypeCheck(valuePrefix, value, lenParam, req, cvReq, cpReq, funcName, lenDisplayName, valueDisplayName, postProcSpec)
-                    # If this is an input handle array that is not allowed to contain NULL handles, verify that none of the handles are VK_NULL_HANDLE
-                    elif value.type in self.handleTypes and value.isconst and not self.isHandleOptional(value, lenParam):
-                        usedLines += self.makeHandleCheck(valuePrefix, value, lenParam, req, cvReq, funcName, lenDisplayName, valueDisplayName, postProcSpec)
-                    elif value.type in self.flags and value.isconst:
-                        usedLines += self.makeFlagsArrayCheck(valuePrefix, value, lenParam, req, cvReq, funcName, lenDisplayName, valueDisplayName, postProcSpec)
-                    elif value.isbool and value.isconst:
-                        usedLines.append('skipCall |= validate_bool32_array(report_data, "{}", {ppp}"{}"{pps}, {ppp}"{}"{pps}, {pf}{}, {pf}{}, {}, {});\n'.format(funcName, lenDisplayName, valueDisplayName, lenParam.name, value.name, cvReq, req, pf=valuePrefix, **postProcSpec))
-                    elif value.israngedenum and value.isconst:
-                        enumRange = self.enumRanges[value.type]
-                        usedLines.append('skipCall |= validate_ranged_enum_array(report_data, "{}", {ppp}"{}"{pps}, {ppp}"{}"{pps}, "{}", {}, {}, {pf}{}, {pf}{}, {}, {});\n'.format(funcName, lenDisplayName, valueDisplayName, value.type, enumRange[0], enumRange[1], lenParam.name, value.name, cvReq, req, pf=valuePrefix, **postProcSpec))
-                    elif value.name == 'pNext':
-                        # We need to ignore VkDeviceCreateInfo and VkInstanceCreateInfo, as the loader manipulates them in a way that is not documented in vk.xml
-                        if not structTypeName in ['VkDeviceCreateInfo', 'VkInstanceCreateInfo']:
-                            usedLines += self.makeStructNextCheck(valuePrefix, value, funcName, valueDisplayName, postProcSpec)
-                    else:
-                        usedLines += self.makePointerCheck(valuePrefix, value, lenParam, req, cvReq, cpReq, funcName, lenDisplayName, valueDisplayName, postProcSpec)
-                    #
-                    # If this is a pointer to a struct (input), see if it contains members that need to be checked
-                    if value.type in self.validatedStructs and value.isconst:
-                        usedLines.append(self.expandStructPointerCode(valuePrefix, value, lenParam, funcName, valueDisplayName, postProcSpec))
-            # Non-pointer types
-            else:
-                #
-                # The parameter will not be processes when tagged as 'noautovalidity'
-                # For the struct case, the struct type will not be validated, but any
-                # members not tagged as 'noatuvalidity' will be validated
-                if value.noautovalidity:
-                    # Log a diagnostic message when validation cannot be automatically generated and must be implemented manually
-                    self.logMsg('diag', 'ParameterValidation: No validation for {} {}'.format(structTypeName if structTypeName else funcName, value.name))
-                else:
-                    if value.type in self.structTypes:
-                        stype = self.structTypes[value.type]
-                        usedLines.append('skipCall |= validate_struct_type(report_data, "{}", {ppp}"{}"{pps}, "{sv}", &({}{vn}), {sv}, false);\n'.format(
-                            funcName, valueDisplayName, valuePrefix, vn=value.name, sv=stype.value, **postProcSpec))
-                    elif value.type in self.handleTypes:
-                        if not self.isHandleOptional(value, None):
-                            usedLines.append('skipCall |= validate_required_handle(report_data, "{}", {ppp}"{}"{pps}, {}{});\n'.format(funcName, valueDisplayName, valuePrefix, value.name, **postProcSpec))
-                    elif value.type in self.flags:
-                        flagBitsName = value.type.replace('Flags', 'FlagBits')
-                        if not flagBitsName in self.flagBits:
-                            usedLines.append('skipCall |= validate_reserved_flags(report_data, "{}", {ppp}"{}"{pps}, {pf}{});\n'.format(funcName, valueDisplayName, value.name, pf=valuePrefix, **postProcSpec))
-                        else:
-                            flagsRequired = 'false' if value.isoptional else 'true'
-                            allFlagsName = 'All' + flagBitsName
-                            usedLines.append('skipCall |= validate_flags(report_data, "{}", {ppp}"{}"{pps}, "{}", {}, {pf}{}, {});\n'.format(funcName, valueDisplayName, flagBitsName, allFlagsName, value.name, flagsRequired, pf=valuePrefix, **postProcSpec))
-                    elif value.isbool:
-                        usedLines.append('skipCall |= validate_bool32(report_data, "{}", {ppp}"{}"{pps}, {}{});\n'.format(funcName, valueDisplayName, valuePrefix, value.name, **postProcSpec))
-                    elif value.israngedenum:
-                        enumRange = self.enumRanges[value.type]
-                        usedLines.append('skipCall |= validate_ranged_enum(report_data, "{}", {ppp}"{}"{pps}, "{}", {}, {}, {}{});\n'.format(funcName, valueDisplayName, value.type, enumRange[0], enumRange[1], valuePrefix, value.name, **postProcSpec))
-                    #
-                    # If this is a struct, see if it contains members that need to be checked
-                    if value.type in self.validatedStructs:
-                        memberNamePrefix = '{}{}.'.format(valuePrefix, value.name)
-                        memberDisplayNamePrefix = '{}.'.format(valueDisplayName)
-                        usedLines.append(self.expandStructCode(self.validatedStructs[value.type], funcName, memberNamePrefix, memberDisplayNamePrefix, '', [], postProcSpec))
-            #
-            # Append the parameter check to the function body for the current command
-            if usedLines:
-                # Apply special conditional checks
-                if value.condition:
-                    usedLines = self.genConditionalCall(valuePrefix, value.condition, usedLines)
-                lines += usedLines
-            elif not value.iscount:
-                # If no expression was generated for this value, it is unreferenced by the validation function, unless
-                # it is an array count, which is indirectly referenced for array valiadation.
-                unused.append(value.name)
-        return lines, unused
-    #
-    # Generate the struct member check code from the captured data
-    def processStructMemberData(self):
-        indent = self.incIndent(None)
-        for struct in self.structMembers:
-            #
-            # The string returned by genFuncBody will be nested in an if check for a NULL pointer, so needs its indent incremented
-            lines, unused = self.genFuncBody('{funcName}', struct.members, '{valuePrefix}', '{displayNamePrefix}', struct.name)
-            if lines:
-                self.validatedStructs[struct.name] = lines
-    #
-    # Generate the command param check code from the captured data
-    def processCmdData(self):
-        indent = self.incIndent(None)
-        for command in self.commands:
-            # Skip first parameter if it is a dispatch handle (everything except vkCreateInstance)
-            startIndex = 0 if command.name == 'vkCreateInstance' else 1
-            lines, unused = self.genFuncBody(command.name, command.params[startIndex:], '', '', None)
-            if lines:
-                cmdDef = self.getCmdDef(command) + '\n'
-                cmdDef += '{\n'
-                # Process unused parameters, Ignoring the first dispatch handle parameter, which is not
-                # processed by parameter_validation (except for vkCreateInstance, which does not have a
-                # handle as its first parameter)
-                if unused:
-                    for name in unused:
-                        cmdDef += indent + 'UNUSED_PARAMETER({});\n'.format(name)
-                    if len(unused) > 0:
-                        cmdDef += '\n'
-                cmdDef += indent + 'bool skipCall = false;\n'
-                for line in lines:
-                    cmdDef += '\n'
-                    if type(line) is list:
-                        for sub in line:
-                            cmdDef += indent + sub
-                    else:
-                        cmdDef += indent + line
-                cmdDef += '\n'
-                cmdDef += indent + 'return skipCall;\n'
-                cmdDef += '}\n'
-                self.appendSection('command', cmdDef)
-=======
-        #
->>>>>>> 9dee5292
+        #